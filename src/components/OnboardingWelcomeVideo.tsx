import type {VideoReadyForDisplayEvent} from 'expo-av';
import React, {useCallback, useEffect, useState} from 'react';
import {View} from 'react-native';
import {GestureHandlerRootView} from 'react-native-gesture-handler';
import useLocalize from '@hooks/useLocalize';
import useNetwork from '@hooks/useNetwork';
import useOnboardingLayout from '@hooks/useOnboardingLayout';
import useThemeStyles from '@hooks/useThemeStyles';
import useWindowDimensions from '@hooks/useWindowDimensions';
import Navigation from '@libs/Navigation/Navigation';
import variables from '@styles/variables';
import CONST from '@src/CONST';
import Button from './Button';
import Lottie from './Lottie';
import LottieAnimations from './LottieAnimations';
import Modal from './Modal';
import SafeAreaConsumer from './SafeAreaConsumer';
import Text from './Text';
import VideoPlayer from './VideoPlayer';

// Aspect ratio and height of the video.
// Useful before video loads to reserve space.
const VIDEO_ASPECT_RATIO = 1280 / 960;

const MODAL_PADDING = variables.spacing2;

type VideoLoadedEventType = {
    srcElement: {
        videoWidth: number;
        videoHeight: number;
    };
};

type VideoStatus = 'video' | 'animation';

function OnboardingWelcomeVideo() {
    const {translate} = useLocalize();
    const styles = useThemeStyles();
    const [isModalVisible, setIsModalVisible] = useState(true);
    const {shouldUseNarrowLayout} = useOnboardingLayout();
    const [welcomeVideoStatus, setWelcomeVideoStatus] = useState<VideoStatus>('video');
    const [isWelcomeVideoStatusLocked, setIsWelcomeVideoStatusLocked] = useState(false);
    const [videoAspectRatio, setVideoAspectRatio] = useState(VIDEO_ASPECT_RATIO);
    const {isSmallScreenWidth} = useWindowDimensions();
    const {isOffline} = useNetwork();

    useEffect(() => {
        if (isWelcomeVideoStatusLocked) {
            return;
        }

        if (isOffline) {
            setWelcomeVideoStatus('animation');
        } else if (!isOffline) {
            setWelcomeVideoStatus('video');
            setIsWelcomeVideoStatusLocked(true);
        }
    }, [isOffline, isWelcomeVideoStatusLocked]);

    const closeModal = useCallback(() => {
        setIsModalVisible(false);
        Navigation.goBack();
    }, []);

    const setAspectRatio = (event: VideoReadyForDisplayEvent | VideoLoadedEventType | undefined) => {
        if (!event) {
            return;
        }

        if ('naturalSize' in event) {
            setVideoAspectRatio(event.naturalSize.width / event.naturalSize.height);
        } else {
            setVideoAspectRatio(event.srcElement.videoWidth / event.srcElement.videoHeight);
        }
    };

    const getWelcomeVideo = () => {
        const aspectRatio = videoAspectRatio || VIDEO_ASPECT_RATIO;

        return (
            <View
                style={[
                    styles.w100,
                    // Prevent layout jumps by reserving height
                    // for the video until it loads. Also, when
                    // welcomeVideoStatus === 'animation' it will
                    // set the same aspect ratio as the video would.
                    {aspectRatio},
                ]}
            >
                {welcomeVideoStatus === 'video' ? (
                    <VideoPlayer
                        url={CONST.WELCOME_VIDEO_URL}
                        videoPlayerStyle={[styles.onboardingVideoPlayer, {aspectRatio}]}
                        onVideoLoaded={setAspectRatio}
                        controlsStatus={CONST.VIDEO_PLAYER.CONTROLS_STATUS.VOLUME_ONLY}
                        shouldUseControlsBottomMargin={false}
                        shouldPlay
                        isLooping
                    />
                ) : (
                    <View style={[styles.flex1, styles.alignItemsCenter, {aspectRatio}]}>
                        <Lottie
                            source={LottieAnimations.Hands}
                            style={styles.h100}
                            webStyle={isSmallScreenWidth ? styles.h100 : undefined}
                            autoPlay
                            loop
                        />
                    </View>
                )}
            </View>
        );
    };

    return (
        <SafeAreaConsumer>
            {({safeAreaPaddingBottomStyle}) => (
                <Modal
                    isVisible={isModalVisible}
                    type={shouldUseNarrowLayout ? CONST.MODAL.MODAL_TYPE.CENTERED_UNSWIPEABLE : CONST.MODAL.MODAL_TYPE.BOTTOM_DOCKED}
                    onClose={closeModal}
                    innerContainerStyle={{
                        boxShadow: 'none',
                        borderRadius: 16,
                        paddingBottom: 20,
                        paddingTop: shouldUseNarrowLayout ? undefined : MODAL_PADDING,
                        ...(shouldUseNarrowLayout
                            ? // Override styles defined by MODAL.MODAL_TYPE.CENTERED_UNSWIPEABLE
                              // To make it take as little space as possible.
                              {
                                  flex: undefined,
                                  width: 'auto',
                              }
                            : {}),
                    }}
                >
<<<<<<< HEAD
                    <View style={[styles.mh100, shouldUseNarrowLayout && styles.welcomeVideoNarrowLayout, safeAreaPaddingBottomStyle]}>
                        <View style={shouldUseNarrowLayout ? {padding: MODAL_PADDING} : {paddingHorizontal: MODAL_PADDING}}>{getWelcomeVideo()}</View>
                        <View style={[shouldUseNarrowLayout ? [styles.mt5, styles.mh8] : [styles.mt5, styles.mh5]]}>
                            <View style={[shouldUseNarrowLayout ? [styles.gap1, styles.mb8] : [styles.mb10]]}>
                                <Text style={styles.textHeadlineH1}>{translate('onboarding.welcomeVideo.title')}</Text>
                                <Text style={styles.textSupporting}>{translate('onboarding.welcomeVideo.description')}</Text>
=======
                    <GestureHandlerRootView>
                        <View style={[styles.mh100, shouldUseNarrowLayout && styles.welcomeVideoNarrowLayout, safeAreaPaddingBottomStyle]}>
                            <View style={shouldUseNarrowLayout ? {padding: MODAL_PADDING} : {paddingHorizontal: MODAL_PADDING}}>{getWelcomeVideo()}</View>
                            <View style={[shouldUseNarrowLayout ? [styles.mt5, styles.mh8] : [styles.mt5, styles.mh5]]}>
                                <View style={[shouldUseNarrowLayout ? [styles.gap1, styles.mb8] : [styles.mb10]]}>
                                    <Text style={[styles.textHeadlineH1, styles.textXXLarge]}>{translate('onboarding.welcomeVideo.title')}</Text>
                                    <Text style={styles.textSupporting}>{translate('onboarding.welcomeVideo.description')}</Text>
                                </View>
                                <Button
                                    large
                                    success
                                    pressOnEnter
                                    onPress={closeModal}
                                    text={translate('onboarding.welcomeVideo.button')}
                                />
>>>>>>> df28d856
                            </View>
                        </View>
                    </GestureHandlerRootView>
                </Modal>
            )}
        </SafeAreaConsumer>
    );
}

OnboardingWelcomeVideo.displayName = 'OnboardingWelcomeVideo';

export default OnboardingWelcomeVideo;<|MERGE_RESOLUTION|>--- conflicted
+++ resolved
@@ -135,20 +135,12 @@
                             : {}),
                     }}
                 >
-<<<<<<< HEAD
-                    <View style={[styles.mh100, shouldUseNarrowLayout && styles.welcomeVideoNarrowLayout, safeAreaPaddingBottomStyle]}>
-                        <View style={shouldUseNarrowLayout ? {padding: MODAL_PADDING} : {paddingHorizontal: MODAL_PADDING}}>{getWelcomeVideo()}</View>
-                        <View style={[shouldUseNarrowLayout ? [styles.mt5, styles.mh8] : [styles.mt5, styles.mh5]]}>
-                            <View style={[shouldUseNarrowLayout ? [styles.gap1, styles.mb8] : [styles.mb10]]}>
-                                <Text style={styles.textHeadlineH1}>{translate('onboarding.welcomeVideo.title')}</Text>
-                                <Text style={styles.textSupporting}>{translate('onboarding.welcomeVideo.description')}</Text>
-=======
                     <GestureHandlerRootView>
                         <View style={[styles.mh100, shouldUseNarrowLayout && styles.welcomeVideoNarrowLayout, safeAreaPaddingBottomStyle]}>
                             <View style={shouldUseNarrowLayout ? {padding: MODAL_PADDING} : {paddingHorizontal: MODAL_PADDING}}>{getWelcomeVideo()}</View>
                             <View style={[shouldUseNarrowLayout ? [styles.mt5, styles.mh8] : [styles.mt5, styles.mh5]]}>
                                 <View style={[shouldUseNarrowLayout ? [styles.gap1, styles.mb8] : [styles.mb10]]}>
-                                    <Text style={[styles.textHeadlineH1, styles.textXXLarge]}>{translate('onboarding.welcomeVideo.title')}</Text>
+                                    <Text style={[styles.textHeadlineH1]}>{translate('onboarding.welcomeVideo.title')}</Text>
                                     <Text style={styles.textSupporting}>{translate('onboarding.welcomeVideo.description')}</Text>
                                 </View>
                                 <Button
@@ -158,7 +150,6 @@
                                     onPress={closeModal}
                                     text={translate('onboarding.welcomeVideo.button')}
                                 />
->>>>>>> df28d856
                             </View>
                         </View>
                     </GestureHandlerRootView>
