import React from 'react';
import useLocalize from '@hooks/useLocalize';
<<<<<<< HEAD
import useNetwork from '@hooks/useNetwork';
import useOnboardingLayout from '@hooks/useOnboardingLayout';
import useResponsiveLayout from '@hooks/useResponsiveLayout';
import useThemeStyles from '@hooks/useThemeStyles';
import Navigation from '@libs/Navigation/Navigation';
import variables from '@styles/variables';
=======
>>>>>>> 417a673c
import CONST from '@src/CONST';
import FeatureTrainingModal from './FeatureTrainingModal';

function OnboardingWelcomeVideo() {
    const {translate} = useLocalize();
<<<<<<< HEAD
    const styles = useThemeStyles();
    const [isModalVisible, setIsModalVisible] = useState(true);
    const {shouldUseNarrowLayout} = useOnboardingLayout();
    const [welcomeVideoStatus, setWelcomeVideoStatus] = useState<VideoStatus>('video');
    const [isWelcomeVideoStatusLocked, setIsWelcomeVideoStatusLocked] = useState(false);
    const [videoAspectRatio, setVideoAspectRatio] = useState(VIDEO_ASPECT_RATIO);
    const {isSmallScreenWidth} = useResponsiveLayout();
    const {isOffline} = useNetwork();

    useEffect(() => {
        if (isWelcomeVideoStatusLocked) {
            return;
        }

        if (isOffline) {
            setWelcomeVideoStatus('animation');
        } else if (!isOffline) {
            setWelcomeVideoStatus('video');
            setIsWelcomeVideoStatusLocked(true);
        }
    }, [isOffline, isWelcomeVideoStatusLocked]);

    const closeModal = useCallback(() => {
        setIsModalVisible(false);
        Navigation.goBack();
    }, []);

    const setAspectRatio = (event: VideoReadyForDisplayEvent | VideoLoadedEventType | undefined) => {
        if (!event) {
            return;
        }

        if ('naturalSize' in event) {
            setVideoAspectRatio(event.naturalSize.width / event.naturalSize.height);
        } else {
            setVideoAspectRatio(event.srcElement.videoWidth / event.srcElement.videoHeight);
        }
    };

    const getWelcomeVideo = () => {
        const aspectRatio = videoAspectRatio || VIDEO_ASPECT_RATIO;

        return (
            <View
                style={[
                    styles.w100,
                    // Prevent layout jumps by reserving height
                    // for the video until it loads. Also, when
                    // welcomeVideoStatus === 'animation' it will
                    // set the same aspect ratio as the video would.
                    {aspectRatio},
                ]}
            >
                {welcomeVideoStatus === 'video' ? (
                    <VideoPlayer
                        url={CONST.WELCOME_VIDEO_URL}
                        videoPlayerStyle={[styles.onboardingVideoPlayer, {aspectRatio}]}
                        onVideoLoaded={setAspectRatio}
                        controlsStatus={CONST.VIDEO_PLAYER.CONTROLS_STATUS.VOLUME_ONLY}
                        shouldUseControlsBottomMargin={false}
                        shouldPlay
                        isLooping
                    />
                ) : (
                    <View style={[styles.flex1, styles.alignItemsCenter, {aspectRatio}]}>
                        <Lottie
                            source={LottieAnimations.Hands}
                            style={styles.h100}
                            webStyle={isSmallScreenWidth ? styles.h100 : undefined}
                            autoPlay
                            loop
                        />
                    </View>
                )}
            </View>
        );
    };
=======
>>>>>>> 417a673c

    return (
        <FeatureTrainingModal
            title={translate('onboarding.welcomeVideo.title')}
            description={translate('onboarding.welcomeVideo.description')}
            confirmText={translate('footer.getStarted')}
            videoURL={CONST.WELCOME_VIDEO_URL}
        />
    );
}

OnboardingWelcomeVideo.displayName = 'OnboardingWelcomeVideo';

export default OnboardingWelcomeVideo;<|MERGE_RESOLUTION|>--- conflicted
+++ resolved
@@ -1,20 +1,16 @@
 import React from 'react';
 import useLocalize from '@hooks/useLocalize';
-<<<<<<< HEAD
 import useNetwork from '@hooks/useNetwork';
 import useOnboardingLayout from '@hooks/useOnboardingLayout';
 import useResponsiveLayout from '@hooks/useResponsiveLayout';
 import useThemeStyles from '@hooks/useThemeStyles';
 import Navigation from '@libs/Navigation/Navigation';
 import variables from '@styles/variables';
-=======
->>>>>>> 417a673c
 import CONST from '@src/CONST';
 import FeatureTrainingModal from './FeatureTrainingModal';
 
 function OnboardingWelcomeVideo() {
     const {translate} = useLocalize();
-<<<<<<< HEAD
     const styles = useThemeStyles();
     const [isModalVisible, setIsModalVisible] = useState(true);
     const {shouldUseNarrowLayout} = useOnboardingLayout();
@@ -92,8 +88,6 @@
             </View>
         );
     };
-=======
->>>>>>> 417a673c
 
     return (
         <FeatureTrainingModal
