--- conflicted
+++ resolved
@@ -1,14 +1,8 @@
-<<<<<<< HEAD
-import React, {useState, useCallback, useRef, useMemo, memo, useEffect} from 'react';
-import PropTypes from 'prop-types';
-import {View, Animated, Keyboard} from 'react-native';
-=======
->>>>>>> 84687b8a
 import Str from 'expensify-common/lib/str';
 import lodashExtend from 'lodash/extend';
 import lodashGet from 'lodash/get';
 import PropTypes from 'prop-types';
-import React, {useCallback, useEffect, useMemo, useRef, useState} from 'react';
+import React, {memo, useCallback, useEffect, useMemo, useRef, useState} from 'react';
 import {Animated, Keyboard, View} from 'react-native';
 import {withOnyx} from 'react-native-onyx';
 import _ from 'underscore';
