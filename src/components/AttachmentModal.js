--- conflicted
+++ resolved
@@ -274,14 +274,10 @@
                         title={this.props.headerTitle || this.props.translate('common.attachment')}
                         shouldShowBorderBottom
                         shouldShowDownloadButton={this.props.allowDownload}
-<<<<<<< HEAD
-                        onDownloadButtonPress={() => this.downloadAttachment(source)}
+                        onDownloadButtonPress={() => this.downloadAttachment(this.state.source)}
                         shouldShowCloseButton={!this.props.isSmallScreenWidth}
                         shouldShowBackButton={this.props.isSmallScreenWidth}
                         onBackButtonPress={() => this.setState({isModalOpen: false})}
-=======
-                        onDownloadButtonPress={() => this.downloadAttachment(this.state.source)}
->>>>>>> 8b973872
                         onCloseButtonPress={() => this.setState({isModalOpen: false})}
                     />
                     <View style={styles.imageModalImageCenterContainer}>
