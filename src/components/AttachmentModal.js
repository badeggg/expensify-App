--- conflicted
+++ resolved
@@ -32,13 +32,8 @@
  */
 
 const propTypes = {
-<<<<<<< HEAD
-    /** Optional source URL for the image shown also initializes Carousel's data. If not passed in via props must be specified when modal is opened. */
-    sourceURL: PropTypes.string,
-=======
     /** Optional source (URL, SVG function) for the image shown. If not passed in via props must be specified when modal is opened. */
     source: PropTypes.oneOfType([PropTypes.string, PropTypes.func]),
->>>>>>> 117e0308
 
     /** Optional callback to fire when we want to preview an image and approve it for use. */
     onConfirm: PropTypes.func,
@@ -88,11 +83,7 @@
             isAttachmentInvalid: false,
             attachmentInvalidReasonTitle: null,
             attachmentInvalidReason: null,
-<<<<<<< HEAD
-=======
-            file: null,
             source: props.source,
->>>>>>> 117e0308
             modalType: CONST.MODAL.MODAL_TYPE.CENTERED_UNSWIPEABLE,
             isConfirmButtonDisabled: false,
             confirmButtonFadeAnimation: new Animated.Value(1),
@@ -255,15 +246,10 @@
     }
 
     render() {
-<<<<<<< HEAD
+        const source = this.state.source;
+        console.log(source);
         const originalFileName = lodashGet(this.state, 'file.name') || this.props.originalFileName;
         const {fileName, fileExtension} = FileUtils.splitExtensionFromFileName(originalFileName);
-=======
-        // If source is a URL, add auth token to get access
-        const source = this.state.source;
-
-        const {fileName, fileExtension} = FileUtils.splitExtensionFromFileName(this.props.originalFileName || lodashGet(this.state, 'file.name', ''));
->>>>>>> 117e0308
 
         return (
             <>
@@ -282,11 +268,7 @@
                         title={this.props.headerTitle || this.props.translate('common.attachment')}
                         shouldShowBorderBottom
                         shouldShowDownloadButton={this.props.allowDownload}
-<<<<<<< HEAD
-                        onDownloadButtonPress={() => this.downloadAttachment(this.state.sourceURL)}
-=======
                         onDownloadButtonPress={() => this.downloadAttachment(source)}
->>>>>>> 117e0308
                         onCloseButtonPress={() => this.setState({isModalOpen: false})}
                         subtitle={fileName ? (
                             <TextWithEllipsis
@@ -298,25 +280,17 @@
                         ) : ''}
                     />
                     <View style={styles.imageModalImageCenterContainer}>
-<<<<<<< HEAD
                         {this.state.reportId ? (
                             <AttachmentCarousel
                                 reportId={this.state.reportId}
                                 onNavigate={this.onNavigate}
-                                sourceURL={this.props.sourceURL}
-=======
-                        {this.state.source && (
-                            <AttachmentView
                                 source={source}
-                                isAuthTokenRequired={this.props.isAuthTokenRequired}
-                                file={this.state.file}
->>>>>>> 117e0308
                                 onToggleKeyboard={this.updateConfirmButtonVisibility}
                             />
-                        ) : (this.state.sourceURL
-                            && (
+                        ) : (this.state.source && (
                                 <AttachmentView
-                                    sourceURL={this.state.sourceURL}
+                                    source={source}
+                                    isAuthTokenRequired={this.props.isAuthTokenRequired}
                                     file={this.state.file}
                                     onToggleKeyboard={this.updateConfirmButtonVisibility}
                                 />
