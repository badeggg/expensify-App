--- conflicted
+++ resolved
@@ -393,7 +393,6 @@
         // eslint-disable-next-line react-hooks/exhaustive-deps
     }, [isAttachmentReceipt, props.parentReport, props.parentReportActions, props.policy, props.transaction, file]);
 
-<<<<<<< HEAD
     useImperativeHandle(
         ref,
         () => ({
@@ -401,7 +400,7 @@
         }),
         [validateAndDisplayFileToUpload],
     );
-=======
+
     // There are a few things that shouldn't be set until we absolutely know if the file is a receipt or an attachment.
     // isAttachmentReceipt will be null until its certain what the file is, in which case it will then be true|false.
     let headerTitle = props.headerTitle;
@@ -412,7 +411,6 @@
         shouldShowDownloadButton = props.allowDownload && isDownloadButtonReadyToBeShown && !isAttachmentReceipt && !isOffline;
         shouldShowThreeDotsButton = isAttachmentReceipt && isModalOpen;
     }
->>>>>>> e953a657
 
     return (
         <>
