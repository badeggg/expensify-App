import React, {useState, useCallback, useRef} from 'react';
import PropTypes from 'prop-types';
import {View, Animated, Keyboard} from 'react-native';
import Str from 'expensify-common/lib/str';
import lodashGet from 'lodash/get';
import lodashExtend from 'lodash/extend';
import _ from 'underscore';
import CONST from '../CONST';
import Modal from './Modal';
import AttachmentView from './Attachments/AttachmentView';
import AttachmentCarousel from './Attachments/AttachmentCarousel';
import useLocalize from '../hooks/useLocalize';
import styles from '../styles/styles';
import * as StyleUtils from '../styles/StyleUtils';
import * as FileUtils from '../libs/fileDownload/FileUtils';
import themeColors from '../styles/themes/default';
import compose from '../libs/compose';
import withWindowDimensions, {windowDimensionsPropTypes} from './withWindowDimensions';
import Button from './Button';
import HeaderWithBackButton from './HeaderWithBackButton';
import fileDownload from '../libs/fileDownload';
import withLocalize, {withLocalizePropTypes} from './withLocalize';
import ConfirmModal from './ConfirmModal';
import HeaderGap from './HeaderGap';
import SafeAreaConsumer from './SafeAreaConsumer';
import addEncryptedAuthTokenToURL from '../libs/addEncryptedAuthTokenToURL';
import reportPropTypes from '../pages/reportPropTypes';
import * as Expensicons from './Icon/Expensicons';
import useWindowDimensions from '../hooks/useWindowDimensions';
import Navigation from '../libs/Navigation/Navigation';
import ROUTES from '../ROUTES';
import useNativeDriver from '../libs/useNativeDriver';
<<<<<<< HEAD
import Receipt from '../libs/actions/Receipt';
import * as ReportActionsUtils from '../libs/ReportActionsUtils';
=======
import useNetwork from '../hooks/useNetwork';
>>>>>>> 9aea8ec3

/**
 * Modal render prop component that exposes modal launching triggers that can be used
 * to display a full size image or PDF modally with optional confirmation button.
 */

const propTypes = {
    /** Optional source (URL, SVG function) for the image shown. If not passed in via props must be specified when modal is opened. */
    source: PropTypes.oneOfType([PropTypes.string, PropTypes.func]),

    /** Optional callback to fire when we want to preview an image and approve it for use. */
    onConfirm: PropTypes.func,

    /** Whether the modal should be open by default */
    defaultOpen: PropTypes.bool,

    /** Optional callback to fire when we want to do something after modal show. */
    onModalShow: PropTypes.func,

    /** Optional callback to fire when we want to do something after modal hide. */
    onModalHide: PropTypes.func,

    /** Optional callback to fire when we want to do something after attachment carousel changes. */
    onCarouselAttachmentChange: PropTypes.func,

    /** Optional original filename when uploading */
    originalFileName: PropTypes.string,

    /** A function as a child to pass modal launching methods to */
    children: PropTypes.func,

    /** Whether source url requires authentication */
    isAuthTokenRequired: PropTypes.bool,

    /** Determines if download Button should be shown or not */
    allowDownload: PropTypes.bool,

    /** Title shown in the header of the modal */
    headerTitle: PropTypes.string,

    /** The report that has this attachment */
    report: reportPropTypes,

    ...withLocalizePropTypes,

    ...windowDimensionsPropTypes,

    /** Denotes whether it is a workspace avatar or not */
    isWorkspaceAvatar: PropTypes.bool,
};

const defaultProps = {
    source: '',
    onConfirm: null,
    defaultOpen: false,
    originalFileName: '',
    children: null,
    isAuthTokenRequired: false,
    allowDownload: false,
    headerTitle: null,
    report: {},
    onModalShow: () => {},
    onModalHide: () => {},
    onCarouselAttachmentChange: () => {},
    isWorkspaceAvatar: false,
};

function AttachmentModal(props) {
    const onModalHideCallbackRef = useRef(null);
    const [isModalOpen, setIsModalOpen] = useState(props.defaultOpen);
    const [shouldLoadAttachment, setShouldLoadAttachment] = useState(false);
    const [isAttachmentInvalid, setIsAttachmentInvalid] = useState(false);
    const [isAuthTokenRequired, setIsAuthTokenRequired] = useState(props.isAuthTokenRequired);
    const [isAttachmentReceipt, setIsAttachmentReceipt] = useState(false);
    const [attachmentInvalidReasonTitle, setAttachmentInvalidReasonTitle] = useState('');
    const [attachmentInvalidReason, setAttachmentInvalidReason] = useState(null);
    const [source, setSource] = useState(props.source);
    const [modalType, setModalType] = useState(CONST.MODAL.MODAL_TYPE.CENTERED_UNSWIPEABLE);
    const [isConfirmButtonDisabled, setIsConfirmButtonDisabled] = useState(false);
    const [confirmButtonFadeAnimation] = useState(new Animated.Value(1));
    const [shouldShowDownloadButton, setShouldShowDownloadButton] = React.useState(true);
    const {windowWidth} = useWindowDimensions();

    const [file, setFile] = useState(
        props.originalFileName
            ? {
                  name: props.originalFileName,
              }
            : undefined,
    );
    const {translate} = useLocalize();
    const {isOffline} = useNetwork();

    const onCarouselAttachmentChange = props.onCarouselAttachmentChange;

    /**
     * Keeps the attachment source in sync with the attachment displayed currently in the carousel.
     * @param {{ source: String, isAuthTokenRequired: Boolean, file: { name: string }, isReceipt: Boolean }} attachment
     */
    const onNavigate = useCallback(
        (attachment) => {
            setSource(attachment.source);
            setFile(attachment.file);
            setIsAttachmentReceipt(attachment.isReceipt);
            setIsAuthTokenRequired(attachment.isAuthTokenRequired);
            onCarouselAttachmentChange(attachment);
        },
        [onCarouselAttachmentChange],
    );

    /**
     * If our attachment is a PDF, return the unswipeable Modal type.
     * @param {String} sourceURL
     * @param {Object} _file
     * @returns {String}
     */
    const getModalType = useCallback(
        (sourceURL, _file) =>
            sourceURL && (Str.isPDF(sourceURL) || (_file && Str.isPDF(_file.name || translate('attachmentView.unknownFilename'))))
                ? CONST.MODAL.MODAL_TYPE.CENTERED_UNSWIPEABLE
                : CONST.MODAL.MODAL_TYPE.CENTERED,
        [translate],
    );

    const setDownloadButtonVisibility = useCallback(
        (shouldShowButton) => {
            if (shouldShowDownloadButton === shouldShowButton) {
                return;
            }
            setShouldShowDownloadButton(shouldShowButton);
        },
        [shouldShowDownloadButton],
    );

    /**
     * Download the currently viewed attachment.
     */
    const downloadAttachment = useCallback(() => {
        let sourceURL = source;
        if (isAuthTokenRequired) {
            sourceURL = addEncryptedAuthTokenToURL(sourceURL);
        }

        fileDownload(sourceURL, file.name);

        // At ios, if the keyboard is open while opening the attachment, then after downloading
        // the attachment keyboard will show up. So, to fix it we need to dismiss the keyboard.
        Keyboard.dismiss();
    }, [isAuthTokenRequired, source, file]);

    /**
     * Execute the onConfirm callback and close the modal.
     */
    const submitAndClose = useCallback(() => {
        // If the modal has already been closed or the confirm button is disabled
        // do not submit.
        if (!isModalOpen || isConfirmButtonDisabled) {
            return;
        }

        if (props.onConfirm) {
            props.onConfirm(lodashExtend(file, {source}));
        }

        setIsModalOpen(false);
        // eslint-disable-next-line react-hooks/exhaustive-deps
    }, [isModalOpen, isConfirmButtonDisabled, props.onConfirm, file, source]);

    /**
     * Close the confirm modal.
     */
    const closeConfirmModal = useCallback(() => {
        setIsAttachmentInvalid(false);
    }, []);

    /**
     * @param {Object} _file
     * @returns {Boolean}
     */
    const isValidFile = useCallback((_file) => {
        if (lodashGet(_file, 'size', 0) > CONST.API_ATTACHMENT_VALIDATIONS.MAX_SIZE) {
            setIsAttachmentInvalid(true);
            setAttachmentInvalidReasonTitle('attachmentPicker.attachmentTooLarge');
            setAttachmentInvalidReason('attachmentPicker.sizeExceeded');
            return false;
        }

        if (lodashGet(_file, 'size', 0) < CONST.API_ATTACHMENT_VALIDATIONS.MIN_SIZE) {
            setIsAttachmentInvalid(true);
            setAttachmentInvalidReasonTitle('attachmentPicker.attachmentTooSmall');
            setAttachmentInvalidReason('attachmentPicker.sizeNotMet');
            return false;
        }

        return true;
    }, []);
    /**
     * @param {Object} _data
     * @returns {Boolean}
     */
    const isDirectoryCheck = useCallback((_data) => {
        if (typeof _data.webkitGetAsEntry === 'function' && _data.webkitGetAsEntry().isDirectory) {
            setIsAttachmentInvalid(true);
            setAttachmentInvalidReasonTitle('attachmentPicker.attachmentError');
            setAttachmentInvalidReason('attachmentPicker.folderNotAllowedMessage');
            return false;
        }
        return true;
    }, []);

    /**
     * @param {Object} _data
     */
    const validateAndDisplayFileToUpload = useCallback(
        (_data) => {
            if (!isDirectoryCheck(_data)) {
                return;
            }
            let fileObject = _data;
            if (typeof _data.getAsFile === 'function') {
                fileObject = _data.getAsFile();
            }
            if (!fileObject) {
                return;
            }

            if (!isValidFile(fileObject)) {
                return;
            }

            if (fileObject instanceof File) {
                /**
                 * Cleaning file name, done here so that it covers all cases:
                 * upload, drag and drop, copy-paste
                 */
                let updatedFile = fileObject;
                const cleanName = FileUtils.cleanFileName(updatedFile.name);
                if (updatedFile.name !== cleanName) {
                    updatedFile = new File([updatedFile], cleanName, {type: updatedFile.type});
                }
                const inputSource = URL.createObjectURL(updatedFile);
                const inputModalType = getModalType(inputSource, updatedFile);
                setIsModalOpen(true);
                setSource(inputSource);
                setFile(updatedFile);
                setModalType(inputModalType);
            } else {
                const inputModalType = getModalType(fileObject.uri, fileObject);
                setIsModalOpen(true);
                setSource(fileObject.uri);
                setFile(fileObject);
                setModalType(inputModalType);
            }
        },
        [isValidFile, getModalType, isDirectoryCheck],
    );

    /**
     * In order to gracefully hide/show the confirm button when the keyboard
     * opens/closes, apply an animation to fade the confirm button out/in. And since
     * we're only updating the opacity of the confirm button, we must also conditionally
     * disable it.
     *
     * @param {Boolean} shouldFadeOut If true, fade out confirm button. Otherwise fade in.
     */
    const updateConfirmButtonVisibility = useCallback(
        (shouldFadeOut) => {
            setIsConfirmButtonDisabled(shouldFadeOut);
            const toValue = shouldFadeOut ? 0 : 1;

            Animated.timing(confirmButtonFadeAnimation, {
                toValue,
                duration: 100,
                useNativeDriver,
            }).start();
        },
        [confirmButtonFadeAnimation],
    );

    /**
     * close the modal
     */
    const closeModal = useCallback(() => {
        setIsModalOpen(false);
    }, []);

    /**
     *  open the modal
     */
    const openModal = useCallback(() => {
        setIsModalOpen(true);
    }, []);

    const sourceForAttachmentView = props.source || source;

    return (
        <>
            <Modal
                type={modalType}
                onSubmit={submitAndClose}
                onClose={closeModal}
                isVisible={isModalOpen}
                backgroundColor={themeColors.componentBG}
                onModalShow={() => {
                    props.onModalShow();
                    setShouldLoadAttachment(true);
                }}
                onModalHide={(e) => {
                    props.onModalHide(e);
                    if (onModalHideCallbackRef.current) {
                        onModalHideCallbackRef.current();
                    }

                    setShouldLoadAttachment(false);
                }}
                propagateSwipe
            >
                {props.isSmallScreenWidth && <HeaderGap />}
                <HeaderWithBackButton
                    title={props.headerTitle || translate(isAttachmentReceipt ? 'common.receipt' : 'common.attachment')}
                    shouldShowBorderBottom
                    shouldShowDownloadButton={props.allowDownload && shouldShowDownloadButton && !isAttachmentReceipt && !isOffline}
                    onDownloadButtonPress={() => downloadAttachment(source)}
                    shouldShowCloseButton={!props.isSmallScreenWidth}
                    shouldShowBackButton={props.isSmallScreenWidth}
                    onBackButtonPress={closeModal}
                    onCloseButtonPress={closeModal}
                    shouldShowThreeDotsButton={isAttachmentReceipt}
                    threeDotsAnchorPosition={styles.threeDotsPopoverOffsetAttachmentModal(windowWidth)}
                    threeDotsMenuItems={[
                        {
                            icon: Expensicons.Camera,
                            text: props.translate('common.replace'),
                            onSelected: () => {
                                onModalHideCallbackRef.current = () => Navigation.navigate(ROUTES.EDIT_REQUEST.getRoute(props.report.reportID, CONST.EDIT_REQUEST_FIELD.RECEIPT));
                                closeModal();
                            },
                        },
                        {
                            icon: Expensicons.Download,
                            text: props.translate('common.download'),
                            onSelected: () => downloadAttachment(source),
                        },
                        {
                            icon: Expensicons.Trashcan,
                            text: props.translate('receipt.deleteReceipt'),
                            onSelected: () => {
                                const parentReportAction = ReportActionsUtils.getReportAction(props.report.parentReportID, props.report.parentReportActionID);
                                const transactionID = lodashGet(parentReportAction, 'originalMessage.IOUTransactionID', '');
                                Receipt.detachReceipt(transactionID, props.report.reportID)
                            },
                        },
                    ]}
                    shouldOverlay
                />
                <View style={styles.imageModalImageCenterContainer}>
                    {!_.isEmpty(props.report) ? (
                        <AttachmentCarousel
                            report={props.report}
                            onNavigate={onNavigate}
                            source={props.source}
                            onClose={closeModal}
                            onToggleKeyboard={updateConfirmButtonVisibility}
                            setDownloadButtonVisibility={setDownloadButtonVisibility}
                        />
                    ) : (
                        Boolean(sourceForAttachmentView) &&
                        shouldLoadAttachment && (
                            <AttachmentView
                                containerStyles={[styles.mh5]}
                                source={sourceForAttachmentView}
                                isAuthTokenRequired={isAuthTokenRequired}
                                file={file}
                                onToggleKeyboard={updateConfirmButtonVisibility}
                                isWorkspaceAvatar={props.isWorkspaceAvatar}
                                fallbackSource={props.fallbackSource}
                            />
                        )
                    )}
                </View>
                {/* If we have an onConfirm method show a confirmation button */}
                {Boolean(props.onConfirm) && (
                    <SafeAreaConsumer>
                        {({safeAreaPaddingBottomStyle}) => (
                            <Animated.View style={[StyleUtils.fade(confirmButtonFadeAnimation), safeAreaPaddingBottomStyle]}>
                                <Button
                                    success
                                    style={[styles.buttonConfirm, props.isSmallScreenWidth ? {} : styles.attachmentButtonBigScreen]}
                                    textStyles={[styles.buttonConfirmText]}
                                    text={translate('common.send')}
                                    onPress={submitAndClose}
                                    disabled={isConfirmButtonDisabled}
                                    pressOnEnter
                                />
                            </Animated.View>
                        )}
                    </SafeAreaConsumer>
                )}
            </Modal>

            <ConfirmModal
                title={attachmentInvalidReasonTitle ? translate(attachmentInvalidReasonTitle) : ''}
                onConfirm={closeConfirmModal}
                onCancel={closeConfirmModal}
                isVisible={isAttachmentInvalid}
                prompt={attachmentInvalidReason ? translate(attachmentInvalidReason) : ''}
                confirmText={translate('common.close')}
                shouldShowCancelButton={false}
            />

            {props.children &&
                props.children({
                    displayFileInModal: validateAndDisplayFileToUpload,
                    show: openModal,
                })}
        </>
    );
}

AttachmentModal.propTypes = propTypes;
AttachmentModal.defaultProps = defaultProps;
AttachmentModal.displayName = 'AttachmentModal';
export default compose(withWindowDimensions, withLocalize)(AttachmentModal);<|MERGE_RESOLUTION|>--- conflicted
+++ resolved
@@ -30,12 +30,9 @@
 import Navigation from '../libs/Navigation/Navigation';
 import ROUTES from '../ROUTES';
 import useNativeDriver from '../libs/useNativeDriver';
-<<<<<<< HEAD
 import Receipt from '../libs/actions/Receipt';
 import * as ReportActionsUtils from '../libs/ReportActionsUtils';
-=======
 import useNetwork from '../hooks/useNetwork';
->>>>>>> 9aea8ec3
 
 /**
  * Modal render prop component that exposes modal launching triggers that can be used
