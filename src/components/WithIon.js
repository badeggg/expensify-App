/**
 * This is a higher order component that provides the ability to map a state property directly to
 * something in Ion (a key/value store). That way, as soon as data in Ion changes, the state will be set and the view
 * will automatically change to reflect the new data.
 */
import React from 'react';
import _ from 'underscore';
import lodashGet from 'lodash.get';
import lodashHas from 'lodash.has';
import Ion from '../lib/Ion';

/**
 * Returns the display name of a component
 *
 * @param {object} component
 * @returns {string}
 */
function getDisplayName(component) {
    return component.displayName || component.name || 'Component';
}

export default function (mapIonToState) {
    return (WrappedComponent) => {
        class WithIon extends React.Component {
            constructor(props) {
                super(props);

                // This stores all the Ion connection IDs to be used when the component unmounts so everything can be
                // disconnected
                this.actionConnectionIDs = {};

                // This stores all of the Ion connection IDs from the mappings where they Ion key uses data from
                // this.props. These are stored differently because anytime the props change, the component has to be
                // reconnected to Ion with the new props.
                this.activeConnectionIDsWithPropsData = {};

                // Initialize the state with each of the property names from the mapping
                this.state = _.reduce(_.keys(mapIonToState), (finalResult, propertyName) => ({
                    ...finalResult,
                    [propertyName]: null,
                }), {});
            }

            componentDidMount() {
                // Subscribe each of the state properties to the proper Ion key
                _.each(mapIonToState, (mapping, propertyName) => {
                    this.connectMappingToIon(mapping, propertyName, this.wrappedComponent);
                });
            }

            componentDidUpdate(prevProps) {
                // If any of the mappings use data from the props, then when the props change, all the
                // connections need to be reconnected with the new props
                _.each(mapIonToState, (mapping, propertyName) => {
                    if (lodashHas(mapping, 'pathForProps')) {
                        const prevPropsData = lodashGet(prevProps, mapping.pathForProps);
                        const currentPropsData = lodashGet(this.props, mapping.pathForProps);
                        if (prevPropsData !== currentPropsData) {
                            Ion.disconnect(this.activeConnectionIDsWithPropsData[mapping.pathForProps]);
                            this.connectMappingToIon(mapping, propertyName, this.wrappedComponent);
                        }
                    }
                });
            }

            componentWillUnmount() {
                // Disconnect everything from Ion
                _.each(this.actionConnectionIDs, Ion.disconnect);
                _.each(this.activeConnectionIDsWithPropsData, Ion.disconnect);
            }

            /**
             * Takes a single mapping and binds the state of the component to the store
             *
             * @param {object} mapping
             * @param {string} [mapping.path] a specific path of the store object to map to the state
             * @param {mixed} [mapping.defaultValue] Used in conjunction with mapping.path to return if the there is
             *  nothing at mapping.path
             * @param {boolean} [mapping.addAsCollection] rather than setting a single state value, this will add things
             *  to an array
             * @param {string} [mapping.collectionID] the name of the ID property to use for the collection
             * @param {string} [mapping.pathForProps] the statePropertyName can contain the string %DATAFROMPROPS% wich
             *  will be replaced with data from the props matching this path. That way, the component can connect to an
             *  Ion key that uses data from this.props.
             *
             *  For example, if a component wants to connect to the Ion key "report_22" and
             *  "22" comes from this.props.match.params.reportID. The statePropertyName would be set to
             *  "report_%DATAFROMPROPS%" and pathForProps would be set to "match.params.reportID"
             * @param {function} [mapping.loader] a method that will be called after connection to Ion in order to load
             *  it with data. Typically this will be a method that makes an XHR to load data from the API.
             * @param {mixed[]} [mapping.loaderParams] An array of params to be passed to the loader method
             * @param {boolean} [mapping.initWithStoredValues] If set to false, then no data will be prefilled into the
             *  component
             * @param {string} statePropertyName the name of the state property that Ion will add the data to
             * @param {object} reactComponent a reference to the react component whose state needs updated by Ion
             */
            connectMappingToIon(mapping, statePropertyName, reactComponent) {
                const ionConnectionConfig = {
                    ...mapping,
                    statePropertyName,
                    reactComponent,
                };

                // Connect to Ion and keep track of the connectionID
                if (mapping.pathForProps) {
                    // If there is a path for props data, then the data needs to be pulled out of props and parsed
                    // into the key
                    const dataFromProps = lodashGet(this.props, mapping.pathForProps);
                    const keyWithPropsData = mapping.key.replace('%DATAFROMPROPS%', dataFromProps);
                    ionConnectionConfig.key = keyWithPropsData;

                    // Store the connectionID with a key that is unique to the data coming from the props which allows
                    // it to be easily reconnected to when the props change
                    this.activeConnectionIDsWithPropsData[mapping.pathForProps] = Ion.connect(ionConnectionConfig);
                } else {
                    const connectionID = Ion.connect(ionConnectionConfig);
                    this.actionConnectionIDs[connectionID] = connectionID;
                }

                // Pre-fill the state with any data already in the store
<<<<<<< HEAD
                if (mapping.initWithStoredValues !== false) {
                    Ion.get(ionConnectionConfig.key, mapping.path, mapping.defaultValue)
=======
                if (mapping.prefillWithKey) {
                    let prefillKey = mapping.prefillWithKey;

                    // If there is a path for props data, then the data needs to be pulled out of props and parsed
                    // into the key
                    if (mapping.pathForProps) {
                        const dataFromProps = lodashGet(this.props, mapping.pathForProps);
                        prefillKey = mapping.prefillWithKey.replace('%DATAFROMPROPS%', dataFromProps);
                    }

                    // Get the data from Ion and put it into the state of our component right away
                    Ion.get(prefillKey, mapping.path, mapping.defaultValue)
>>>>>>> 22967ab3
                        .then(data => reactComponent.setState({[statePropertyName]: data}));
                }

                // Load the data from an API request if necessary
                if (mapping.loader) {
                    const paramsForLoaderFunction = _.map(mapping.loaderParams, (loaderParam) => {
                        // Some params might com from the props data
                        if (loaderParam === '%DATAFROMPROPS%') {
                            return lodashGet(this.props, mapping.pathForProps);
                        }
                        return loaderParam;
                    });

                    // Call the loader function and pass it any params. The loader function will take care of putting
                    // data into Ion
                    mapping.loader(...paramsForLoaderFunction || []);
                }
            }

            render() {
                // Spreading props and state is necessary in an HOC where the data cannot be predicted
                return (
                    <WrappedComponent
                        // eslint-disable-next-line react/jsx-props-no-spreading
                        {...this.props}
                        // eslint-disable-next-line react/jsx-props-no-spreading
                        {...this.state}
                        ref={el => this.wrappedComponent = el}
                    />
                );
            }
        }

        WithIon.displayName = `WithIon(${getDisplayName(WrappedComponent)})`;
        return WithIon;
    };
}<|MERGE_RESOLUTION|>--- conflicted
+++ resolved
@@ -118,23 +118,8 @@
                 }
 
                 // Pre-fill the state with any data already in the store
-<<<<<<< HEAD
                 if (mapping.initWithStoredValues !== false) {
                     Ion.get(ionConnectionConfig.key, mapping.path, mapping.defaultValue)
-=======
-                if (mapping.prefillWithKey) {
-                    let prefillKey = mapping.prefillWithKey;
-
-                    // If there is a path for props data, then the data needs to be pulled out of props and parsed
-                    // into the key
-                    if (mapping.pathForProps) {
-                        const dataFromProps = lodashGet(this.props, mapping.pathForProps);
-                        prefillKey = mapping.prefillWithKey.replace('%DATAFROMPROPS%', dataFromProps);
-                    }
-
-                    // Get the data from Ion and put it into the state of our component right away
-                    Ion.get(prefillKey, mapping.path, mapping.defaultValue)
->>>>>>> 22967ab3
                         .then(data => reactComponent.setState({[statePropertyName]: data}));
                 }
 
