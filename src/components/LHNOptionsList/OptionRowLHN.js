--- conflicted
+++ resolved
@@ -206,11 +206,6 @@
                                         <Icon
                                             src={Expensicons.DotIndicator}
                                             fill={colors.red}
-<<<<<<< HEAD
-=======
-                                            height={variables.iconSizeNormal}
-                                            width={variables.iconSizeNormal}
->>>>>>> c9f66069
                                         />
                                     </View>
                                 )}
@@ -220,18 +215,7 @@
                             style={[styles.flexRow, styles.alignItemsCenter]}
                             accessible={false}
                         >
-<<<<<<< HEAD
-                            {shouldShowGreenDotIndicator && <Icon src={Expensicons.DotIndicator} fill={themeColors.success} />}
-=======
-                            {shouldShowGreenDotIndicator && (
-                                <Icon
-                                    height={variables.iconSizeNormal}
-                                    width={variables.iconSizeNormal}
-                                    src={Expensicons.DotIndicator}
-                                    fill={colors.green}
-                                />
-                            )}
->>>>>>> c9f66069
+                            {shouldShowGreenDotIndicator && <Icon src={Expensicons.DotIndicator} fill={themeColors.green} />}
                             {optionItem.hasDraftComment && (
                                 <View
                                     style={styles.ml2}
@@ -240,11 +224,7 @@
                                     <Icon src={Expensicons.Pencil} />
                                 </View>
                             )}
-<<<<<<< HEAD
-                            {optionItem.isPinned && (
-=======
                             {!shouldShowGreenDotIndicator && optionItem.isPinned && (
->>>>>>> c9f66069
                                 <View
                                     style={styles.ml2}
                                     accessibilityLabel={props.translate('sidebarScreen.chatPinned')}
