import _ from 'underscore';
import React, {useEffect, useState} from 'react';
import PropTypes from 'prop-types';
import {View, StyleSheet} from 'react-native';
import {withOnyx} from 'react-native-onyx';
import lodashGet from 'lodash/get';
import * as optionRowStyles from '../../styles/optionRowStyles';
import styles from '../../styles/styles';
import * as StyleUtils from '../../styles/StyleUtils';
import Icon from '../Icon';
import * as Expensicons from '../Icon/Expensicons';
import MultipleAvatars from '../MultipleAvatars';
import Hoverable from '../Hoverable';
import DisplayNames from '../DisplayNames';
import colors from '../../styles/colors';
import withLocalize, {withLocalizePropTypes} from '../withLocalize';
import {withReportCommentDrafts} from '../OnyxProvider';
import Text from '../Text';
import SubscriptAvatar from '../SubscriptAvatar';
import CONST from '../../CONST';
import themeColors from '../../styles/themes/default';
import SidebarUtils from '../../libs/SidebarUtils';
import TextPill from '../TextPill';
import OfflineWithFeedback from '../OfflineWithFeedback';
import PressableWithSecondaryInteraction from '../PressableWithSecondaryInteraction';
import * as ReportActionContextMenu from '../../pages/home/report/ContextMenu/ReportActionContextMenu';
import * as ContextMenuActions from '../../pages/home/report/ContextMenu/ContextMenuActions';
import * as OptionsListUtils from '../../libs/OptionsListUtils';
import compose from '../../libs/compose';
import ONYXKEYS from '../../ONYXKEYS';
import withCurrentReportId from '../withCurrentReportId';
import * as Report from '../../libs/actions/Report';

const propTypes = {
    /** Style for hovered state */
    // eslint-disable-next-line react/forbid-prop-types
    hoverStyle: PropTypes.object,

    /** The comment left by the user */
    comment: PropTypes.string,

    /** The ID of the report that the option is for */
    reportID: PropTypes.string.isRequired,

    /** Whether this option is currently in focus so we can modify its style */
    isFocused: PropTypes.bool,

    /** A function that is called when an option is selected. Selected option is passed as a param */
    onSelectRow: PropTypes.func,

    /** Toggle between compact and default view */
    viewMode: PropTypes.oneOf(_.values(CONST.OPTION_MODE)),

    style: PropTypes.oneOfType([PropTypes.arrayOf(PropTypes.object), PropTypes.object]),

    optionItem: PropTypes.shape({}),

    ...withLocalizePropTypes,
};

const defaultProps = {
    hoverStyle: styles.sidebarLinkHover,
    viewMode: 'default',
    onSelectRow: () => {},
    isFocused: false,
    style: null,
    optionItem: null,
    comment: '',
};

<<<<<<< HEAD
function BaseOptionRowLHN(props) {
    const optionItem = props.optionItem;
=======
function OptionRowLHN(props) {
    const optionItem = SidebarUtils.getOptionData(props.reportID);
    const [isContextMenuActive, setIsContextMenuActive] = useState(false);
>>>>>>> fc15d9be

    useEffect(() => {
        if (!optionItem || optionItem.hasDraftComment || !props.comment || props.comment.length <= 0 || props.isFocused) {
            return;
        }
        Report.setReportWithDraft(props.reportID, true);
        // eslint-disable-next-line react-hooks/exhaustive-deps
    }, []);

    if (!optionItem) {
        return null;
    }

    let popoverAnchor = null;
    const textStyle = props.isFocused ? styles.sidebarLinkActiveText : styles.sidebarLinkText;
    const textUnreadStyle = optionItem.isUnread ? [textStyle, styles.sidebarLinkTextBold] : [textStyle];
    const displayNameStyle = StyleUtils.combineStyles([styles.optionDisplayName, styles.optionDisplayNameCompact, styles.pre, ...textUnreadStyle], props.style);
    const textPillStyle = props.isFocused ? [styles.ml1, StyleUtils.getBackgroundColorWithOpacityStyle(themeColors.icon, 0.5)] : [styles.ml1];
    const alternateTextStyle = StyleUtils.combineStyles(
        props.viewMode === CONST.OPTION_MODE.COMPACT
            ? [textStyle, styles.optionAlternateText, styles.pre, styles.textLabelSupporting, styles.optionAlternateTextCompact, styles.ml2]
            : [textStyle, styles.optionAlternateText, styles.pre, styles.textLabelSupporting],
        props.style,
    );
    const contentContainerStyles =
        props.viewMode === CONST.OPTION_MODE.COMPACT ? [styles.flex1, styles.flexRow, styles.overflowHidden, optionRowStyles.compactContentContainerStyles] : [styles.flex1];
    const sidebarInnerRowStyle = StyleSheet.flatten(
        props.viewMode === CONST.OPTION_MODE.COMPACT
            ? [styles.chatLinkRowPressable, styles.flexGrow1, styles.optionItemAvatarNameWrapper, styles.optionRowCompact, styles.justifyContentCenter]
            : [styles.chatLinkRowPressable, styles.flexGrow1, styles.optionItemAvatarNameWrapper, styles.optionRow, styles.justifyContentCenter],
    );
    const hoveredBackgroundColor = props.hoverStyle && props.hoverStyle.backgroundColor ? props.hoverStyle.backgroundColor : themeColors.sidebar;
    const focusedBackgroundColor = styles.sidebarLinkActive.backgroundColor;

    const hasBrickError = optionItem.brickRoadIndicator === CONST.BRICK_ROAD_INDICATOR_STATUS.ERROR;
    const shouldShowGreenDotIndicator =
        !hasBrickError &&
        (optionItem.isUnreadWithMention ||
            (optionItem.hasOutstandingIOU && !optionItem.isIOUReportOwner) ||
            (optionItem.isTaskReport && optionItem.isTaskAssignee && !optionItem.isTaskCompleted));

    /**
     * Show the ReportActionContextMenu modal popover.
     *
     * @param {Object} [event] - A press event.
     */
    const showPopover = (event) => {
        setIsContextMenuActive(true);
        ReportActionContextMenu.showContextMenu(
            ContextMenuActions.CONTEXT_MENU_TYPES.REPORT,
            event,
            '',
            popoverAnchor,
            props.reportID,
            {},
            '',
            () => {},
            () => setIsContextMenuActive(false),
            false,
            false,
            optionItem.isPinned,
            optionItem.isUnread,
        );
    };

    return (
        <OfflineWithFeedback
            pendingAction={optionItem.pendingAction}
            errors={optionItem.allReportErrors}
            shouldShowErrorMessages={false}
        >
            <Hoverable>
                {(hovered) => (
                    <PressableWithSecondaryInteraction
                        ref={(el) => (popoverAnchor = el)}
                        onPress={(e) => {
                            if (e) {
                                e.preventDefault();
                            }

                            props.onSelectRow(optionItem, popoverAnchor);
                        }}
                        onSecondaryInteraction={(e) => showPopover(e)}
                        withoutFocusOnSecondaryInteraction
                        activeOpacity={0.8}
                        style={[
                            styles.flexRow,
                            styles.alignItemsCenter,
                            styles.justifyContentBetween,
                            styles.sidebarLink,
                            styles.sidebarLinkInner,
                            StyleUtils.getBackgroundColorStyle(themeColors.sidebar),
                            props.isFocused ? styles.sidebarLinkActive : null,
                            (hovered || isContextMenuActive) && !props.isFocused ? props.hoverStyle : null,
                        ]}
                        accessibilityRole={CONST.ACCESSIBILITY_ROLE.BUTTON}
                        accessibilityLabel={props.translate('accessibilityHints.navigatesToChat')}
                    >
                        <View style={sidebarInnerRowStyle}>
                            <View style={[styles.flexRow, styles.alignItemsCenter]}>
                                {!_.isEmpty(optionItem.icons) &&
                                    (optionItem.shouldShowSubscript ? (
                                        <SubscriptAvatar
                                            backgroundColor={props.isFocused ? themeColors.activeComponentBG : themeColors.sidebar}
                                            mainAvatar={optionItem.icons[0]}
                                            secondaryAvatar={optionItem.icons[1]}
                                            mainTooltip={optionItem.ownerEmail}
                                            secondaryTooltip={optionItem.subtitle}
                                            size={props.viewMode === CONST.OPTION_MODE.COMPACT ? CONST.AVATAR_SIZE.SMALL : CONST.AVATAR_SIZE.DEFAULT}
                                        />
                                    ) : (
                                        <MultipleAvatars
                                            icons={optionItem.icons}
                                            isFocusMode={props.viewMode === CONST.OPTION_MODE.COMPACT}
                                            size={props.viewMode === CONST.OPTION_MODE.COMPACT ? CONST.AVATAR_SIZE.SMALL : CONST.AVATAR_SIZE.DEFAULT}
                                            secondAvatarStyle={[
                                                StyleUtils.getBackgroundAndBorderStyle(themeColors.sidebar),
                                                props.isFocused ? StyleUtils.getBackgroundAndBorderStyle(focusedBackgroundColor) : undefined,
                                                hovered && !props.isFocused ? StyleUtils.getBackgroundAndBorderStyle(hoveredBackgroundColor) : undefined,
                                            ]}
                                            shouldShowTooltip={OptionsListUtils.shouldOptionShowTooltip(optionItem)}
                                        />
                                    ))}
                                <View style={contentContainerStyles}>
                                    <View style={[styles.flexRow, styles.alignItemsCenter, styles.mw100, styles.overflowHidden]}>
                                        <DisplayNames
                                            accessibilityLabel={props.translate('accessibilityHints.chatUserDisplayNames')}
                                            fullTitle={optionItem.text}
                                            displayNamesWithTooltips={optionItem.displayNamesWithTooltips}
                                            tooltipEnabled
                                            numberOfLines={1}
                                            textStyles={displayNameStyle}
                                            shouldUseFullTitle={
                                                optionItem.isChatRoom || optionItem.isPolicyExpenseChat || optionItem.isTaskReport || optionItem.isThread || optionItem.isMoneyRequestReport
                                            }
                                        />
                                        {optionItem.isChatRoom && !optionItem.isThread && (
                                            <TextPill
                                                style={textPillStyle}
                                                accessibilityLabel={props.translate('accessibilityHints.workspaceName')}
                                                text={optionItem.subtitle}
                                            />
                                        )}
                                    </View>
                                    {optionItem.alternateText ? (
                                        <Text
                                            style={alternateTextStyle}
                                            numberOfLines={1}
                                            accessibilityLabel={props.translate('accessibilityHints.lastChatMessagePreview')}
                                        >
                                            {optionItem.alternateText}
                                        </Text>
                                    ) : null}
                                </View>
                                {optionItem.descriptiveText ? (
                                    <View style={[styles.flexWrap]}>
                                        <Text style={[styles.textLabel]}>{optionItem.descriptiveText}</Text>
                                    </View>
                                ) : null}
                                {hasBrickError && (
                                    <View style={[styles.alignItemsCenter, styles.justifyContentCenter]}>
                                        <Icon
                                            src={Expensicons.DotIndicator}
                                            fill={colors.red}
                                        />
                                    </View>
                                )}
                            </View>
                        </View>
                        <View
                            style={[styles.flexRow, styles.alignItemsCenter]}
                            accessible={false}
                        >
                            {shouldShowGreenDotIndicator && (
                                <Icon
                                    src={Expensicons.DotIndicator}
                                    fill={themeColors.success}
                                />
                            )}
                            {optionItem.hasDraftComment && (
                                <View
                                    style={styles.ml2}
                                    accessibilityLabel={props.translate('sidebarScreen.draftedMessage')}
                                >
                                    <Icon src={Expensicons.Pencil} />
                                </View>
                            )}
                            {!shouldShowGreenDotIndicator && optionItem.isPinned && (
                                <View
                                    style={styles.ml2}
                                    accessibilityLabel={props.translate('sidebarScreen.chatPinned')}
                                >
                                    <Icon src={Expensicons.Pin} />
                                </View>
                            )}
                        </View>
                    </PressableWithSecondaryInteraction>
                )}
            </Hoverable>
        </OfflineWithFeedback>
    );
}

BaseOptionRowLHN.propTypes = propTypes;
BaseOptionRowLHN.defaultProps = defaultProps;
BaseOptionRowLHN.displayName = 'BaseOptionRowLHN';

const MemoedOptionRowLHN = React.memo(
    compose(
        withLocalize,
        withOnyx({
            optionItem: {
                key: (props) => ONYXKEYS.COLLECTION.REPORT + props.reportID,
                selector: SidebarUtils.getOptionData,
            },
        }),
    )(BaseOptionRowLHN),
);

// We only want to pass a boolean to the memoized
// component, thats why we have this intermediate component.
// (We don't want to fully re-render all items, just because the active report changed).
function OptionRowLHN(props) {
    const isFocused = props.currentReportId === props.reportID;

    return (
        <MemoedOptionRowLHN
            // eslint-disable-next-line react/jsx-props-no-spreading
            {..._.omit(props, 'currentReportId')}
            isFocused={isFocused}
        />
    );
}

OptionRowLHN.propTypes = propTypes;
OptionRowLHN.defaultProps = defaultProps;
OptionRowLHN.displayName = 'OptionRowIsFocusedSupport';

export default compose(
    withLocalize,
    withCurrentReportId,
    withReportCommentDrafts({
        propName: 'comment',
        transformValue: (drafts, props) => {
            const draftKey = `${ONYXKEYS.COLLECTION.REPORT_DRAFT_COMMENT}${props.reportID}`;
            return lodashGet(drafts, draftKey, '');
        },
    }),
)(OptionRowLHN);<|MERGE_RESOLUTION|>--- conflicted
+++ resolved
@@ -68,14 +68,9 @@
     comment: '',
 };
 
-<<<<<<< HEAD
 function BaseOptionRowLHN(props) {
     const optionItem = props.optionItem;
-=======
-function OptionRowLHN(props) {
-    const optionItem = SidebarUtils.getOptionData(props.reportID);
     const [isContextMenuActive, setIsContextMenuActive] = useState(false);
->>>>>>> fc15d9be
 
     useEffect(() => {
         if (!optionItem || optionItem.hasDraftComment || !props.comment || props.comment.length <= 0 || props.isFocused) {
