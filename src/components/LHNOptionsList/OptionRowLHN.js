--- conflicted
+++ resolved
@@ -214,7 +214,7 @@
                             style={[styles.flexRow, styles.alignItemsCenter]}
                             accessible={false}
                         >
-                            {optionItem.hasOutstandingIOU && !optionItem.isIOUReportOwner && <Icon src={Expensicons.DotIndicator} fill={colors.green} />}
+                            {shouldShowGreenDotIndicator && <Icon src={Expensicons.DotIndicator} fill={themeColors.success} />}
                             {optionItem.hasDraftComment && (
                                 <View
                                     style={styles.ml2}
@@ -223,10 +223,6 @@
                                     <Icon src={Expensicons.Pencil} />
                                 </View>
                             )}
-<<<<<<< HEAD
-=======
-                            {shouldShowGreenDotIndicator && <Icon src={Expensicons.DotIndicator} fill={themeColors.success} />}
->>>>>>> 8e06eb06
                             {optionItem.isPinned && (
                                 <View
                                     style={styles.ml2}
