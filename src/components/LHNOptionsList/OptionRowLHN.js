--- conflicted
+++ resolved
@@ -1,9 +1,5 @@
 import _ from 'underscore';
-<<<<<<< HEAD
-import React, {useState} from 'react';
-=======
-import React, {useEffect} from 'react';
->>>>>>> 52a18912
+import React, {useEffect, useState} from 'react';
 import PropTypes from 'prop-types';
 import {View, StyleSheet} from 'react-native';
 import lodashGet from 'lodash/get';
