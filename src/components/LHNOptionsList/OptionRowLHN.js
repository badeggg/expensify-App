--- conflicted
+++ resolved
@@ -2,11 +2,8 @@
 import React, {useEffect} from 'react';
 import PropTypes from 'prop-types';
 import {View, StyleSheet} from 'react-native';
-<<<<<<< HEAD
 import {withOnyx} from 'react-native-onyx';
-=======
 import lodashGet from 'lodash/get';
->>>>>>> 94e26565
 import * as optionRowStyles from '../../styles/optionRowStyles';
 import styles from '../../styles/styles';
 import * as StyleUtils from '../../styles/StyleUtils';
@@ -31,11 +28,8 @@
 import * as OptionsListUtils from '../../libs/OptionsListUtils';
 import compose from '../../libs/compose';
 import ONYXKEYS from '../../ONYXKEYS';
-<<<<<<< HEAD
 import withCurrentReportId from '../withCurrentReportId';
-=======
 import * as Report from '../../libs/actions/Report';
->>>>>>> 94e26565
 
 const propTypes = {
     /** Style for hovered state */
@@ -70,11 +64,8 @@
     onSelectRow: () => {},
     isFocused: false,
     style: null,
-<<<<<<< HEAD
     optionItem: null,
-=======
     comment: '',
->>>>>>> 94e26565
 };
 
 function BaseOptionRowLHN(props) {
@@ -316,11 +307,9 @@
 OptionRowLHN.defaultProps = defaultProps;
 OptionRowLHN.displayName = 'OptionRowIsFocusedSupport';
 
-<<<<<<< HEAD
-export default withCurrentReportId(OptionRowLHN);
-=======
 export default compose(
     withLocalize,
+    withCurrentReportId,
     withReportCommentDrafts({
         propName: 'comment',
         transformValue: (drafts, props) => {
@@ -328,5 +317,4 @@
             return lodashGet(drafts, draftKey, '');
         },
     }),
-)(OptionRowLHN);
->>>>>>> 94e26565
+)(OptionRowLHN);