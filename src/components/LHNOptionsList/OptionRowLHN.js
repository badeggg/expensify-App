--- conflicted
+++ resolved
@@ -147,11 +147,7 @@
                                             tooltipEnabled
                                             numberOfLines={1}
                                             textStyles={displayNameStyle}
-<<<<<<< HEAD
-                                            shouldUseFullTitle={optionItem.isChatRoom || optionItem.isPolicyExpenseChat || optionItem.isTaskReport}
-=======
                                             shouldUseFullTitle={optionItem.isChatRoom || optionItem.isPolicyExpenseChat || optionItem.isTaskReport || optionItem.isMoneyRequestReport}
->>>>>>> 5df596f1
                                         />
                                         {optionItem.isChatRoom && (
                                             <TextPill
