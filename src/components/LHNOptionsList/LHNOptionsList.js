--- conflicted
+++ resolved
@@ -1,24 +1,14 @@
 import {FlashList} from '@shopify/flash-list';
 import lodashGet from 'lodash/get';
 import PropTypes from 'prop-types';
-<<<<<<< HEAD
 import React, {memo, useCallback} from 'react';
-import {FlatList, View} from 'react-native';
-=======
-import React, {useCallback} from 'react';
 import {View} from 'react-native';
->>>>>>> 70813dbf
 import {withOnyx} from 'react-native-onyx';
 import _ from 'underscore';
 import * as OptionsListUtils from '@libs/OptionsListUtils';
-<<<<<<< HEAD
 import {getReportActionsByReportID} from '@libs/ReportActionsUtils';
 import {getReportByID} from '@libs/ReportUtils';
-=======
-import reportActionPropTypes from '@pages/home/report/reportActionPropTypes';
-import reportPropTypes from '@pages/reportPropTypes';
 import stylePropTypes from '@styles/stylePropTypes';
->>>>>>> 70813dbf
 import useThemeStyles from '@styles/useThemeStyles';
 import variables from '@styles/variables';
 import CONST from '@src/CONST';
@@ -115,7 +105,6 @@
                 keyExtractor={keyExtractor}
                 renderItem={renderItem}
                 estimatedItemSize={optionMode === CONST.OPTION_MODE.COMPACT ? variables.optionRowHeightCompact : variables.optionRowHeight}
-                extraData={[currentReportID]}
                 showsVerticalScrollIndicator={false}
             />
         </View>
