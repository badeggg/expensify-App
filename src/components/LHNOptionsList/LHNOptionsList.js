import lodashGet from 'lodash/get';
import PropTypes from 'prop-types';
import React, {useCallback} from 'react';
import {FlatList, View} from 'react-native';
import {withOnyx} from 'react-native-onyx';
import _ from 'underscore';
<<<<<<< HEAD
=======
import participantPropTypes from '@components/participantPropTypes';
import transactionPropTypes from '@components/transactionPropTypes';
>>>>>>> dee9b311
import withCurrentReportID, {withCurrentReportIDDefaultProps, withCurrentReportIDPropTypes} from '@components/withCurrentReportID';
import compose from '@libs/compose';
import reportActionPropTypes from '@pages/home/report/reportActionPropTypes';
import reportPropTypes from '@pages/reportPropTypes';
import styles from '@styles/styles';
import variables from '@styles/variables';
import CONST from '@src/CONST';
import ONYXKEYS from '@src/ONYXKEYS';
import OptionRowLHNData from './OptionRowLHNData';

const propTypes = {
    /** Wrapper style for the section list */
    // eslint-disable-next-line react/forbid-prop-types
    style: PropTypes.arrayOf(PropTypes.object),

    /** Extra styles for the section list container */
    // eslint-disable-next-line react/forbid-prop-types
    contentContainerStyles: PropTypes.arrayOf(PropTypes.object).isRequired,

    /** Sections for the section list */
    data: PropTypes.arrayOf(PropTypes.string).isRequired,

    /** Callback to fire when a row is selected */
    onSelectRow: PropTypes.func.isRequired,

    /** Toggle between compact and default view of the option */
    optionMode: PropTypes.oneOf(_.values(CONST.OPTION_MODE)).isRequired,

    /** Whether to allow option focus or not */
    shouldDisableFocusOptions: PropTypes.bool,

    /** The policy which the user has access to and which the report could be tied to */
    policy: PropTypes.shape({
        /** The ID of the policy */
        id: PropTypes.string,
        /** Name of the policy */
        name: PropTypes.string,
        /** Avatar of the policy */
        avatar: PropTypes.string,
    }),

    /** All reports shared with the user */
    reports: PropTypes.objectOf(reportPropTypes),

    /** Array of report actions for this report */
    reportActions: PropTypes.objectOf(PropTypes.shape(reportActionPropTypes)),

    /** Indicates which locale the user currently has selected */
    preferredLocale: PropTypes.string,

    /** The transaction from the parent report action */
    transactions: PropTypes.objectOf(transactionPropTypes),
    /** List of draft comments */
    draftComments: PropTypes.objectOf(PropTypes.string),
    ...withCurrentReportIDPropTypes,
};

const defaultProps = {
    style: styles.flex1,
    shouldDisableFocusOptions: false,
    reportActions: {},
    reports: {},
    policy: {},
    preferredLocale: CONST.LOCALES.DEFAULT,
    transactions: {},
    draftComments: {},
    ...withCurrentReportIDDefaultProps,
};

const keyExtractor = (item) => item;

function LHNOptionsList({
    style,
    contentContainerStyles,
    data,
    onSelectRow,
    optionMode,
    shouldDisableFocusOptions,
    reports,
    reportActions,
    policy,
    preferredLocale,
    transactions,
    draftComments,
    currentReportID,
}) {
    /**
     * This function is used to compute the layout of any given item in our list. Since we know that each item will have the exact same height, this is a performance optimization
     * so that the heights can be determined before the options are rendered. Otherwise, the heights are determined when each option is rendering and it causes a lot of overhead on large
     * lists.
     *
     * @param {Array} itemData - This is the same as the data we pass into the component
     * @param {Number} index the current item's index in the set of data
     *
     * @returns {Object}
     */
    const getItemLayout = useCallback(
        (itemData, index) => {
            const optionHeight = optionMode === CONST.OPTION_MODE.COMPACT ? variables.optionRowHeightCompact : variables.optionRowHeight;
            return {
                length: optionHeight,
                offset: index * optionHeight,
                index,
            };
        },
        [optionMode],
    );

    /**
     * Function which renders a row in the list
     *
     * @param {Object} params
     * @param {Object} params.item
     *
     * @return {Component}
     */
    const renderItem = useCallback(
        ({item: reportID}) => {
            const itemFullReport = reports[`${ONYXKEYS.COLLECTION.REPORT}${reportID}`] || {};
            const itemReportActions = reportActions[`${ONYXKEYS.COLLECTION.REPORT_ACTIONS}${reportID}`];
            const itemParentReportActions = reportActions[`${ONYXKEYS.COLLECTION.REPORT_ACTIONS}${itemFullReport.parentReportID}`] || {};
            const itemParentReportAction = itemParentReportActions[itemFullReport.parentReportActionID] || {};
            const itemPolicy = policy[`${ONYXKEYS.COLLECTION.POLICY}${itemFullReport.policyID}`] || {};
            const transactionID = lodashGet(itemParentReportAction, ['originalMessage', 'IOUTransactionID'], '');
            const itemTransaction = transactionID ? transactions[`${ONYXKEYS.COLLECTION.TRANSACTION}${transactionID}`] : {};
            const itemComment = draftComments[`${ONYXKEYS.COLLECTION.REPORT_DRAFT_COMMENT}${reportID}`] || '';
<<<<<<< HEAD
=======
            const participantsPersonalDetails = OptionsListUtils.getPersonalDetailsForAccountIDs(itemFullReport.participantAccountIDs, personalDetails);

>>>>>>> dee9b311
            return (
                <OptionRowLHNData
                    reportID={reportID}
                    fullReport={itemFullReport}
                    reportActions={itemReportActions}
                    parentReportAction={itemParentReportAction}
                    policy={itemPolicy}
<<<<<<< HEAD
=======
                    personalDetails={participantsPersonalDetails}
>>>>>>> dee9b311
                    transaction={itemTransaction}
                    receiptTransactions={transactions}
                    viewMode={optionMode}
                    isFocused={!shouldDisableFocusOptions && reportID === currentReportID}
                    onSelectRow={onSelectRow}
                    preferredLocale={preferredLocale}
                    comment={itemComment}
                />
            );
        },
        [currentReportID, draftComments, onSelectRow, optionMode, policy, preferredLocale, reportActions, reports, shouldDisableFocusOptions, transactions],
    );

    return (
        <View style={style}>
            <FlatList
                indicatorStyle="white"
                keyboardShouldPersistTaps="always"
                contentContainerStyle={contentContainerStyles}
                showsVerticalScrollIndicator={false}
                data={data}
                testID="lhn-options-list"
                keyExtractor={keyExtractor}
                stickySectionHeadersEnabled={false}
                renderItem={renderItem}
                getItemLayout={getItemLayout}
                initialNumToRender={20}
                maxToRenderPerBatch={5}
                windowSize={5}
            />
        </View>
    );
}

LHNOptionsList.propTypes = propTypes;
LHNOptionsList.defaultProps = defaultProps;
LHNOptionsList.displayName = 'LHNOptionsList';

export default compose(
    withCurrentReportID,
    withOnyx({
        reports: {
            key: ONYXKEYS.COLLECTION.REPORT,
        },
        reportActions: {
            key: ONYXKEYS.COLLECTION.REPORT_ACTIONS,
        },
        policy: {
            key: ONYXKEYS.COLLECTION.POLICY,
        },
        preferredLocale: {
            key: ONYXKEYS.NVP_PREFERRED_LOCALE,
        },
        transactions: {
            key: ONYXKEYS.COLLECTION.TRANSACTION,
        },
        draftComments: {
            key: ONYXKEYS.COLLECTION.REPORT_DRAFT_COMMENT,
        },
    }),
)(LHNOptionsList);<|MERGE_RESOLUTION|>--- conflicted
+++ resolved
@@ -4,13 +4,10 @@
 import {FlatList, View} from 'react-native';
 import {withOnyx} from 'react-native-onyx';
 import _ from 'underscore';
-<<<<<<< HEAD
-=======
-import participantPropTypes from '@components/participantPropTypes';
 import transactionPropTypes from '@components/transactionPropTypes';
->>>>>>> dee9b311
 import withCurrentReportID, {withCurrentReportIDDefaultProps, withCurrentReportIDPropTypes} from '@components/withCurrentReportID';
 import compose from '@libs/compose';
+import * as OptionsListUtils from '@libs/OptionsListUtils';
 import reportActionPropTypes from '@pages/home/report/reportActionPropTypes';
 import reportPropTypes from '@pages/reportPropTypes';
 import styles from '@styles/styles';
@@ -135,11 +132,8 @@
             const transactionID = lodashGet(itemParentReportAction, ['originalMessage', 'IOUTransactionID'], '');
             const itemTransaction = transactionID ? transactions[`${ONYXKEYS.COLLECTION.TRANSACTION}${transactionID}`] : {};
             const itemComment = draftComments[`${ONYXKEYS.COLLECTION.REPORT_DRAFT_COMMENT}${reportID}`] || '';
-<<<<<<< HEAD
-=======
-            const participantsPersonalDetails = OptionsListUtils.getPersonalDetailsForAccountIDs(itemFullReport.participantAccountIDs, personalDetails);
-
->>>>>>> dee9b311
+            const participantsPersonalDetails = OptionsListUtils.getPersonalDetailsForAccountIDs(itemFullReport.participantAccountIDs);
+
             return (
                 <OptionRowLHNData
                     reportID={reportID}
@@ -147,10 +141,7 @@
                     reportActions={itemReportActions}
                     parentReportAction={itemParentReportAction}
                     policy={itemPolicy}
-<<<<<<< HEAD
-=======
                     personalDetails={participantsPersonalDetails}
->>>>>>> dee9b311
                     transaction={itemTransaction}
                     receiptTransactions={transactions}
                     viewMode={optionMode}
