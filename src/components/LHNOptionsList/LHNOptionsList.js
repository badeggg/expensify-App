--- conflicted
+++ resolved
@@ -4,10 +4,7 @@
 import _ from 'underscore';
 import CONST from '../../CONST';
 import styles from '../../styles/styles';
-<<<<<<< HEAD
 import OptionRowLHNData from './OptionRowLHNData';
-=======
->>>>>>> 01511347
 import variables from '../../styles/variables';
 import OptionRowLHN from './OptionRowLHN';
 
@@ -63,49 +60,11 @@
      *
      * @return {Component}
      */
-<<<<<<< HEAD
-    renderItem({item}) {
-        return (
-            <OptionRowLHNData
-                reportID={item}
-                viewMode={this.props.optionMode}
-                shouldDisableFocusOptions={this.props.shouldDisableFocusOptions}
-                onSelectRow={this.props.onSelectRow}
-            />
-        );
-    }
-
-    render() {
-        const areArraysEqual = _.isEqual(this.props.data, this.data);
-        if (!areArraysEqual) {
-            this.data = this.props.data;
-        }
-
-        return (
-            <View style={[styles.flex1]}>
-                <FlatList
-                    indicatorStyle="white"
-                    keyboardShouldPersistTaps="always"
-                    contentContainerStyle={this.props.contentContainerStyles}
-                    showsVerticalScrollIndicator={false}
-                    data={this.data}
-                    keyExtractor={(item) => item}
-                    stickySectionHeadersEnabled={false}
-                    renderItem={this.renderItem}
-                    getItemLayout={this.getItemLayout}
-                    initialNumToRender={5}
-                    maxToRenderPerBatch={5}
-                    windowSize={5}
-                />
-            </View>
-        );
-    }
-=======
     const renderItem = ({item, index}) => (
-        <OptionRowLHN
+        <OptionRowLHNData
             reportID={item}
             viewMode={props.optionMode}
-            isFocused={!props.shouldDisableFocusOptions && props.focusedIndex === index}
+            shouldDisableFocusOptions={this.props.shouldDisableFocusOptions}
             onSelectRow={props.onSelectRow}
         />
     );
@@ -122,14 +81,12 @@
                 stickySectionHeadersEnabled={false}
                 renderItem={renderItem}
                 getItemLayout={getItemLayout}
-                extraData={props.focusedIndex}
                 initialNumToRender={5}
                 maxToRenderPerBatch={5}
                 windowSize={5}
             />
         </View>
     );
->>>>>>> 01511347
 }
 
 LHNOptionsList.propTypes = propTypes;
