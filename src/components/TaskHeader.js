--- conflicted
+++ resolved
@@ -1,10 +1,5 @@
 import React, {useEffect} from 'react';
-<<<<<<< HEAD
-// eslint-disable-next-line no-restricted-imports
-import {View, TouchableOpacity} from 'react-native';
-=======
 import {View} from 'react-native';
->>>>>>> 4b1c3264
 import PropTypes from 'prop-types';
 import lodashGet from 'lodash/get';
 import _ from 'underscore';
