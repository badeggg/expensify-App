import React, {useEffect, useMemo, useState, useRef} from 'react';
import {ScrollView, View} from 'react-native';
import {withOnyx} from 'react-native-onyx';
import lodashGet from 'lodash/get';
import lodashIsNil from 'lodash/isNil';
import PropTypes from 'prop-types';
import _ from 'underscore';
import CONST from '../CONST';
import ROUTES from '../ROUTES';
import ONYXKEYS from '../ONYXKEYS';
import styles from '../styles/styles';
import variables from '../styles/variables';
import LinearGradient from './LinearGradient';
import * as MapboxToken from '../libs/actions/MapboxToken';
import useNetwork from '../hooks/useNetwork';
import useLocalize from '../hooks/useLocalize';
import Navigation from '../libs/Navigation/Navigation';
import reportPropTypes from '../pages/reportPropTypes';
import DotIndicatorMessage from './DotIndicatorMessage';
import * as ErrorUtils from '../libs/ErrorUtils';
import usePrevious from '../hooks/usePrevious';
import theme from '../styles/themes/default';
import * as Transaction from '../libs/actions/Transaction';
import * as TransactionUtils from '../libs/TransactionUtils';
import * as IOUUtils from '../libs/IOUUtils';
import Button from './Button';
import DistanceMapView from './DistanceMapView';
import * as Expensicons from './Icon/Expensicons';
import PendingMapView from './MapView/PendingMapView';
import MenuItemWithTopDescription from './MenuItemWithTopDescription';
import * as StyleUtils from '../styles/StyleUtils';
import transactionPropTypes from './transactionPropTypes';
import ScreenWrapper from './ScreenWrapper';
import FullPageNotFoundView from './BlockingViews/FullPageNotFoundView';
import HeaderWithBackButton from './HeaderWithBackButton';

const MAX_WAYPOINTS = 25;
const MAX_WAYPOINTS_TO_DISPLAY = 4;

const propTypes = {
    /** The transactionID of this request */
    transactionID: PropTypes.string,

    /** The report to which the distance request is associated */
    report: reportPropTypes,

    /** Data about Mapbox token for calling Mapbox API */
    mapboxAccessToken: PropTypes.shape({
        /** Temporary token for Mapbox API */
        token: PropTypes.string,

        /** Time when the token will expire in ISO 8601 */
        expiration: PropTypes.string,
    }),

    /** Are we editing an existing distance request, or creating a new one? */
    isEditingRequest: PropTypes.bool,

    /** Called on submit of this page */
    onSubmit: PropTypes.func.isRequired,

    /* Onyx Props */
    transaction: transactionPropTypes,

    /** React Navigation route */
    route: PropTypes.shape({
        /** Params from the route */
        params: PropTypes.shape({
            /** The type of IOU report, i.e. bill, request, send */
            iouType: PropTypes.string,

            /** The report ID of the IOU */
            reportID: PropTypes.string,
        }),
    }).isRequired,
};

const defaultProps = {
    transactionID: '',
    report: {},
    isEditingRequest: false,
    mapboxAccessToken: {
        token: '',
    },
    transaction: {},
};

function DistanceRequest({transactionID, report, transaction, mapboxAccessToken, route, isEditingRequest, onSubmit}) {
    const [shouldShowGradient, setShouldShowGradient] = useState(false);
    const [scrollContainerHeight, setScrollContainerHeight] = useState(0);
    const [scrollContentHeight, setScrollContentHeight] = useState(0);
    const {isOffline} = useNetwork();
    const {translate} = useLocalize();

    const isEditing = lodashGet(route, 'path', '').includes('address');
    const reportID = lodashGet(report, 'reportID', '');
    const iouType = lodashGet(route, 'params.iouType', '');
    const waypoints = useMemo(() => lodashGet(transaction, 'comment.waypoints', {}), [transaction]);
    const previousWaypoints = usePrevious(waypoints);
    const numberOfWaypoints = _.size(waypoints);
    const numberOfPreviousWaypoints = _.size(previousWaypoints);
    const scrollViewRef = useRef(null);

    const lastWaypointIndex = numberOfWaypoints - 1;
    const isLoadingRoute = lodashGet(transaction, 'comment.isLoading', false);
    const hasRouteError = !!lodashGet(transaction, 'errorFields.route');
    const hasRoute = TransactionUtils.hasRoute(transaction);
    const validatedWaypoints = TransactionUtils.getValidWaypoints(waypoints);
    const previousValidatedWaypoints = usePrevious(validatedWaypoints);
    const haveValidatedWaypointsChanged = !_.isEqual(previousValidatedWaypoints, validatedWaypoints);
    const isRouteAbsentWithoutErrors = !hasRoute && !hasRouteError;
    const shouldFetchRoute = (isRouteAbsentWithoutErrors || haveValidatedWaypointsChanged) && !isLoadingRoute && _.size(validatedWaypoints) > 1;
    const waypointMarkers = useMemo(
        () =>
            _.filter(
                _.map(waypoints, (waypoint, key) => {
                    if (!waypoint || lodashIsNil(waypoint.lat) || lodashIsNil(waypoint.lng)) {
                        return;
                    }

                    const index = TransactionUtils.getWaypointIndex(key);
                    let MarkerComponent;
                    if (index === 0) {
                        MarkerComponent = Expensicons.DotIndicatorUnfilled;
                    } else if (index === lastWaypointIndex) {
                        MarkerComponent = Expensicons.Location;
                    } else {
                        MarkerComponent = Expensicons.DotIndicator;
                    }

                    return {
                        id: `${waypoint.lng},${waypoint.lat},${index}`,
                        coordinate: [waypoint.lng, waypoint.lat],
                        markerComponent: () => (
                            <MarkerComponent
                                width={CONST.MAP_MARKER_SIZE}
                                height={CONST.MAP_MARKER_SIZE}
                                fill={theme.icon}
                            />
                        ),
                    };
                }),
                (waypoint) => waypoint,
            ),
        [waypoints, lastWaypointIndex],
    );

    // Show up to the max number of waypoints plus 1/2 of one to hint at scrolling
    const halfMenuItemHeight = Math.floor(variables.optionRowHeight / 2);
    const scrollContainerMaxHeight = variables.optionRowHeight * MAX_WAYPOINTS_TO_DISPLAY + halfMenuItemHeight;

    useEffect(() => {
        MapboxToken.init();
        return MapboxToken.stop;
    }, []);

    useEffect(() => {
        if (!transactionID || !_.isEmpty(waypoints)) {
            return;
        }
        // Create the initial start and stop waypoints
        Transaction.createInitialWaypoints(transactionID);
    }, [transactionID, waypoints]);

    const updateGradientVisibility = (event = {}) => {
        // If a waypoint extends past the bottom of the visible area show the gradient, else hide it.
        const visibleAreaEnd = lodashGet(event, 'nativeEvent.contentOffset.y', 0) + scrollContainerHeight;
        setShouldShowGradient(visibleAreaEnd < scrollContentHeight);
    };
    useEffect(() => {
        if (isOffline || !shouldFetchRoute) {
            return;
        }

        Transaction.getRoute(transactionID, validatedWaypoints);
    }, [shouldFetchRoute, transactionID, validatedWaypoints, isOffline]);

    useEffect(() => {
        if (numberOfWaypoints <= numberOfPreviousWaypoints) {
            return;
        }
        scrollViewRef.current.scrollToEnd({animated: true});
    }, [numberOfPreviousWaypoints, numberOfWaypoints]);

    useEffect(updateGradientVisibility, [scrollContainerHeight, scrollContentHeight]);

    const navigateBack = () => {
        Navigation.goBack(isEditing ? ROUTES.MONEY_REQUEST_CONFIRMATION.getRoute(iouType, reportID) : ROUTES.HOME);
    };

    /**
     * Takes the user to the page for editing a specific waypoint
     * @param {Number} index of the waypoint to edit
     */
    const navigateToWaypointEditPage = (index) => {
        Navigation.navigate(isEditingRequest ? ROUTES.MONEY_REQUEST_EDIT_WAYPOINT.getRoute(report.reportID, transactionID, index) : ROUTES.MONEY_REQUEST_WAYPOINT.getRoute('request', index));
    };

    const content = (
        <ScrollView contentContainerStyle={styles.flexGrow1}>
            <View
                style={styles.distanceRequestContainer(scrollContainerMaxHeight)}
                onLayout={(event = {}) => setScrollContainerHeight(lodashGet(event, 'nativeEvent.layout.height', 0))}
            >
                <ScrollView
                    onContentSizeChange={(width, height) => setScrollContentHeight(height)}
                    onScroll={updateGradientVisibility}
                    scrollEventThrottle={variables.distanceScrollEventThrottle}
                    ref={scrollViewRef}
                >
                    {_.map(waypoints, (waypoint, key) => {
                        // key is of the form waypoint0, waypoint1, ...
                        const index = TransactionUtils.getWaypointIndex(key);
                        let descriptionKey = 'distance.waypointDescription.';
                        let waypointIcon;
                        if (index === 0) {
                            descriptionKey += 'start';
                            waypointIcon = Expensicons.DotIndicatorUnfilled;
                        } else if (index === lastWaypointIndex) {
                            descriptionKey += 'finish';
                            waypointIcon = Expensicons.Location;
                        } else {
                            descriptionKey += 'stop';
                            waypointIcon = Expensicons.DotIndicator;
                        }

                        return (
                            <MenuItemWithTopDescription
                                description={translate(descriptionKey)}
                                title={lodashGet(waypoints, [`waypoint${index}`, 'address'], '')}
                                iconFill={theme.icon}
                                secondaryIcon={waypointIcon}
                                secondaryIconFill={theme.icon}
                                shouldShowRightIcon
                                onPress={() => navigateToWaypointEditPage(index)}
                                key={key}
                            />
                        );
                    })}
                </ScrollView>
                {shouldShowGradient && (
                    <LinearGradient
                        style={[styles.pAbsolute, styles.b0, styles.l0, styles.r0, {height: halfMenuItemHeight}]}
                        colors={[StyleUtils.getTransparentColor(theme.modalBackground), theme.modalBackground]}
                    />
                )}
                {hasRouteError && (
                    <DotIndicatorMessage
                        style={[styles.mh5, styles.mv3]}
                        messages={ErrorUtils.getLatestErrorField(transaction, 'route')}
                        type="error"
                    />
                )}
            </View>
            <View style={[styles.flexRow, styles.justifyContentCenter, styles.pt1]}>
                <Button
                    small
                    icon={Expensicons.Plus}
                    onPress={() => navigateToWaypointEditPage(_.size(lodashGet(transaction, 'comment.waypoints', {})))}
                    text={translate('distance.addStop')}
                    isDisabled={numberOfWaypoints === MAX_WAYPOINTS}
                    innerStyles={[styles.ph10]}
                />
            </View>
            <View style={styles.mapViewContainer}>
                {!isOffline && Boolean(mapboxAccessToken.token) ? (
                    <DistanceMapView
                        accessToken={mapboxAccessToken.token}
                        mapPadding={CONST.MAPBOX.PADDING}
                        pitchEnabled={false}
                        initialState={{
                            zoom: CONST.MAPBOX.DEFAULT_ZOOM,
                            location: CONST.MAPBOX.DEFAULT_COORDINATE,
                        }}
                        directionCoordinates={lodashGet(transaction, 'routes.route0.geometry.coordinates', [])}
                        style={styles.mapView}
                        waypoints={waypointMarkers}
                        styleURL={CONST.MAPBOX.STYLE_URL}
                        overlayStyle={styles.m4}
                    />
                ) : (
                    <PendingMapView
                        title={translate('distance.mapPending.title')}
                        subtitle={isOffline ? translate('distance.mapPending.subtitle') : translate('distance.mapPending.onlineSubtitle')}
                    />
                )}
            </View>
            <Button
                isLoading={transaction.isLoading}
                success
                style={[styles.w100, styles.mb4, styles.ph4, styles.flexShrink0]}
<<<<<<< HEAD
                onPress={() => onSubmit(waypoints)}
                isDisabled={_.size(validatedWaypoints) < 2 || hasRouteError}
                text={translate(isEditingRequest ? 'common.save' : 'common.next')}
=======
                onPress={navigateToNextPage}
                isDisabled={_.size(validatedWaypoints) < 2 || hasRouteError || isLoadingRoute}
                text={translate('common.next')}
                isLoading={isLoadingRoute || shouldFetchRoute}
>>>>>>> 5217721e
            />
        </ScrollView>
    );

    if (!isEditing) {
        return content;
    }

    return (
        <ScreenWrapper
            includeSafeAreaPaddingBottom={false}
            shouldEnableKeyboardAvoidingView={false}
            testID={DistanceRequest.displayName}
        >
            {({safeAreaPaddingBottomStyle}) => (
                <FullPageNotFoundView shouldShow={!IOUUtils.isValidMoneyRequestType(iouType)}>
                    <View style={[styles.flex1, safeAreaPaddingBottomStyle]}>
                        <HeaderWithBackButton
                            title={translate('common.distance')}
                            onBackButonBackButtonPress={navigateBack}
                        />
                        {content}
                    </View>
                </FullPageNotFoundView>
            )}
        </ScreenWrapper>
    );
}

DistanceRequest.displayName = 'DistanceRequest';
DistanceRequest.propTypes = propTypes;
DistanceRequest.defaultProps = defaultProps;
export default withOnyx({
    transaction: {
        key: ({transactionID}) => `${ONYXKEYS.COLLECTION.TRANSACTION}${transactionID}`,
    },
    mapboxAccessToken: {
        key: ONYXKEYS.MAPBOX_ACCESS_TOKEN,
    },
})(DistanceRequest);<|MERGE_RESOLUTION|>--- conflicted
+++ resolved
@@ -286,19 +286,12 @@
                 )}
             </View>
             <Button
-                isLoading={transaction.isLoading}
                 success
                 style={[styles.w100, styles.mb4, styles.ph4, styles.flexShrink0]}
-<<<<<<< HEAD
                 onPress={() => onSubmit(waypoints)}
-                isDisabled={_.size(validatedWaypoints) < 2 || hasRouteError}
+                isDisabled={_.size(validatedWaypoints) < 2 || hasRouteError || isLoadingRoute}
                 text={translate(isEditingRequest ? 'common.save' : 'common.next')}
-=======
-                onPress={navigateToNextPage}
-                isDisabled={_.size(validatedWaypoints) < 2 || hasRouteError || isLoadingRoute}
-                text={translate('common.next')}
                 isLoading={isLoadingRoute || shouldFetchRoute}
->>>>>>> 5217721e
             />
         </ScrollView>
     );
