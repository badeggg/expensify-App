--- conflicted
+++ resolved
@@ -12,23 +12,27 @@
 
 import styles from '../styles/styles';
 import variables from '../styles/variables';
-import theme from '../styles/themes/default';
-
-import transactionPropTypes from './transactionPropTypes';
-
+import LinearGradient from './LinearGradient';
+import * as MapboxToken from '../libs/actions/MapboxToken';
+import BlockingView from './BlockingViews/BlockingView';
 import useNetwork from '../hooks/useNetwork';
-import usePrevious from '../hooks/usePrevious';
 import useLocalize from '../hooks/useLocalize';
-
-import * as ErrorUtils from '../libs/ErrorUtils';
 import Navigation from '../libs/Navigation/Navigation';
-<<<<<<< HEAD
 import ROUTES from '../ROUTES';
 import reportPropTypes from '../pages/reportPropTypes';
 import DotIndicatorMessage from './DotIndicatorMessage';
 import * as ErrorUtils from '../libs/ErrorUtils';
 import usePrevious from '../hooks/usePrevious';
-=======
+import theme from '../styles/themes/default';
+
+import transactionPropTypes from './transactionPropTypes';
+
+import useNetwork from '../hooks/useNetwork';
+import usePrevious from '../hooks/usePrevious';
+import useLocalize from '../hooks/useLocalize';
+
+import * as ErrorUtils from '../libs/ErrorUtils';
+import Navigation from '../libs/Navigation/Navigation';
 import * as MapboxToken from '../libs/actions/MapboxToken';
 import * as Transaction from '../libs/actions/Transaction';
 import * as TransactionUtils from '../libs/TransactionUtils';
@@ -43,7 +47,6 @@
 import {iouPropTypes} from '../pages/iou/propTypes';
 import reportPropTypes from '../pages/reportPropTypes';
 import * as IOU from '../libs/actions/IOU';
->>>>>>> 7d9708a8
 
 const MAX_WAYPOINTS = 25;
 const MAX_WAYPOINTS_TO_DISPLAY = 4;
@@ -74,15 +77,11 @@
 const defaultProps = {
     transactionID: '',
     report: {},
-<<<<<<< HEAD
-    mapboxAccessToken: {},
     isEditingRequest: false,
-=======
     transaction: {},
     mapboxAccessToken: {
         token: '',
     },
->>>>>>> 7d9708a8
 };
 
 function DistanceRequest({transactionID, report, mapboxAccessToken, isEditingRequest, onSubmit}) {
@@ -92,13 +91,9 @@
     const {isOffline} = useNetwork();
     const {translate} = useLocalize();
 
-<<<<<<< HEAD
     const transaction = TransactionUtils.getTransaction(transactionID);
-    const waypoints = lodashGet(transaction, 'comment.waypoints', {});
-=======
     const reportID = lodashGet(report, 'reportID', '');
     const waypoints = useMemo(() => lodashGet(transaction, 'comment.waypoints', {}), [transaction]);
->>>>>>> 7d9708a8
     const numberOfWaypoints = _.size(waypoints);
 
     const lastWaypointIndex = numberOfWaypoints - 1;
