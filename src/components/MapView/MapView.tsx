import {useFocusEffect, useNavigation} from '@react-navigation/native';
import type {MapState} from '@rnmapbox/maps';
import Mapbox, {MarkerView, setAccessToken} from '@rnmapbox/maps';
import {forwardRef, memo, useCallback, useEffect, useImperativeHandle, useMemo, useRef, useState} from 'react';
import {View} from 'react-native';
import {withOnyx} from 'react-native-onyx';
import Button from '@components/Button';
import * as Expensicons from '@components/Icon/Expensicons';
import useTheme from '@hooks/useTheme';
import useThemeStyles from '@hooks/useThemeStyles';
import * as UserLocation from '@libs/actions/UserLocation';
import getCurrentPosition from '@libs/getCurrentPosition';
import type {GeolocationErrorCallback} from '@libs/getCurrentPosition/getCurrentPosition.types';
import {GeolocationErrorCode} from '@libs/getCurrentPosition/getCurrentPosition.types';
import colors from '@styles/theme/colors';
import CONST from '@src/CONST';
import useLocalize from '@src/hooks/useLocalize';
import useNetwork from '@src/hooks/useNetwork';
import ONYXKEYS from '@src/ONYXKEYS';
import Direction from './Direction';
import type {MapViewHandle} from './MapViewTypes';
import PendingMapView from './PendingMapView';
import responder from './responder';
import type {ComponentProps, MapViewOnyxProps} from './types';
import utils from './utils';

const MapView = forwardRef<MapViewHandle, ComponentProps>(
    ({accessToken, style, mapPadding, userLocation: cachedUserLocation, styleURL, pitchEnabled, initialState, waypoints, directionCoordinates, onMapReady, interactive = true}, ref) => {
        const navigation = useNavigation();
        const {isOffline} = useNetwork();
        const {translate} = useLocalize();
        const styles = useThemeStyles();
        const theme = useTheme();
        const cameraRef = useRef<Mapbox.Camera>(null);
        const [isIdle, setIsIdle] = useState(false);
        const initialLocation = useMemo(() => initialState && {longitude: initialState.location[0], latitude: initialState.location[1]}, [initialState]);
        const [currentPosition, setCurrentPosition] = useState(cachedUserLocation ?? initialLocation);
        const [userInteractedWithMap, setUserInteractedWithMap] = useState(false);
        const shouldInitializeCurrentPosition = useRef(true);

        // Determines if map can be panned to user's detected
        // location without bothering the user. It will return
        // false if user has already started dragging the map or
        // if there are one or more waypoints present.
        const shouldPanMapToCurrentPosition = useCallback(() => !userInteractedWithMap && (!waypoints || waypoints.length === 0), [userInteractedWithMap, waypoints]);

        const setCurrentPositionToInitialState: GeolocationErrorCallback = useCallback(
            (error) => {
                if (error?.code !== GeolocationErrorCode.PERMISSION_DENIED || !initialLocation) {
                    return;
                }
                UserLocation.clearUserLocation();
                setCurrentPosition(initialLocation);
            },
            [initialLocation],
        );

        useFocusEffect(
            useCallback(() => {
                if (isOffline) {
                    return;
                }

                if (!shouldInitializeCurrentPosition.current) {
                    return;
                }

                shouldInitializeCurrentPosition.current = false;

                if (!shouldPanMapToCurrentPosition()) {
                    setCurrentPositionToInitialState();
                    return;
                }

                getCurrentPosition((params) => {
                    const currentCoords = {longitude: params.coords.longitude, latitude: params.coords.latitude};
                    setCurrentPosition(currentCoords);
                    UserLocation.setUserLocation(currentCoords);
                }, setCurrentPositionToInitialState);
            }, [isOffline, shouldPanMapToCurrentPosition, setCurrentPositionToInitialState]),
        );

        useEffect(() => {
            if (!currentPosition || !cameraRef.current) {
                return;
            }

            if (!shouldPanMapToCurrentPosition()) {
                return;
            }

            cameraRef.current.setCamera({
                zoomLevel: CONST.MAPBOX.DEFAULT_ZOOM,
                animationDuration: 1500,
                centerCoordinate: [currentPosition.longitude, currentPosition.latitude],
            });
        }, [currentPosition, shouldPanMapToCurrentPosition]);

        useImperativeHandle(
            ref,
            () => ({
                flyTo: (location: [number, number], zoomLevel: number = CONST.MAPBOX.DEFAULT_ZOOM, animationDuration?: number) =>
                    cameraRef.current?.setCamera({zoomLevel, centerCoordinate: location, animationDuration}),
                fitBounds: (northEast: [number, number], southWest: [number, number], paddingConfig?: number | number[] | undefined, animationDuration?: number | undefined) =>
                    cameraRef.current?.fitBounds(northEast, southWest, paddingConfig, animationDuration),
            }),
            [],
        );

        // When the page loses focus, we temporarily set the "idled" state to false.
        // When the page regains focus, the onIdled method of the map will set the actual "idled" state,
        // which in turn triggers the callback.
        useFocusEffect(
            useCallback(() => {
                if (!waypoints || waypoints.length === 0 || !isIdle) {
                    return;
                }

                if (waypoints.length === 1) {
                    cameraRef.current?.setCamera({
                        zoomLevel: CONST.MAPBOX.SINGLE_MARKER_ZOOM,
                        animationDuration: 1500,
                        centerCoordinate: waypoints[0].coordinate,
                    });
                } else {
                    const {southWest, northEast} = utils.getBounds(
                        waypoints.map((waypoint) => waypoint.coordinate),
                        directionCoordinates,
                    );
                    cameraRef.current?.fitBounds(northEast, southWest, mapPadding, 1000);
                }
            }, [mapPadding, waypoints, isIdle, directionCoordinates]),
        );

        useEffect(() => {
            const unsubscribe = navigation.addListener('blur', () => {
                setIsIdle(false);
            });
            return unsubscribe;
        }, [navigation]);

        useEffect(() => {
            setAccessToken(accessToken);
        }, [accessToken]);

        const setMapIdle = (e: MapState) => {
            if (e.gestures.isGestureActive) {
                return;
            }
            setIsIdle(true);
            if (onMapReady) {
                onMapReady();
            }
        };
        const centerMap = useCallback(() => {
            if (directionCoordinates && directionCoordinates.length > 1) {
                const {southWest, northEast} = utils.getBounds(waypoints?.map((waypoint) => waypoint.coordinate) ?? [], directionCoordinates);
                cameraRef.current?.fitBounds(southWest, northEast, mapPadding, CONST.MAPBOX.ANIMATION_DURATION_ON_CENTER_ME);
                return;
            }
            cameraRef?.current?.setCamera({
                heading: 0,
                centerCoordinate: [currentPosition?.longitude ?? 0, currentPosition?.latitude ?? 0],
                animationDuration: CONST.MAPBOX.ANIMATION_DURATION_ON_CENTER_ME,
                zoomLevel: CONST.MAPBOX.SINGLE_MARKER_ZOOM,
            });
        }, [directionCoordinates, currentPosition, mapPadding, waypoints]);

        const centerCoordinate = useMemo(() => (currentPosition ? [currentPosition.longitude, currentPosition.latitude] : initialState?.location), [currentPosition, initialState?.location]);

        const waypointsBounds = useMemo(() => {
            if (!waypoints) {
                return undefined;
            }
            const {northEast, southWest} = utils.getBounds(
                waypoints.map((waypoint) => waypoint.coordinate),
                directionCoordinates,
            );
            return {ne: northEast, sw: southWest};
        }, [waypoints, directionCoordinates]);

        const defaultSettings: Mapbox.CameraStop | undefined = useMemo(() => {
            if (interactive) {
                if (!centerCoordinate) {
                    return undefined;
                }
                return {
                    zoomLevel: initialState?.zoom,
                    centerCoordinate,
                };
            }
            if (!waypointsBounds) {
                return undefined;
            }
            return {
                bounds: waypointsBounds,
            };
        }, [interactive, centerCoordinate, waypointsBounds, initialState?.zoom]);

        const initCenterCoordinate = useMemo(() => (interactive ? centerCoordinate : undefined), [interactive, centerCoordinate]);
        const initBounds = useMemo(() => (interactive ? undefined : waypointsBounds), [interactive, waypointsBounds]);

        return !isOffline && !!accessToken && !!defaultSettings ? (
            <View style={[style, !interactive ? styles.pointerEventsNone : {}]}>
                <Mapbox.MapView
                    style={{flex: 1}}
                    styleURL={styleURL}
                    onMapIdle={setMapIdle}
                    onTouchStart={() => setUserInteractedWithMap(true)}
                    pitchEnabled={pitchEnabled}
                    attributionPosition={{...styles.r2, ...styles.b2}}
                    scaleBarEnabled={false}
                    logoPosition={{...styles.l2, ...styles.b2}}
                    // eslint-disable-next-line react/jsx-props-no-spreading
                    {...responder.panHandlers}
                >
                    <Mapbox.Camera
                        ref={cameraRef}
                        defaultSettings={defaultSettings}
                        // Include centerCoordinate here as well to address the issue of incorrect coordinates
                        // displayed after the first render when the app's storage is cleared.
                        centerCoordinate={initCenterCoordinate}
                        bounds={initBounds}
                    />
                    {interactive && (
                        <Mapbox.ShapeSource
                            id="user-location"
                            shape={{
                                type: 'FeatureCollection',
                                features: [
                                    {
                                        type: 'Feature',
                                        geometry: {
                                            type: 'Point',
                                            coordinates: [currentPosition?.longitude ?? 0, currentPosition?.latitude ?? 0],
                                        },
                                        properties: {},
                                    },
                                ],
                            }}
                        >
                            <Mapbox.CircleLayer
                                id="user-location-layer"
                                sourceID="user-location"
                                style={{
                                    circleColor: colors.blue400,
                                    circleRadius: 8,
                                }}
                            />
                        </Mapbox.ShapeSource>
                    )}

                    {waypoints?.map(({coordinate, markerComponent, id}) => {
                        const MarkerComponent = markerComponent;
                        if (utils.areSameCoordinate([coordinate[0], coordinate[1]], [currentPosition?.longitude ?? 0, currentPosition?.latitude ?? 0]) && interactive) {
                            return null;
                        }
                        return (
                            <MarkerView
                                id={id}
                                key={id}
                                coordinate={coordinate}
                            >
                                <MarkerComponent />
                            </MarkerView>
                        );
                    })}

                    {directionCoordinates && <Direction coordinates={directionCoordinates} />}
                </Mapbox.MapView>
<<<<<<< HEAD
                <View style={[styles.pAbsolute, styles.p5, styles.t0, styles.r0, {zIndex: 1}]}>
                    <Button
                        onPress={centerMap}
                        iconFill={theme.icon}
                        iconStyles={styles.ml1}
                        medium
                        icon={Expensicons.Crosshair}
                        accessibilityLabel={translate('common.center')}
                    />
                </View>
=======
                {interactive && (
                    <View style={[styles.pAbsolute, styles.p5, styles.t0, styles.r0, {zIndex: 1}]}>
                        <Button
                            onPress={centerMap}
                            iconFill={theme.icon}
                            medium
                            icon={Expensicons.Crosshair}
                            accessibilityLabel={translate('common.center')}
                        />
                    </View>
                )}
>>>>>>> e1aec823
            </View>
        ) : (
            <PendingMapView
                title={translate('distance.mapPending.title')}
                subtitle={isOffline ? translate('distance.mapPending.subtitle') : translate('distance.mapPending.onlineSubtitle')}
                style={styles.mapEditView}
            />
        );
    },
);

export default withOnyx<ComponentProps, MapViewOnyxProps>({
    userLocation: {
        key: ONYXKEYS.USER_LOCATION,
    },
})(memo(MapView));<|MERGE_RESOLUTION|>--- conflicted
+++ resolved
@@ -268,30 +268,18 @@
 
                     {directionCoordinates && <Direction coordinates={directionCoordinates} />}
                 </Mapbox.MapView>
-<<<<<<< HEAD
-                <View style={[styles.pAbsolute, styles.p5, styles.t0, styles.r0, {zIndex: 1}]}>
-                    <Button
-                        onPress={centerMap}
-                        iconFill={theme.icon}
-                        iconStyles={styles.ml1}
-                        medium
-                        icon={Expensicons.Crosshair}
-                        accessibilityLabel={translate('common.center')}
-                    />
-                </View>
-=======
                 {interactive && (
                     <View style={[styles.pAbsolute, styles.p5, styles.t0, styles.r0, {zIndex: 1}]}>
                         <Button
                             onPress={centerMap}
                             iconFill={theme.icon}
+                            iconStyles={styles.ml1}
                             medium
                             icon={Expensicons.Crosshair}
                             accessibilityLabel={translate('common.center')}
                         />
                     </View>
                 )}
->>>>>>> e1aec823
             </View>
         ) : (
             <PendingMapView
