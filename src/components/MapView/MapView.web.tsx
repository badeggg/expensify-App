--- conflicted
+++ resolved
@@ -2,10 +2,8 @@
 // This is why we have separate components for web and native to handle the specific implementations.
 // For the web version, we use the Mapbox Web library called react-map-gl, while for the native mobile version,
 // we utilize a different Mapbox library @rnmapbox/maps tailored for mobile development.
-import mapboxgl from 'mapbox-gl';
-import 'mapbox-gl/dist/mapbox-gl.css';
+
 import React, {forwardRef, useCallback, useEffect, useImperativeHandle, useState} from 'react';
-<<<<<<< HEAD
 import {View} from 'react-native';
 import {useFocusEffect} from '@react-navigation/native';
 import Map, {MapRef, Marker} from 'react-map-gl';
@@ -14,29 +12,18 @@
 import Onyx, { OnyxEntry, withOnyx } from 'react-native-onyx';
 import responder from './responder';
 import utils from './utils';
-import CONST from '../../CONST';
-import ONYXKEYS from '../../ONYXKEYS';
-import * as OnyxTypes from '../../types/onyx';
-import * as StyleUtils from '../../styles/StyleUtils';
-import themeColors from '../../styles/themes/default';
+import CONST from '@src/CONST';
+import ONYXKEYS from '@src/ONYXKEYS';
+import * as OnyxTypes from '@src/types/onyx';
+import * as StyleUtils from '@styles/StyleUtils';
+import themeColors from '@styles/themes/default';
 import Direction from './Direction';
 import {MapViewHandle, MapViewProps} from './MapViewTypes';
-import getCurrentPosition from '../../libs/getCurrentPosition';
-import useNetwork from '../../hooks/useNetwork';
-import useLocalize from '../../hooks/useLocalize';
-import styles from '../../styles/styles';
+import getCurrentPosition from '@src/libs/getCurrentPosition';
+import useNetwork from '@src/hooks/useNetwork';
+import useLocalize from '@src/hooks/useLocalize';
+import styles from '@src/styles/styles';
 import 'mapbox-gl/dist/mapbox-gl.css';
-=======
-import Map, {MapRef, Marker} from 'react-map-gl';
-import {View} from 'react-native';
-import * as StyleUtils from '@styles/StyleUtils';
-import themeColors from '@styles/themes/default';
-import CONST from '@src/CONST';
-import Direction from './Direction';
-import {MapViewHandle, MapViewProps} from './MapViewTypes';
-import responder from './responder';
-import utils from './utils';
->>>>>>> be61fbe2
 
 type MapViewOnyxProps = {
     userLocation: OnyxEntry<OnyxTypes.UserLocation>;
