// Explanation: Different Mapbox libraries are required for web and native mobile platforms.
// This is why we have separate components for web and native to handle the specific implementations.
// For the web version, we use the Mapbox Web library called react-map-gl, while for the native mobile version,
// we utilize a different Mapbox library @rnmapbox/maps tailored for mobile development.
import {useFocusEffect} from '@react-navigation/native';
import mapboxgl from 'mapbox-gl';
import 'mapbox-gl/dist/mapbox-gl.css';
import React, {forwardRef, useCallback, useEffect, useImperativeHandle, useState} from 'react';
import Map, {MapRef, Marker} from 'react-map-gl';
import {View} from 'react-native';
import {withOnyx} from 'react-native-onyx';
import * as StyleUtils from '@styles/StyleUtils';
import themeColors from '@styles/themes/default';
import setUserLocation from '@userActions/UserLocation';
import CONST from '@src/CONST';
import useLocalize from '@src/hooks/useLocalize';
import useNetwork from '@src/hooks/useNetwork';
import getCurrentPosition from '@src/libs/getCurrentPosition';
import ONYXKEYS from '@src/ONYXKEYS';
import styles from '@src/styles/styles';
import Direction from './Direction';
import './mapbox.css';
import {MapViewHandle} from './MapViewTypes';
import PendingMapView from './PendingMapView';
import responder from './responder';
import {ComponentProps, MapViewOnyxProps} from './types';
import utils from './utils';

const MapView = forwardRef<MapViewHandle, ComponentProps>(
    (
        {
            style,
            styleURL,
            waypoints,
            mapPadding,
            accessToken,
            userLocation: cachedUserLocation,
            directionCoordinates,
            initialState = {location: CONST.MAPBOX.DEFAULT_COORDINATE, zoom: CONST.MAPBOX.DEFAULT_ZOOM},
        },
        ref,
    ) => {
        const {isOffline} = useNetwork();
        const {translate} = useLocalize();

        const [mapRef, setMapRef] = useState<MapRef | null>(null);
<<<<<<< HEAD
        const [currentPosition, setCurrentPosition] = useState(cachedUserLocation);
        const [userInteractedWithMap, setUserInteractedWithMap] = useState(false);
        const setRef = useCallback((newRef: MapRef | null) => setMapRef(newRef), []);

        useFocusEffect(
            useCallback(() => {
                if (isOffline) {
                    return;
                }

                getCurrentPosition(
                    (params) => {
                        const currentCoords = {longitude: params.coords.longitude, latitude: params.coords.latitude};
                        setCurrentPosition(currentCoords);
                        setUserLocation(currentCoords);
                    },
                    () => {
                        if (cachedUserLocation) {
                            return;
                        }

                        setCurrentPosition({longitude: initialState.location[0], latitude: initialState.location[1]});
                    },
                );
            }, [cachedUserLocation, isOffline, initialState.location]),
        );

        // Determines if map can be panned to user's detected
        // location without bothering the user. It will return
        // false if user has already started dragging the map or
        // if there are one or more waypoints present.
        const shouldPanMapToCurrentPosition = useCallback(() => !userInteractedWithMap && (!waypoints || waypoints.length === 0), [userInteractedWithMap, waypoints]);

        useEffect(() => {
            if (!currentPosition || !mapRef) {
                return;
            }

            if (!shouldPanMapToCurrentPosition()) {
                return;
            }

            mapRef.flyTo({
                center: [currentPosition.longitude, currentPosition.latitude],
                zoom: CONST.MAPBOX.DEFAULT_ZOOM,
            });
        }, [currentPosition, userInteractedWithMap, mapRef, shouldPanMapToCurrentPosition]);

        useEffect(() => {
=======
        const [shouldResetBoundaries, setShouldResetBoundaries] = useState<boolean>(false);
        const setRef = useCallback((newRef: MapRef | null) => setMapRef(newRef), []);

        const resetBoundaries = useCallback(() => {
>>>>>>> e79d5c7e
            if (!waypoints || waypoints.length === 0) {
                return;
            }

            if (!mapRef) {
                return;
            }

            if (waypoints.length === 1) {
                mapRef.flyTo({
                    center: waypoints[0].coordinate,
                    zoom: CONST.MAPBOX.DEFAULT_ZOOM,
                });
                return;
            }

            const map = mapRef.getMap();

            const {northEast, southWest} = utils.getBounds(
                waypoints.map((waypoint) => waypoint.coordinate),
                directionCoordinates,
            );
            map.fitBounds([northEast, southWest], {padding: mapPadding});
        }, [waypoints, mapRef, mapPadding, directionCoordinates]);

        useEffect(resetBoundaries, [resetBoundaries]);

        useEffect(() => {
            if (!shouldResetBoundaries) {
                return;
            }

            resetBoundaries();
            setShouldResetBoundaries(false);
            // eslint-disable-next-line react-hooks/exhaustive-deps -- this effect only needs to run when the boundaries reset is forced
        }, [shouldResetBoundaries]);

        useEffect(() => {
            if (!mapRef) {
                return;
            }

            const resizeObserver = new ResizeObserver(() => {
                mapRef.resize();
                setShouldResetBoundaries(true);
            });
            resizeObserver.observe(mapRef.getContainer());

            return () => {
                resizeObserver?.disconnect();
            };
        }, [mapRef]);

        useImperativeHandle(
            ref,
            () => ({
                flyTo: (location: [number, number], zoomLevel: number = CONST.MAPBOX.DEFAULT_ZOOM, animationDuration?: number) =>
                    mapRef?.flyTo({
                        center: location,
                        zoom: zoomLevel,
                        duration: animationDuration,
                    }),
                fitBounds: (northEast: [number, number], southWest: [number, number]) => mapRef?.fitBounds([northEast, southWest]),
            }),
            [mapRef],
        );

        return (
            <>
                {!isOffline && Boolean(accessToken) && Boolean(currentPosition) ? (
                    <View
                        style={style}
                        // eslint-disable-next-line react/jsx-props-no-spreading
                        {...responder.panHandlers}
                    >
                        <Map
                            onDrag={() => setUserInteractedWithMap(true)}
                            ref={setRef}
                            mapLib={mapboxgl}
                            mapboxAccessToken={accessToken}
                            initialViewState={{
                                longitude: currentPosition?.longitude,
                                latitude: currentPosition?.latitude,
                                zoom: initialState.zoom,
                            }}
                            style={StyleUtils.getTextColorStyle(themeColors.mapAttributionText) as React.CSSProperties}
                            mapStyle={styleURL}
                        >
                            {waypoints?.map(({coordinate, markerComponent, id}) => {
                                const MarkerComponent = markerComponent;
                                return (
                                    <Marker
                                        key={id}
                                        longitude={coordinate[0]}
                                        latitude={coordinate[1]}
                                    >
                                        <MarkerComponent />
                                    </Marker>
                                );
                            })}
                            {directionCoordinates && <Direction coordinates={directionCoordinates} />}
                        </Map>
                    </View>
                ) : (
                    <PendingMapView
                        title={translate('distance.mapPending.title')}
                        subtitle={isOffline ? translate('distance.mapPending.subtitle') : translate('distance.mapPending.onlineSubtitle')}
                        style={styles.mapEditView}
                    />
                )}
            </>
        );
    },
);

export default withOnyx<ComponentProps, MapViewOnyxProps>({
    userLocation: {
        key: ONYXKEYS.USER_LOCATION,
    },
})(MapView);<|MERGE_RESOLUTION|>--- conflicted
+++ resolved
@@ -44,9 +44,9 @@
         const {translate} = useLocalize();
 
         const [mapRef, setMapRef] = useState<MapRef | null>(null);
-<<<<<<< HEAD
         const [currentPosition, setCurrentPosition] = useState(cachedUserLocation);
         const [userInteractedWithMap, setUserInteractedWithMap] = useState(false);
+        const [shouldResetBoundaries, setShouldResetBoundaries] = useState<boolean>(false);
         const setRef = useCallback((newRef: MapRef | null) => setMapRef(newRef), []);
 
         useFocusEffect(
@@ -93,13 +93,7 @@
             });
         }, [currentPosition, userInteractedWithMap, mapRef, shouldPanMapToCurrentPosition]);
 
-        useEffect(() => {
-=======
-        const [shouldResetBoundaries, setShouldResetBoundaries] = useState<boolean>(false);
-        const setRef = useCallback((newRef: MapRef | null) => setMapRef(newRef), []);
-
         const resetBoundaries = useCallback(() => {
->>>>>>> e79d5c7e
             if (!waypoints || waypoints.length === 0) {
                 return;
             }
