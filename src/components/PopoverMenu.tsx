import type {RefObject} from 'react';
import React, {useEffect, useRef, useState} from 'react';
import {View} from 'react-native';
import type {ModalProps} from 'react-native-modal';
import useArrowKeyFocusManager from '@hooks/useArrowKeyFocusManager';
import useKeyboardShortcut from '@hooks/useKeyboardShortcut';
import useThemeStyles from '@hooks/useThemeStyles';
import useWindowDimensions from '@hooks/useWindowDimensions';
import CONST from '@src/CONST';
import type {AnchorPosition} from '@src/styles';
import type AnchorAlignment from '@src/types/utils/AnchorAlignment';
<<<<<<< HEAD
import FocusTrapForModal from './FocusTrap/FocusTrapForModal';
=======
import FocusableMenuItem from './FocusableMenuItem';
>>>>>>> 951c7b38
import * as Expensicons from './Icon/Expensicons';
import type {MenuItemProps} from './MenuItem';
import MenuItem from './MenuItem';
import PopoverWithMeasuredContent from './PopoverWithMeasuredContent';
import Text from './Text';

type PopoverMenuItem = MenuItemProps & {
    /** Text label */
    text: string;

    /** A callback triggered when this item is selected */
    onSelected?: () => void;

    /** Sub menu items to be rendered after a menu item is selected */
    subMenuItems?: PopoverMenuItem[];

    /** Determines whether the menu item is disabled or not */
    disabled?: boolean;
};

type PopoverModalProps = Pick<ModalProps, 'animationIn' | 'animationOut' | 'animationInTiming'>;

type PopoverMenuProps = Partial<PopoverModalProps> & {
    /** Callback method fired when the user requests to close the modal */
    onClose: () => void;

    /** State that determines whether to display the modal or not */
    isVisible: boolean;

    /** Callback to fire when a CreateMenu item is selected */
    onItemSelected: (selectedItem: PopoverMenuItem, index: number) => void;

    /** Menu items to be rendered on the list */
    menuItems: PopoverMenuItem[];

    /** Optional non-interactive text to display as a header for any create menu */
    headerText?: string;

    /** Whether disable the animations */
    disableAnimation?: boolean;

    /** The horizontal and vertical anchors points for the popover */
    anchorPosition: AnchorPosition;

    /** Ref of the anchor */
    anchorRef: RefObject<View | HTMLDivElement>;

    /** Where the popover should be positioned relative to the anchor points. */
    anchorAlignment?: AnchorAlignment;

    /** Whether we don't want to show overlay */
    withoutOverlay?: boolean;

    /** Should we announce the Modal visibility changes? */
    shouldSetModalVisibility?: boolean;

    /** Whether we want to show the popover on the right side of the screen */
    fromSidebarMediumScreen?: boolean;
};

function PopoverMenu({
    menuItems,
    onItemSelected,
    isVisible,
    anchorPosition,
    anchorRef,
    onClose,
    headerText,
    fromSidebarMediumScreen,
    anchorAlignment = {
        horizontal: CONST.MODAL.ANCHOR_ORIGIN_HORIZONTAL.LEFT,
        vertical: CONST.MODAL.ANCHOR_ORIGIN_VERTICAL.BOTTOM,
    },
    animationIn = 'fadeIn',
    animationOut = 'fadeOut',
    animationInTiming = CONST.ANIMATED_TRANSITION,
    disableAnimation = true,
    withoutOverlay = false,
    shouldSetModalVisibility = true,
}: PopoverMenuProps) {
    const styles = useThemeStyles();
    const {isSmallScreenWidth} = useWindowDimensions();
    const selectedItemIndex = useRef<number | null>(null);

    const [currentMenuItems, setCurrentMenuItems] = useState(menuItems);
    const [enteredSubMenuIndexes, setEnteredSubMenuIndexes] = useState<number[]>([]);

    const [focusedIndex, setFocusedIndex] = useArrowKeyFocusManager({initialFocusedIndex: -1, maxIndex: currentMenuItems.length - 1, isActive: isVisible});

    const selectItem = (index: number) => {
        const selectedItem = currentMenuItems[index];
        if (selectedItem?.subMenuItems) {
            setCurrentMenuItems([...selectedItem.subMenuItems]);
            setEnteredSubMenuIndexes([...enteredSubMenuIndexes, index]);
        } else {
            selectedItemIndex.current = index;
            onItemSelected(selectedItem, index);
        }
    };

    const getPreviousSubMenu = () => {
        let currentItems = menuItems;
        for (let i = 0; i < enteredSubMenuIndexes.length - 1; i++) {
            const nextItems = currentItems[enteredSubMenuIndexes[i]].subMenuItems;
            if (!nextItems) {
                return currentItems;
            }
            currentItems = nextItems;
        }
        return currentItems;
    };

    const renderBackButtonItem = () => {
        const previousMenuItems = getPreviousSubMenu();
        const previouslySelectedItem = previousMenuItems[enteredSubMenuIndexes[enteredSubMenuIndexes.length - 1]];

        return (
            <MenuItem
                key={previouslySelectedItem.text}
                icon={Expensicons.BackArrow}
                iconFill="gray"
                title={previouslySelectedItem.text}
                shouldCheckActionAllowedOnPress={false}
                description={previouslySelectedItem.description}
                onPress={() => {
                    setCurrentMenuItems(previousMenuItems);
                    enteredSubMenuIndexes.splice(-1);
                }}
            />
        );
    };

    useKeyboardShortcut(
        CONST.KEYBOARD_SHORTCUTS.ENTER,
        () => {
            if (focusedIndex === -1) {
                return;
            }
            selectItem(focusedIndex);
            setFocusedIndex(-1); // Reset the focusedIndex on selecting any menu
        },
        {isActive: isVisible},
    );

    const onModalHide = () => {
        setFocusedIndex(-1);
        if (selectedItemIndex.current !== null) {
            currentMenuItems[selectedItemIndex.current].onSelected?.();
            selectedItemIndex.current = null;
        }
    };

    useEffect(() => {
        if (menuItems.length === 0) {
            return;
        }
        setEnteredSubMenuIndexes([]);
        setCurrentMenuItems(menuItems);
    }, [menuItems]);

    return (
        <PopoverWithMeasuredContent
            anchorPosition={anchorPosition}
            anchorRef={anchorRef}
            anchorAlignment={anchorAlignment}
            onClose={() => {
                setCurrentMenuItems(menuItems);
                setEnteredSubMenuIndexes([]);
                onClose();
            }}
            isVisible={isVisible}
            onModalHide={onModalHide}
            animationIn={animationIn}
            animationOut={animationOut}
            animationInTiming={animationInTiming}
            disableAnimation={disableAnimation}
            fromSidebarMediumScreen={fromSidebarMediumScreen}
            withoutOverlay={withoutOverlay}
            shouldSetModalVisibility={shouldSetModalVisibility}
        >
<<<<<<< HEAD
            <FocusTrapForModal active={isVisible}>
                <View style={isSmallScreenWidth ? {} : styles.createMenuContainer}>
                    {!!headerText && <Text style={[styles.createMenuHeaderText, styles.ml3]}>{headerText}</Text>}
                    {enteredSubMenuIndexes.length > 0 && renderBackButtonItem()}
                    {currentMenuItems.map((item, menuIndex) => (
                        <MenuItem
                            key={item.text}
                            icon={item.icon}
                            iconWidth={item.iconWidth}
                            iconHeight={item.iconHeight}
                            iconFill={item.iconFill}
                            contentFit={item.contentFit}
                            title={item.text}
                            shouldCheckActionAllowedOnPress={false}
                            description={item.description}
                            numberOfLinesDescription={item.numberOfLinesDescription}
                            onPress={() => selectItem(menuIndex)}
                            focused={focusedIndex === menuIndex}
                            displayInDefaultIconColor={item.displayInDefaultIconColor}
                            shouldShowRightIcon={item.shouldShowRightIcon}
                            shouldPutLeftPaddingWhenNoIcon={item.shouldPutLeftPaddingWhenNoIcon}
                            label={item.label}
                            isLabelHoverable={item.isLabelHoverable}
                            floatRightAvatars={item.floatRightAvatars}
                            floatRightAvatarSize={item.floatRightAvatarSize}
                            shouldShowSubscriptRightAvatar={item.shouldShowSubscriptRightAvatar}
                            disabled={item.disabled}
                        />
                    ))}
                </View>
            </FocusTrapForModal>
=======
            <View style={isSmallScreenWidth ? {} : styles.createMenuContainer}>
                {!!headerText && <Text style={[styles.createMenuHeaderText, styles.ml3]}>{headerText}</Text>}
                {enteredSubMenuIndexes.length > 0 && renderBackButtonItem()}
                {currentMenuItems.map((item, menuIndex) => (
                    <FocusableMenuItem
                        key={item.text}
                        icon={item.icon}
                        iconWidth={item.iconWidth}
                        iconHeight={item.iconHeight}
                        iconFill={item.iconFill}
                        contentFit={item.contentFit}
                        title={item.text}
                        shouldCheckActionAllowedOnPress={false}
                        description={item.description}
                        numberOfLinesDescription={item.numberOfLinesDescription}
                        onPress={() => selectItem(menuIndex)}
                        focused={focusedIndex === menuIndex}
                        displayInDefaultIconColor={item.displayInDefaultIconColor}
                        shouldShowRightIcon={item.shouldShowRightIcon}
                        iconRight={item.iconRight}
                        shouldPutLeftPaddingWhenNoIcon={item.shouldPutLeftPaddingWhenNoIcon}
                        label={item.label}
                        isLabelHoverable={item.isLabelHoverable}
                        floatRightAvatars={item.floatRightAvatars}
                        floatRightAvatarSize={item.floatRightAvatarSize}
                        shouldShowSubscriptRightAvatar={item.shouldShowSubscriptRightAvatar}
                        disabled={item.disabled}
                        onFocus={() => setFocusedIndex(menuIndex)}
                        success={item.success}
                        containerStyle={item.containerStyle}
                    />
                ))}
            </View>
>>>>>>> 951c7b38
        </PopoverWithMeasuredContent>
    );
}

PopoverMenu.displayName = 'PopoverMenu';

export default React.memo(PopoverMenu);
export type {PopoverMenuItem, PopoverMenuProps};<|MERGE_RESOLUTION|>--- conflicted
+++ resolved
@@ -9,11 +9,8 @@
 import CONST from '@src/CONST';
 import type {AnchorPosition} from '@src/styles';
 import type AnchorAlignment from '@src/types/utils/AnchorAlignment';
-<<<<<<< HEAD
+import FocusableMenuItem from './FocusableMenuItem';
 import FocusTrapForModal from './FocusTrap/FocusTrapForModal';
-=======
-import FocusableMenuItem from './FocusableMenuItem';
->>>>>>> 951c7b38
 import * as Expensicons from './Icon/Expensicons';
 import type {MenuItemProps} from './MenuItem';
 import MenuItem from './MenuItem';
@@ -194,13 +191,12 @@
             withoutOverlay={withoutOverlay}
             shouldSetModalVisibility={shouldSetModalVisibility}
         >
-<<<<<<< HEAD
             <FocusTrapForModal active={isVisible}>
                 <View style={isSmallScreenWidth ? {} : styles.createMenuContainer}>
                     {!!headerText && <Text style={[styles.createMenuHeaderText, styles.ml3]}>{headerText}</Text>}
                     {enteredSubMenuIndexes.length > 0 && renderBackButtonItem()}
                     {currentMenuItems.map((item, menuIndex) => (
-                        <MenuItem
+                        <FocusableMenuItem
                             key={item.text}
                             icon={item.icon}
                             iconWidth={item.iconWidth}
@@ -215,6 +211,7 @@
                             focused={focusedIndex === menuIndex}
                             displayInDefaultIconColor={item.displayInDefaultIconColor}
                             shouldShowRightIcon={item.shouldShowRightIcon}
+                            iconRight={item.iconRight}
                             shouldPutLeftPaddingWhenNoIcon={item.shouldPutLeftPaddingWhenNoIcon}
                             label={item.label}
                             isLabelHoverable={item.isLabelHoverable}
@@ -222,45 +219,13 @@
                             floatRightAvatarSize={item.floatRightAvatarSize}
                             shouldShowSubscriptRightAvatar={item.shouldShowSubscriptRightAvatar}
                             disabled={item.disabled}
+                            onFocus={() => setFocusedIndex(menuIndex)}
+                            success={item.success}
+                            containerStyle={item.containerStyle}
                         />
                     ))}
                 </View>
             </FocusTrapForModal>
-=======
-            <View style={isSmallScreenWidth ? {} : styles.createMenuContainer}>
-                {!!headerText && <Text style={[styles.createMenuHeaderText, styles.ml3]}>{headerText}</Text>}
-                {enteredSubMenuIndexes.length > 0 && renderBackButtonItem()}
-                {currentMenuItems.map((item, menuIndex) => (
-                    <FocusableMenuItem
-                        key={item.text}
-                        icon={item.icon}
-                        iconWidth={item.iconWidth}
-                        iconHeight={item.iconHeight}
-                        iconFill={item.iconFill}
-                        contentFit={item.contentFit}
-                        title={item.text}
-                        shouldCheckActionAllowedOnPress={false}
-                        description={item.description}
-                        numberOfLinesDescription={item.numberOfLinesDescription}
-                        onPress={() => selectItem(menuIndex)}
-                        focused={focusedIndex === menuIndex}
-                        displayInDefaultIconColor={item.displayInDefaultIconColor}
-                        shouldShowRightIcon={item.shouldShowRightIcon}
-                        iconRight={item.iconRight}
-                        shouldPutLeftPaddingWhenNoIcon={item.shouldPutLeftPaddingWhenNoIcon}
-                        label={item.label}
-                        isLabelHoverable={item.isLabelHoverable}
-                        floatRightAvatars={item.floatRightAvatars}
-                        floatRightAvatarSize={item.floatRightAvatarSize}
-                        shouldShowSubscriptRightAvatar={item.shouldShowSubscriptRightAvatar}
-                        disabled={item.disabled}
-                        onFocus={() => setFocusedIndex(menuIndex)}
-                        success={item.success}
-                        containerStyle={item.containerStyle}
-                    />
-                ))}
-            </View>
->>>>>>> 951c7b38
         </PopoverWithMeasuredContent>
     );
 }
