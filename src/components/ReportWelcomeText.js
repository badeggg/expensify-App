import lodashGet from 'lodash/get';
import PropTypes from 'prop-types';
import React from 'react';
import {View} from 'react-native';
import {withOnyx} from 'react-native-onyx';
import _ from 'underscore';
import useThemeStyles from '@hooks/useThemeStyles';
import compose from '@libs/compose';
import Navigation from '@libs/Navigation/Navigation';
import * as OptionsListUtils from '@libs/OptionsListUtils';
import * as PolicyUtils from '@libs/PolicyUtils';
import * as ReportUtils from '@libs/ReportUtils';
import reportPropTypes from '@pages/reportPropTypes';
import ONYXKEYS from '@src/ONYXKEYS';
import ROUTES from '@src/ROUTES';
import Text from './Text';
import UserDetailsTooltip from './UserDetailsTooltip';
import withLocalize, {withLocalizePropTypes} from './withLocalize';

const personalDetailsPropTypes = PropTypes.shape({
    /** The login of the person (either email or phone number) */
    login: PropTypes.string,

    /** The URL of the person's avatar (there should already be a default avatar if
  the person doesn't have their own avatar uploaded yet, except for anon users) */
    avatar: PropTypes.string,

    /** This is either the user's full name, or their login if full name is an empty string */
    displayName: PropTypes.string,
});

const propTypes = {
    /** The report currently being looked at */
    report: reportPropTypes,

    /** The policy object for the current route */
    policy: PropTypes.shape({
        /** The name of the policy */
        name: PropTypes.string,

        /** The URL for the policy avatar */
        avatar: PropTypes.string,
    }),

    /* Onyx Props */

    /** All of the personal details for everyone */
    personalDetails: PropTypes.objectOf(personalDetailsPropTypes),

    ...withLocalizePropTypes,
};

const defaultProps = {
    report: {},
    policy: {},
    personalDetails: {},
};

function ReportWelcomeText(props) {
    const styles = useThemeStyles();
    const isPolicyExpenseChat = ReportUtils.isPolicyExpenseChat(props.report);
    const isChatRoom = ReportUtils.isChatRoom(props.report);
    const isDefault = !(isChatRoom || isPolicyExpenseChat);
    const participantAccountIDs = lodashGet(props.report, 'participantAccountIDs', []);
    const isMultipleParticipant = participantAccountIDs.length > 1;
    const displayNamesWithTooltips = ReportUtils.getDisplayNamesWithTooltips(
        OptionsListUtils.getPersonalDetailsForAccountIDs(participantAccountIDs, props.personalDetails),
        isMultipleParticipant,
    );
    const isUserPolicyAdmin = PolicyUtils.isPolicyAdmin(props.policy);
    const roomWelcomeMessage = ReportUtils.getRoomWelcomeMessage(props.report, isUserPolicyAdmin);
<<<<<<< HEAD
    const moneyRequestOptions = ReportUtils.getMoneyRequestOptions(props.report, participantAccountIDs);
    const additionalText = _.map(moneyRequestOptions, (item) => props.translate(`reportActionsView.iouTypes.${item}`)).join(', ');
=======
    const moneyRequestOptions = ReportUtils.getMoneyRequestOptions(props.report, props.policy, participantAccountIDs);
>>>>>>> 320ff544

    return (
        <>
            <View>
                <Text style={[styles.textHero]}>
                    {isChatRoom ? props.translate('reportActionsView.welcomeToRoom', {roomName: ReportUtils.getReportName(props.report)}) : props.translate('reportActionsView.sayHello')}
                </Text>
            </View>
            <Text style={[styles.mt3, styles.mw100]}>
                {isPolicyExpenseChat && (
                    <>
                        <Text>{props.translate('reportActionsView.beginningOfChatHistoryPolicyExpenseChatPartOne')}</Text>
                        <Text style={[styles.textStrong]}>{ReportUtils.getDisplayNameForParticipant(props.report.ownerAccountID)}</Text>
                        <Text>{props.translate('reportActionsView.beginningOfChatHistoryPolicyExpenseChatPartTwo')}</Text>
                        <Text style={[styles.textStrong]}>{ReportUtils.getPolicyName(props.report)}</Text>
                        <Text>{props.translate('reportActionsView.beginningOfChatHistoryPolicyExpenseChatPartThree')}</Text>
                    </>
                )}
                {isChatRoom && (
                    <>
                        <Text>{roomWelcomeMessage.phrase1}</Text>
                        {roomWelcomeMessage.showReportName && (
                            <Text
                                style={[styles.textStrong]}
                                onPress={() => Navigation.navigate(ROUTES.REPORT_WITH_ID_DETAILS.getRoute(props.report.reportID))}
                                suppressHighlighting
                            >
                                {ReportUtils.getReportName(props.report)}
                            </Text>
                        )}
                        {roomWelcomeMessage.phrase2 !== undefined && <Text>{roomWelcomeMessage.phrase2}</Text>}
                    </>
                )}
                {isDefault && (
                    <Text>
                        <Text>{props.translate('reportActionsView.beginningOfChatHistory')}</Text>
                        {_.map(displayNamesWithTooltips, ({displayName, pronouns, accountID}, index) => (
                            <Text key={`${displayName}${pronouns}${index}`}>
                                <UserDetailsTooltip accountID={accountID}>
                                    {ReportUtils.isOptimisticPersonalDetail(accountID) ? (
                                        <Text style={[styles.textStrong]}>{displayName}</Text>
                                    ) : (
                                        <Text
                                            style={[styles.textStrong]}
                                            onPress={() => Navigation.navigate(ROUTES.PROFILE.getRoute(accountID))}
                                            suppressHighlighting
                                        >
                                            {displayName}
                                        </Text>
                                    )}
                                </UserDetailsTooltip>
                                {!_.isEmpty(pronouns) && <Text>{` (${pronouns})`}</Text>}
                                {index === displayNamesWithTooltips.length - 1 && <Text>.</Text>}
                                {index === displayNamesWithTooltips.length - 2 && <Text>{` ${props.translate('common.and')} `}</Text>}
                                {index < displayNamesWithTooltips.length - 2 && <Text>, </Text>}
                            </Text>
                        ))}
                    </Text>
                )}
                {!!additionalText && <Text>{props.translate('reportActionsView.usePlusButton', {additionalText})}</Text>}
            </Text>
        </>
    );
}

ReportWelcomeText.defaultProps = defaultProps;
ReportWelcomeText.propTypes = propTypes;
ReportWelcomeText.displayName = 'ReportWelcomeText';

export default compose(
    withLocalize,
    withOnyx({
        personalDetails: {
            key: ONYXKEYS.PERSONAL_DETAILS_LIST,
        },
    }),
)(ReportWelcomeText);<|MERGE_RESOLUTION|>--- conflicted
+++ resolved
@@ -69,12 +69,8 @@
     );
     const isUserPolicyAdmin = PolicyUtils.isPolicyAdmin(props.policy);
     const roomWelcomeMessage = ReportUtils.getRoomWelcomeMessage(props.report, isUserPolicyAdmin);
-<<<<<<< HEAD
-    const moneyRequestOptions = ReportUtils.getMoneyRequestOptions(props.report, participantAccountIDs);
-    const additionalText = _.map(moneyRequestOptions, (item) => props.translate(`reportActionsView.iouTypes.${item}`)).join(', ');
-=======
     const moneyRequestOptions = ReportUtils.getMoneyRequestOptions(props.report, props.policy, participantAccountIDs);
->>>>>>> 320ff544
+				const additionalText = _.map(moneyRequestOptions, (item) => props.translate(`reportActionsView.iouTypes.${item}`)).join(', ');
 
     return (
         <>
