import 'core-js/features/array/at';
import React, {Component} from 'react';
import {PDFPreviewer} from 'react-fast-pdf';
import {View} from 'react-native';
import {withOnyx} from 'react-native-onyx';
import _ from 'underscore';
import FullScreenLoadingIndicator from '@components/FullscreenLoadingIndicator';
import PressableWithoutFeedback from '@components/Pressable/PressableWithoutFeedback';
import Text from '@components/Text';
import withLocalize from '@components/withLocalize';
import withThemeStyles from '@components/withThemeStyles';
import withWindowDimensions from '@components/withWindowDimensions';
import compose from '@libs/compose';
import variables from '@styles/variables';
import * as CanvasSize from '@userActions/CanvasSize';
import CONST from '@src/CONST';
import ONYXKEYS from '@src/ONYXKEYS';
import PDFPasswordForm from './PDFPasswordForm';
import * as pdfViewPropTypes from './pdfViewPropTypes';

class PDFView extends Component {
    constructor(props) {
        super(props);
        this.state = {
            isKeyboardOpen: false,
        };
        this.toggleKeyboardOnSmallScreens = this.toggleKeyboardOnSmallScreens.bind(this);
        this.retrieveCanvasLimits();
    }

    shouldComponentUpdate(nextProps, nextState) {
        return !_.isEqual(this.state, nextState) || !_.isEqual(this.props, nextProps);
    }

    componentDidUpdate(prevProps) {
        // Use window height changes to toggle the keyboard. To maintain keyboard state
        // on all platforms we also use focus/blur events. So we need to make sure here
        // that we avoid redundant keyboard toggling.
        // Minus 100px is needed to make sure that when the internet connection is
        // disabled in android chrome and a small 'No internet connection' text box appears,
        // we do not take it as a sign to open the keyboard
        if (!this.state.isKeyboardOpen && this.props.windowHeight < prevProps.windowHeight - 100) {
            this.toggleKeyboardOnSmallScreens(true);
        } else if (this.state.isKeyboardOpen && this.props.windowHeight > prevProps.windowHeight) {
            this.toggleKeyboardOnSmallScreens(false);
        }
    }

    /**
     * On small screens notify parent that the keyboard has opened or closed.
     *
     * @param {Boolean} isKeyboardOpen True if keyboard is open
     */
    toggleKeyboardOnSmallScreens(isKeyboardOpen) {
        if (!this.props.isSmallScreenWidth) {
            return;
        }
        this.setState({isKeyboardOpen});
        this.props.onToggleKeyboard(isKeyboardOpen);
    }

    /**
     * Verify that the canvas limits have been calculated already, if not calculate them and put them in Onyx
     */
    retrieveCanvasLimits() {
        if (!this.props.maxCanvasArea) {
            CanvasSize.retrieveMaxCanvasArea();
        }

        if (!this.props.maxCanvasHeight) {
            CanvasSize.retrieveMaxCanvasHeight();
        }

        if (!this.props.maxCanvasWidth) {
            CanvasSize.retrieveMaxCanvasWidth();
        }
    }

    renderPDFView() {
        const styles = this.props.themeStyles;
        const outerContainerStyle = [styles.w100, styles.h100, styles.justifyContentCenter, styles.alignItemsCenter];

        return (
<<<<<<< HEAD
            <View style={outerContainerStyle}>
                <View
                    tabIndex={0}
                    style={pdfContainerStyle}
                    onLayout={({
                        nativeEvent: {
                            layout: {width, height},
                        },
                    }) => this.setState({containerWidth: width, containerHeight: height})}
                >
                    <PDFDocument
                        listStyle={styles.PDFViewList}
                        translate={this.props.translate}
                        sourceURL={this.props.sourceURL}
                        onDocumentLoadSuccess={this.onDocumentLoadSuccess}
                        pageViewportsLength={this.state.pageViewports.length}
                        setListAttributes={this.setListAttributes}
                        isSmallScreenWidth={this.props.isSmallScreenWidth}
                        containerWidth={this.state.containerWidth}
                        containerHeight={this.state.containerHeight}
                        numPages={this.state.numPages}
                        calculatePageHeight={this.calculatePageHeight}
                        getDevicePixelRatio={this.getDevicePixelRatio}
                        estimatedItemSize={estimatedItemSize}
                        pageWidth={pageWidth}
                        password={this.state.password}
                        initiatePasswordChallenge={this.initiatePasswordChallenge}
                        onError={this.props.onError}
                    />
                </View>
                {(this.state.password === PDFViewConstants.REQUIRED_PASSWORD_MISSING || this.state.isCheckingPassword) && (
                    <PDFPasswordForm
                        shouldShowLoadingIndicator={this.state.isCheckingPassword}
                        isFocused={this.props.isFocused}
                        onSubmit={this.attemptPDFLoad}
                        onPasswordUpdated={() => this.setState({isPasswordInvalid: false})}
                        isPasswordInvalid={this.state.isPasswordInvalid}
                        onPasswordFieldFocused={this.toggleKeyboardOnSmallScreens}
                    />
                )}
=======
            <View
                style={outerContainerStyle}
                tabIndex={0}
            >
                <PDFPreviewer
                    contentContainerStyle={this.props.style}
                    file={this.props.sourceURL}
                    pageMaxWidth={variables.pdfPageMaxWidth}
                    isSmallScreen={this.props.isSmallScreenWidth}
                    maxCanvasWidth={this.props.maxCanvasWidth}
                    maxCanvasHeight={this.props.maxCanvasHeight}
                    maxCanvasArea={this.props.maxCanvasArea}
                    LoadingComponent={<FullScreenLoadingIndicator />}
                    ErrorComponent={<Text style={this.props.errorLabelStyles}>{this.props.translate('attachmentView.failedToLoadPDF')}</Text>}
                    renderPasswordForm={({isPasswordInvalid, onSubmit, onPasswordChange}) => (
                        <PDFPasswordForm
                            isFocused={this.props.isFocused}
                            isPasswordInvalid={isPasswordInvalid}
                            onSubmit={onSubmit}
                            onPasswordUpdated={onPasswordChange}
                            onPasswordFieldFocused={this.toggleKeyboardOnSmallScreens}
                        />
                    )}
                />
>>>>>>> ea86d73b
            </View>
        );
    }

    render() {
        const styles = this.props.themeStyles;
        return this.props.onPress ? (
            <PressableWithoutFeedback
                onPress={this.props.onPress}
                style={[styles.flex1, styles.flexRow, styles.alignSelfStretch]}
                accessibilityRole={CONST.ACCESSIBILITY_ROLE.IMAGEBUTTON}
                accessibilityLabel={this.props.fileName || this.props.translate('attachmentView.unknownFilename')}
            >
                {this.renderPDFView()}
            </PressableWithoutFeedback>
        ) : (
            this.renderPDFView()
        );
    }
}

PDFView.propTypes = pdfViewPropTypes.propTypes;
PDFView.defaultProps = pdfViewPropTypes.defaultProps;

export default compose(
    withLocalize,
    withWindowDimensions,
    withThemeStyles,
    withOnyx({
        maxCanvasArea: {
            key: ONYXKEYS.MAX_CANVAS_AREA,
        },
        maxCanvasHeight: {
            key: ONYXKEYS.MAX_CANVAS_HEIGHT,
        },
        maxCanvasWidth: {
            key: ONYXKEYS.MAX_CANVAS_WIDTH,
        },
    }),
)(PDFView);<|MERGE_RESOLUTION|>--- conflicted
+++ resolved
@@ -81,48 +81,6 @@
         const outerContainerStyle = [styles.w100, styles.h100, styles.justifyContentCenter, styles.alignItemsCenter];
 
         return (
-<<<<<<< HEAD
-            <View style={outerContainerStyle}>
-                <View
-                    tabIndex={0}
-                    style={pdfContainerStyle}
-                    onLayout={({
-                        nativeEvent: {
-                            layout: {width, height},
-                        },
-                    }) => this.setState({containerWidth: width, containerHeight: height})}
-                >
-                    <PDFDocument
-                        listStyle={styles.PDFViewList}
-                        translate={this.props.translate}
-                        sourceURL={this.props.sourceURL}
-                        onDocumentLoadSuccess={this.onDocumentLoadSuccess}
-                        pageViewportsLength={this.state.pageViewports.length}
-                        setListAttributes={this.setListAttributes}
-                        isSmallScreenWidth={this.props.isSmallScreenWidth}
-                        containerWidth={this.state.containerWidth}
-                        containerHeight={this.state.containerHeight}
-                        numPages={this.state.numPages}
-                        calculatePageHeight={this.calculatePageHeight}
-                        getDevicePixelRatio={this.getDevicePixelRatio}
-                        estimatedItemSize={estimatedItemSize}
-                        pageWidth={pageWidth}
-                        password={this.state.password}
-                        initiatePasswordChallenge={this.initiatePasswordChallenge}
-                        onError={this.props.onError}
-                    />
-                </View>
-                {(this.state.password === PDFViewConstants.REQUIRED_PASSWORD_MISSING || this.state.isCheckingPassword) && (
-                    <PDFPasswordForm
-                        shouldShowLoadingIndicator={this.state.isCheckingPassword}
-                        isFocused={this.props.isFocused}
-                        onSubmit={this.attemptPDFLoad}
-                        onPasswordUpdated={() => this.setState({isPasswordInvalid: false})}
-                        isPasswordInvalid={this.state.isPasswordInvalid}
-                        onPasswordFieldFocused={this.toggleKeyboardOnSmallScreens}
-                    />
-                )}
-=======
             <View
                 style={outerContainerStyle}
                 tabIndex={0}
@@ -147,7 +105,6 @@
                         />
                     )}
                 />
->>>>>>> ea86d73b
             </View>
         );
     }
