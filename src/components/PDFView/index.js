import 'core-js/features/array/at';
import React, {Component} from 'react';
import {PDFPreviewer} from 'react-fast-pdf';
import {View} from 'react-native';
import {withOnyx} from 'react-native-onyx';
<<<<<<< HEAD
=======
import {pdfjs} from 'react-pdf';
>>>>>>> 8014b021
import _ from 'underscore';
import PressableWithoutFeedback from '@components/Pressable/PressableWithoutFeedback';
import withLocalize from '@components/withLocalize';
import withThemeStyles from '@components/withThemeStyles';
import withWindowDimensions from '@components/withWindowDimensions';
import compose from '@libs/compose';
import variables from '@styles/variables';
import * as CanvasSize from '@userActions/CanvasSize';
import CONST from '@src/CONST';
import ONYXKEYS from '@src/ONYXKEYS';
import PDFViewConstants from './constants';
import PDFPasswordForm from './PDFPasswordForm';
import * as pdfViewPropTypes from './pdfViewPropTypes';
<<<<<<< HEAD
=======
import PDFDocument from './WebPDFDocument';
>>>>>>> 8014b021

class PDFView extends Component {
    constructor(props) {
        super(props);
        this.state = {
<<<<<<< HEAD
=======
            numPages: null,
            pageViewports: [],
            containerWidth: props.windowWidth,
            containerHeight: props.windowHeight,
            password: undefined,
            /** used to keep the PDFPasswordForm mounted (for it to maintain state) while password is being verified */
            isCheckingPassword: false,
            isPasswordInvalid: false,
>>>>>>> 8014b021
            isKeyboardOpen: false,
        };
        this.toggleKeyboardOnSmallScreens = this.toggleKeyboardOnSmallScreens.bind(this);
<<<<<<< HEAD
        this.getDevicePixelRatio = _.memoize(this.getDevicePixelRatio);

=======
        this.calculatePageHeight = this.calculatePageHeight.bind(this);
        this.calculatePageWidth = this.calculatePageWidth.bind(this);
        this.getDevicePixelRatio = _.memoize(this.getDevicePixelRatio.bind(this));
        this.setListAttributes = this.setListAttributes.bind(this);

        this.documentOpenedSuccessfully = false;

        const workerURL = URL.createObjectURL(new Blob([pdfWorkerSource], {type: 'text/javascript'}));
        if (pdfjs.GlobalWorkerOptions.workerSrc !== workerURL) {
            pdfjs.GlobalWorkerOptions.workerSrc = workerURL;
        }

>>>>>>> 8014b021
        this.retrieveCanvasLimits();
    }

    shouldComponentUpdate(nextProps, nextState) {
        return !_.isEqual(this.state, nextState) || !_.isEqual(this.props, nextProps);
    }

    componentDidUpdate(prevProps) {
        // Use window height changes to toggle the keyboard. To maintain keyboard state
        // on all platforms we also use focus/blur events. So we need to make sure here
        // that we avoid redundant keyboard toggling.
        // Minus 100px is needed to make sure that when the internet connection is
        // disabled in android chrome and a small 'No internet connection' text box appears,
        // we do not take it as a sign to open the keyboard
        if (!this.state.isKeyboardOpen && this.props.windowHeight < prevProps.windowHeight - 100) {
            this.toggleKeyboardOnSmallScreens(true);
        } else if (this.state.isKeyboardOpen && this.props.windowHeight > prevProps.windowHeight) {
            this.toggleKeyboardOnSmallScreens(false);
        }
    }

    /**
<<<<<<< HEAD
=======
     * Upon successful document load, combine an array of page viewports,
     * set the number of pages on PDF,
     * hide/reset PDF password form, and notify parent component that
     * user input is no longer required.
     *
     * @param {Object} pdf - The PDF file instance
     * @param {Number} pdf.numPages - Number of pages of the PDF file
     * @param {Function} pdf.getPage - A method to get page by its number. It requires to have the context. It should be the pdf itself.
     * @memberof PDFView
     */
    onDocumentLoadSuccess(pdf) {
        const {numPages} = pdf;

        Promise.all(
            _.times(numPages, (index) => {
                const pageNumber = index + 1;

                return pdf.getPage(pageNumber).then((page) => page.getViewport({scale: 1}));
            }),
        ).then((pageViewports) => {
            this.setState({
                pageViewports,
                numPages,
                isPasswordInvalid: false,
                isCheckingPassword: false,
            });

            if (pageViewports.length) {
                this.documentOpenedSuccessfully = true;
            }
        });
    }

    /**
     * Sets attributes to list container.
     * It unblocks a default scroll by keyboard of browsers.
     * @param {Object|undefined} ref
     */
    setListAttributes(ref) {
        if (!ref) {
            return;
        }

        // Useful for elements that should not be navigated to directly using the "Tab" key,
        // but need to have keyboard focus set to them.
        // eslint-disable-next-line no-param-reassign
        ref.tabIndex = -1;
    }

    /**
     * Calculate the devicePixelRatio the page should be rendered with
     * Each platform has a different default devicePixelRatio and different canvas limits, we need to verify that
     * with the default devicePixelRatio it will be able to diplay the pdf correctly, if not we must change the devicePixelRatio.
     * @param {Number} width of the page
     * @param {Number} height of the page
     * @returns {Number} devicePixelRatio for this page on this platform
     */
    getDevicePixelRatio(width, height) {
        const nbPixels = width * height;
        const ratioHeight = this.props.maxCanvasHeight / height;
        const ratioWidth = this.props.maxCanvasWidth / width;
        const ratioArea = Math.sqrt(this.props.maxCanvasArea / nbPixels);
        const ratio = Math.min(ratioHeight, ratioArea, ratioWidth);

        return ratio > window.devicePixelRatio ? undefined : ratio;
    }

    /**
     * Calculates a proper page height. The method should be called only when there are page viewports.
     * It is based on a ratio between the specific page viewport width and provided page width.
     * Also, the app should take into account the page borders.
     * @param {Number} pageIndex
     * @returns {Number}
     */
    calculatePageHeight(pageIndex) {
        if (this.state.pageViewports.length === 0 || _.some(this.state.pageViewports, (viewport) => !viewport)) {
            Log.warn('Dev error: calculatePageHeight() in PDFView called too early');

            return 0;
        }

        const pageViewport = this.state.pageViewports[pageIndex];
        const pageWidth = this.calculatePageWidth();
        const scale = pageWidth / pageViewport.width;
        const actualHeight = pageViewport.height * scale + PDFViewConstants.PAGE_BORDER * 2;

        return actualHeight;
    }

    /**
     * Calculates a proper page width.
     * It depends on a screen size. Also, the app should take into account the page borders.
     * @returns {Number}
     */
    calculatePageWidth() {
        const pdfContainerWidth = this.state.containerWidth;
        const pageWidthOnLargeScreen = Math.min(pdfContainerWidth - PDFViewConstants.LARGE_SCREEN_SIDE_SPACING * 2, variables.pdfPageMaxWidth);
        const pageWidth = this.props.isSmallScreenWidth ? this.state.containerWidth : pageWidthOnLargeScreen;

        return pageWidth + PDFViewConstants.PAGE_BORDER * 2;
    }

    /**
     * Initiate password challenge process. The WebPDFDocument
     * component calls this handler to indicate that a PDF requires a
     * password, or to indicate that a previously provided password was
     * invalid.
     *
     * The PasswordResponses constants used below were copied from react-pdf
     * because they're not exported in entry.webpack.
     *
     * @param {Number} reason Reason code for password request
     */
    initiatePasswordChallenge(reason) {
        if (reason === CONST.PDF_PASSWORD_FORM.REACT_PDF_PASSWORD_RESPONSES.NEED_PASSWORD) {
            this.setState({password: PDFViewConstants.REQUIRED_PASSWORD_MISSING, isCheckingPassword: false});
        } else if (reason === CONST.PDF_PASSWORD_FORM.REACT_PDF_PASSWORD_RESPONSES.INCORRECT_PASSWORD) {
            this.setState({password: PDFViewConstants.REQUIRED_PASSWORD_MISSING, isPasswordInvalid: true, isCheckingPassword: false});
        }
    }

    /**
     * Send password to react-pdf via its callback so that it can attempt to load
     * the PDF.
     *
     * @param {String} password Password to send via callback to react-pdf
     */
    attemptPDFLoad(password) {
        this.setState({password, isCheckingPassword: true});
    }

    /**
>>>>>>> 8014b021
     * On small screens notify parent that the keyboard has opened or closed.
     *
     * @param {Boolean} isKeyboardOpen True if keyboard is open
     */
    toggleKeyboardOnSmallScreens(isKeyboardOpen) {
        if (!this.props.isSmallScreenWidth) {
            return;
        }
        this.setState({isKeyboardOpen});
        this.props.onToggleKeyboard(isKeyboardOpen);
    }

    /**
     * Verify that the canvas limits have been calculated already, if not calculate them and put them in Onyx
     */
    retrieveCanvasLimits() {
        if (!this.props.maxCanvasArea) {
            CanvasSize.retrieveMaxCanvasArea();
        }

        if (!this.props.maxCanvasHeight) {
            CanvasSize.retrieveMaxCanvasHeight();
        }

        if (!this.props.maxCanvasWidth) {
            CanvasSize.retrieveMaxCanvasWidth();
        }
    }

    renderPDFView() {
        const styles = this.props.themeStyles;
        const outerContainerStyle = [styles.w100, styles.h100, styles.justifyContentCenter, styles.alignItemsCenter];

<<<<<<< HEAD
        return (
            <View
                style={outerContainerStyle}
                tabIndex={0}
            >
                <PDFPreviewer
                    contentContainerStyle={this.props.style}
                    file={this.props.sourceURL}
                    pageMaxWidth={variables.pdfPageMaxWidth}
                    isSmallScreen={this.props.isSmallScreenWidth}
                    maxCanvasWidth={this.props.maxCanvasWidth}
                    maxCanvasHeight={this.props.maxCanvasHeight}
                    maxCanvasArea={this.props.maxCanvasArea}
                    LoadingComponent={<FullScreenLoadingIndicator />}
                    ErrorComponent={<Text style={this.props.errorLabelStyles}>{this.props.translate('attachmentView.failedToLoadPDF')}</Text>}
                    renderPasswordForm={({isPasswordInvalid, onSubmit, onPasswordChange}) => (
                        <PDFPasswordForm
                            isFocused={this.props.isFocused}
                            isPasswordInvalid={isPasswordInvalid}
                            onSubmit={onSubmit}
                            onPasswordUpdated={onPasswordChange}
                            onPasswordFieldFocused={this.toggleKeyboardOnSmallScreens}
                        />
                    )}
                />
=======
        const pdfContainerStyle = [styles.PDFView, styles.noSelect, this.props.style];
        // If we're requesting a password then we need to hide - but still render -
        // the PDF component.
        if (this.state.password === PDFViewConstants.REQUIRED_PASSWORD_MISSING || this.state.isCheckingPassword) {
            pdfContainerStyle.push(styles.invisible);
        }

        const estimatedItemSize = this.calculatePageHeight(0);

        return (
            <View style={outerContainerStyle}>
                <View
                    tabIndex={0}
                    style={pdfContainerStyle}
                    onLayout={({
                        nativeEvent: {
                            layout: {width, height},
                        },
                    }) => this.setState({containerWidth: width, containerHeight: height})}
                >
                    <PDFDocument
                        listStyle={styles.PDFViewList}
                        errorLabelStyles={this.props.errorLabelStyles}
                        translate={this.props.translate}
                        sourceURL={this.props.sourceURL}
                        onDocumentLoadSuccess={this.onDocumentLoadSuccess}
                        pageViewportsLength={this.state.pageViewports.length}
                        setListAttributes={this.setListAttributes}
                        isSmallScreenWidth={this.props.isSmallScreenWidth}
                        containerWidth={this.state.containerWidth}
                        containerHeight={this.state.containerHeight}
                        numPages={this.state.numPages}
                        calculatePageHeight={this.calculatePageHeight}
                        getDevicePixelRatio={this.getDevicePixelRatio}
                        estimatedItemSize={estimatedItemSize}
                        pageWidth={pageWidth}
                        password={this.state.password}
                        initiatePasswordChallenge={this.initiatePasswordChallenge}
                    />
                </View>
                {(this.state.password === PDFViewConstants.REQUIRED_PASSWORD_MISSING || this.state.isCheckingPassword) && (
                    <PDFPasswordForm
                        shouldShowLoadingIndicator={this.state.isCheckingPassword}
                        isFocused={this.props.isFocused}
                        onSubmit={this.attemptPDFLoad}
                        onPasswordUpdated={() => this.setState({isPasswordInvalid: false})}
                        isPasswordInvalid={this.state.isPasswordInvalid}
                        onPasswordFieldFocused={this.toggleKeyboardOnSmallScreens}
                    />
                )}
>>>>>>> 8014b021
            </View>
        );
    }

    render() {
        const styles = this.props.themeStyles;
        return this.props.onPress ? (
            <PressableWithoutFeedback
                onPress={this.props.onPress}
                style={[styles.flex1, styles.flexRow, styles.alignSelfStretch]}
                accessibilityRole={CONST.ACCESSIBILITY_ROLE.IMAGEBUTTON}
                accessibilityLabel={this.props.fileName || this.props.translate('attachmentView.unknownFilename')}
            >
                {this.renderPDFView()}
            </PressableWithoutFeedback>
        ) : (
            this.renderPDFView()
        );
    }
}
PDFView.propTypes = pdfViewPropTypes.propTypes;
PDFView.defaultProps = pdfViewPropTypes.defaultProps;

export default compose(
    withLocalize,
    withWindowDimensions,
    withThemeStyles,
    withOnyx({
        maxCanvasArea: {
            key: ONYXKEYS.MAX_CANVAS_AREA,
        },
        maxCanvasHeight: {
            key: ONYXKEYS.MAX_CANVAS_HEIGHT,
        },
        maxCanvasWidth: {
            key: ONYXKEYS.MAX_CANVAS_WIDTH,
        },
    }),
)(PDFView);<|MERGE_RESOLUTION|>--- conflicted
+++ resolved
@@ -3,10 +3,6 @@
 import {PDFPreviewer} from 'react-fast-pdf';
 import {View} from 'react-native';
 import {withOnyx} from 'react-native-onyx';
-<<<<<<< HEAD
-=======
-import {pdfjs} from 'react-pdf';
->>>>>>> 8014b021
 import _ from 'underscore';
 import PressableWithoutFeedback from '@components/Pressable/PressableWithoutFeedback';
 import withLocalize from '@components/withLocalize';
@@ -17,49 +13,18 @@
 import * as CanvasSize from '@userActions/CanvasSize';
 import CONST from '@src/CONST';
 import ONYXKEYS from '@src/ONYXKEYS';
-import PDFViewConstants from './constants';
 import PDFPasswordForm from './PDFPasswordForm';
 import * as pdfViewPropTypes from './pdfViewPropTypes';
-<<<<<<< HEAD
-=======
-import PDFDocument from './WebPDFDocument';
->>>>>>> 8014b021
 
 class PDFView extends Component {
     constructor(props) {
         super(props);
         this.state = {
-<<<<<<< HEAD
-=======
-            numPages: null,
-            pageViewports: [],
-            containerWidth: props.windowWidth,
-            containerHeight: props.windowHeight,
-            password: undefined,
-            /** used to keep the PDFPasswordForm mounted (for it to maintain state) while password is being verified */
-            isCheckingPassword: false,
-            isPasswordInvalid: false,
->>>>>>> 8014b021
             isKeyboardOpen: false,
         };
         this.toggleKeyboardOnSmallScreens = this.toggleKeyboardOnSmallScreens.bind(this);
-<<<<<<< HEAD
         this.getDevicePixelRatio = _.memoize(this.getDevicePixelRatio);
 
-=======
-        this.calculatePageHeight = this.calculatePageHeight.bind(this);
-        this.calculatePageWidth = this.calculatePageWidth.bind(this);
-        this.getDevicePixelRatio = _.memoize(this.getDevicePixelRatio.bind(this));
-        this.setListAttributes = this.setListAttributes.bind(this);
-
-        this.documentOpenedSuccessfully = false;
-
-        const workerURL = URL.createObjectURL(new Blob([pdfWorkerSource], {type: 'text/javascript'}));
-        if (pdfjs.GlobalWorkerOptions.workerSrc !== workerURL) {
-            pdfjs.GlobalWorkerOptions.workerSrc = workerURL;
-        }
-
->>>>>>> 8014b021
         this.retrieveCanvasLimits();
     }
 
@@ -82,141 +47,6 @@
     }
 
     /**
-<<<<<<< HEAD
-=======
-     * Upon successful document load, combine an array of page viewports,
-     * set the number of pages on PDF,
-     * hide/reset PDF password form, and notify parent component that
-     * user input is no longer required.
-     *
-     * @param {Object} pdf - The PDF file instance
-     * @param {Number} pdf.numPages - Number of pages of the PDF file
-     * @param {Function} pdf.getPage - A method to get page by its number. It requires to have the context. It should be the pdf itself.
-     * @memberof PDFView
-     */
-    onDocumentLoadSuccess(pdf) {
-        const {numPages} = pdf;
-
-        Promise.all(
-            _.times(numPages, (index) => {
-                const pageNumber = index + 1;
-
-                return pdf.getPage(pageNumber).then((page) => page.getViewport({scale: 1}));
-            }),
-        ).then((pageViewports) => {
-            this.setState({
-                pageViewports,
-                numPages,
-                isPasswordInvalid: false,
-                isCheckingPassword: false,
-            });
-
-            if (pageViewports.length) {
-                this.documentOpenedSuccessfully = true;
-            }
-        });
-    }
-
-    /**
-     * Sets attributes to list container.
-     * It unblocks a default scroll by keyboard of browsers.
-     * @param {Object|undefined} ref
-     */
-    setListAttributes(ref) {
-        if (!ref) {
-            return;
-        }
-
-        // Useful for elements that should not be navigated to directly using the "Tab" key,
-        // but need to have keyboard focus set to them.
-        // eslint-disable-next-line no-param-reassign
-        ref.tabIndex = -1;
-    }
-
-    /**
-     * Calculate the devicePixelRatio the page should be rendered with
-     * Each platform has a different default devicePixelRatio and different canvas limits, we need to verify that
-     * with the default devicePixelRatio it will be able to diplay the pdf correctly, if not we must change the devicePixelRatio.
-     * @param {Number} width of the page
-     * @param {Number} height of the page
-     * @returns {Number} devicePixelRatio for this page on this platform
-     */
-    getDevicePixelRatio(width, height) {
-        const nbPixels = width * height;
-        const ratioHeight = this.props.maxCanvasHeight / height;
-        const ratioWidth = this.props.maxCanvasWidth / width;
-        const ratioArea = Math.sqrt(this.props.maxCanvasArea / nbPixels);
-        const ratio = Math.min(ratioHeight, ratioArea, ratioWidth);
-
-        return ratio > window.devicePixelRatio ? undefined : ratio;
-    }
-
-    /**
-     * Calculates a proper page height. The method should be called only when there are page viewports.
-     * It is based on a ratio between the specific page viewport width and provided page width.
-     * Also, the app should take into account the page borders.
-     * @param {Number} pageIndex
-     * @returns {Number}
-     */
-    calculatePageHeight(pageIndex) {
-        if (this.state.pageViewports.length === 0 || _.some(this.state.pageViewports, (viewport) => !viewport)) {
-            Log.warn('Dev error: calculatePageHeight() in PDFView called too early');
-
-            return 0;
-        }
-
-        const pageViewport = this.state.pageViewports[pageIndex];
-        const pageWidth = this.calculatePageWidth();
-        const scale = pageWidth / pageViewport.width;
-        const actualHeight = pageViewport.height * scale + PDFViewConstants.PAGE_BORDER * 2;
-
-        return actualHeight;
-    }
-
-    /**
-     * Calculates a proper page width.
-     * It depends on a screen size. Also, the app should take into account the page borders.
-     * @returns {Number}
-     */
-    calculatePageWidth() {
-        const pdfContainerWidth = this.state.containerWidth;
-        const pageWidthOnLargeScreen = Math.min(pdfContainerWidth - PDFViewConstants.LARGE_SCREEN_SIDE_SPACING * 2, variables.pdfPageMaxWidth);
-        const pageWidth = this.props.isSmallScreenWidth ? this.state.containerWidth : pageWidthOnLargeScreen;
-
-        return pageWidth + PDFViewConstants.PAGE_BORDER * 2;
-    }
-
-    /**
-     * Initiate password challenge process. The WebPDFDocument
-     * component calls this handler to indicate that a PDF requires a
-     * password, or to indicate that a previously provided password was
-     * invalid.
-     *
-     * The PasswordResponses constants used below were copied from react-pdf
-     * because they're not exported in entry.webpack.
-     *
-     * @param {Number} reason Reason code for password request
-     */
-    initiatePasswordChallenge(reason) {
-        if (reason === CONST.PDF_PASSWORD_FORM.REACT_PDF_PASSWORD_RESPONSES.NEED_PASSWORD) {
-            this.setState({password: PDFViewConstants.REQUIRED_PASSWORD_MISSING, isCheckingPassword: false});
-        } else if (reason === CONST.PDF_PASSWORD_FORM.REACT_PDF_PASSWORD_RESPONSES.INCORRECT_PASSWORD) {
-            this.setState({password: PDFViewConstants.REQUIRED_PASSWORD_MISSING, isPasswordInvalid: true, isCheckingPassword: false});
-        }
-    }
-
-    /**
-     * Send password to react-pdf via its callback so that it can attempt to load
-     * the PDF.
-     *
-     * @param {String} password Password to send via callback to react-pdf
-     */
-    attemptPDFLoad(password) {
-        this.setState({password, isCheckingPassword: true});
-    }
-
-    /**
->>>>>>> 8014b021
      * On small screens notify parent that the keyboard has opened or closed.
      *
      * @param {Boolean} isKeyboardOpen True if keyboard is open
@@ -250,7 +80,6 @@
         const styles = this.props.themeStyles;
         const outerContainerStyle = [styles.w100, styles.h100, styles.justifyContentCenter, styles.alignItemsCenter];
 
-<<<<<<< HEAD
         return (
             <View
                 style={outerContainerStyle}
@@ -264,7 +93,6 @@
                     maxCanvasWidth={this.props.maxCanvasWidth}
                     maxCanvasHeight={this.props.maxCanvasHeight}
                     maxCanvasArea={this.props.maxCanvasArea}
-                    LoadingComponent={<FullScreenLoadingIndicator />}
                     ErrorComponent={<Text style={this.props.errorLabelStyles}>{this.props.translate('attachmentView.failedToLoadPDF')}</Text>}
                     renderPasswordForm={({isPasswordInvalid, onSubmit, onPasswordChange}) => (
                         <PDFPasswordForm
@@ -276,58 +104,6 @@
                         />
                     )}
                 />
-=======
-        const pdfContainerStyle = [styles.PDFView, styles.noSelect, this.props.style];
-        // If we're requesting a password then we need to hide - but still render -
-        // the PDF component.
-        if (this.state.password === PDFViewConstants.REQUIRED_PASSWORD_MISSING || this.state.isCheckingPassword) {
-            pdfContainerStyle.push(styles.invisible);
-        }
-
-        const estimatedItemSize = this.calculatePageHeight(0);
-
-        return (
-            <View style={outerContainerStyle}>
-                <View
-                    tabIndex={0}
-                    style={pdfContainerStyle}
-                    onLayout={({
-                        nativeEvent: {
-                            layout: {width, height},
-                        },
-                    }) => this.setState({containerWidth: width, containerHeight: height})}
-                >
-                    <PDFDocument
-                        listStyle={styles.PDFViewList}
-                        errorLabelStyles={this.props.errorLabelStyles}
-                        translate={this.props.translate}
-                        sourceURL={this.props.sourceURL}
-                        onDocumentLoadSuccess={this.onDocumentLoadSuccess}
-                        pageViewportsLength={this.state.pageViewports.length}
-                        setListAttributes={this.setListAttributes}
-                        isSmallScreenWidth={this.props.isSmallScreenWidth}
-                        containerWidth={this.state.containerWidth}
-                        containerHeight={this.state.containerHeight}
-                        numPages={this.state.numPages}
-                        calculatePageHeight={this.calculatePageHeight}
-                        getDevicePixelRatio={this.getDevicePixelRatio}
-                        estimatedItemSize={estimatedItemSize}
-                        pageWidth={pageWidth}
-                        password={this.state.password}
-                        initiatePasswordChallenge={this.initiatePasswordChallenge}
-                    />
-                </View>
-                {(this.state.password === PDFViewConstants.REQUIRED_PASSWORD_MISSING || this.state.isCheckingPassword) && (
-                    <PDFPasswordForm
-                        shouldShowLoadingIndicator={this.state.isCheckingPassword}
-                        isFocused={this.props.isFocused}
-                        onSubmit={this.attemptPDFLoad}
-                        onPasswordUpdated={() => this.setState({isPasswordInvalid: false})}
-                        isPasswordInvalid={this.state.isPasswordInvalid}
-                        onPasswordFieldFocused={this.toggleKeyboardOnSmallScreens}
-                    />
-                )}
->>>>>>> 8014b021
             </View>
         );
     }
