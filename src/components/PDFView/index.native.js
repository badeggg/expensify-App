import React, {useState, useEffect} from 'react';
import {View} from 'react-native';
import PDF from 'react-native-pdf';
import FullScreenLoadingIndicator from '@components/FullscreenLoadingIndicator';
import KeyboardAvoidingView from '@components/KeyboardAvoidingView';
import PressableWithoutFeedback from '@components/Pressable/PressableWithoutFeedback';
import Text from '@components/Text';
import withKeyboardState, {keyboardStatePropTypes} from '@components/withKeyboardState';
import withLocalize from '@components/withLocalize';
import withWindowDimensions from '@components/withWindowDimensions';
import compose from '@libs/compose';
import styles from '@styles/styles';
import * as StyleUtils from '@styles/StyleUtils';
import CONST from '@src/CONST';
import PDFPasswordForm from './PDFPasswordForm';
import {defaultProps, propTypes as pdfViewPropTypes} from './pdfViewPropTypes';

const propTypes = {
    ...pdfViewPropTypes,
    ...keyboardStatePropTypes,
};
/**
 * On the native layer, we use react-native-pdf/PDF to display PDFs. If a PDF is
 * password-protected we render a PDFPasswordForm to request a password
 * from the user.
 *
 * In order to render things nicely during a password challenge we need
 * to keep track of additional state. In particular, the
 * react-native-pdf/PDF component is both conditionally rendered and hidden
 * depending upon the situation. It needs to be rerendered on each password
 * submission because it doesn't dynamically handle updates to its
 * password property. And we need to hide it during password challenges
 * so that PDFPasswordForm doesn't bounce when react-native-pdf/PDF
 * is (temporarily) rendered.
 */

function PDFView(props) {
    const [shouldRequestPassword, setShouldRequestPassword] = useState(false);
    const [shouldAttemptPDFLoad, setShouldAttemptPDFLoad] = useState(true);
    const [shouldShowLoadingIndicator, setShouldShowLoadingIndicator] = useState(true);
    const [isPasswordInvalid, setIsPasswordInvalid] = useState(false);
    const [failedToLoadPDF, setFailedToLoadPDF] = useState(false);
    const [successToLoadPDF, setSuccessToLoadPDF] = useState(false);
    const [password, setPassword] = useState('');

    useEffect(() => {
        props.onToggleKeyboard(props.isKeyboardShown);
    });

    /**
     * Initiate password challenge if message received from react-native-pdf/PDF
     * indicates that a password is required or invalid.
     *
     * For a password challenge the message is "Password required or incorrect password."
     * Note that the message doesn't specify whether the password is simply empty or
     * invalid.
     */
    function initiatePasswordChallenge() {
        setShouldShowLoadingIndicator(false);
        setShouldRequestPassword(true);
        setShouldAttemptPDFLoad(false);
        // The message provided by react-native-pdf doesn't indicate whether this
        // is an initial password request or if the password is invalid. So we just assume
        // that if a password was already entered then it's an invalid password error.
        if (password !== '') {
            setIsPasswordInvalid(true);
        }
    }

    function handleFailureToLoadPDF(error) {
        if (error.message.match(/password/i)) {
            initiatePasswordChallenge();
            return;
        }
        setFailedToLoadPDF(true);
        setShouldShowLoadingIndicator(false);
        setShouldRequestPassword(false);
        setShouldAttemptPDFLoad(false);
    }

    /**
     * When the password is submitted via PDFPasswordForm, save the password
     * in state and attempt to load the PDF. Also show the loading indicator
     * since react-native-pdf/PDF will need to reload the PDF.
     *
     * @param {String} pdfPassword Password submitted via PDFPasswordForm
     */
    function attemptPDFLoadWithPassword(pdfPassword) {
        // Render react-native-pdf/PDF so that it can validate the password.
        // Note that at this point in the password challenge, shouldRequestPassword is true.
        // Thus react-native-pdf/PDF will be rendered - but not visible.
        setPassword(pdfPassword);
        setShouldAttemptPDFLoad(true);
        setShouldShowLoadingIndicator(true);
    }
    /**
     * After the PDF is successfully loaded hide PDFPasswordForm and the loading
     * indicator.
     */
    function finishPDFLoad() {
        setShouldRequestPassword(false);
        setShouldShowLoadingIndicator(false);
        setSuccessToLoadPDF(true);
        props.onLoadComplete();
    }

    function renderPDFView() {
        const pdfStyles = [styles.imageModalPDF, StyleUtils.getWidthAndHeightStyle(props.windowWidth, props.windowHeight)];

        // If we haven't yet successfully validated the password and loaded the PDF,
        // then we need to hide the react-native-pdf/PDF component so that PDFPasswordForm
        // is positioned nicely. We're specifically hiding it because we still need to render
        // the PDF component so that it can validate the password.
        if (shouldRequestPassword) {
            pdfStyles.push(styles.invisible);
        }

        const containerStyles = shouldRequestPassword && props.isSmallScreenWidth ? [styles.w100, styles.flex1] : [styles.alignItemsCenter, styles.flex1];

        return (
            <View style={containerStyles}>
                {failedToLoadPDF && (
                    <View style={[styles.flex1, styles.justifyContentCenter]}>
<<<<<<< HEAD
                        <Text style={[styles.textLabel, styles.textLarge]}>{props.translate('attachmentView.failedToLoadPDF')}</Text>
=======
                        <Text style={this.props.errorLabelStyles}>{this.props.translate('attachmentView.failedToLoadPDF')}</Text>
>>>>>>> 50a327c2
                    </View>
                )}
                {shouldAttemptPDFLoad && (
                    <PDF
                        fitPolicy={0}
                        trustAllCerts={false}
                        renderActivityIndicator={() => <FullScreenLoadingIndicator />}
                        source={{uri: props.sourceURL}}
                        style={pdfStyles}
                        onError={(error) => handleFailureToLoadPDF(error)}
                        password={password}
                        onLoadComplete={() => finishPDFLoad()}
                        onPageSingleTap={props.onPress}
                        onScaleChanged={props.onScaleChanged}
                    />
                )}
                {shouldRequestPassword && (
                    <KeyboardAvoidingView style={styles.flex1}>
                        <PDFPasswordForm
                            isFocused={props.isFocused}
                            onSubmit={() => attemptPDFLoadWithPassword()}
                            onPasswordUpdated={() => setIsPasswordInvalid(false)}
                            isPasswordInvalid={isPasswordInvalid}
                            shouldShowLoadingIndicator={shouldShowLoadingIndicator}
                        />
                    </KeyboardAvoidingView>
                )}
            </View>
        );
    }

    return props.onPress && !successToLoadPDF ? (
        <PressableWithoutFeedback
            onPress={props.onPress}
            style={[styles.flex1, styles.flexRow, styles.alignSelfStretch]}
            accessibilityRole={CONST.ACCESSIBILITY_ROLE.IMAGEBUTTON}
            accessibilityLabel={props.fileName || props.translate('attachmentView.unknownFilename')}
        >
            {renderPDFView()}
        </PressableWithoutFeedback>
    ) : (
        renderPDFView()
    );
}
PDFView.propTypes = propTypes;
PDFView.defaultProps = defaultProps;

export default compose(withWindowDimensions, withKeyboardState, withLocalize)(PDFView);<|MERGE_RESOLUTION|>--- conflicted
+++ resolved
@@ -121,11 +121,7 @@
             <View style={containerStyles}>
                 {failedToLoadPDF && (
                     <View style={[styles.flex1, styles.justifyContentCenter]}>
-<<<<<<< HEAD
                         <Text style={[styles.textLabel, styles.textLarge]}>{props.translate('attachmentView.failedToLoadPDF')}</Text>
-=======
-                        <Text style={this.props.errorLabelStyles}>{this.props.translate('attachmentView.failedToLoadPDF')}</Text>
->>>>>>> 50a327c2
                     </View>
                 )}
                 {shouldAttemptPDFLoad && (
