--- conflicted
+++ resolved
@@ -153,10 +153,7 @@
                     <Avatar
                         source={icons[0].source}
                         size={size}
-<<<<<<< HEAD
                         fill={icons[0].fill ?? theme.iconSuccessFill}
-=======
->>>>>>> 54100dc7
                         name={icons[0].name}
                         type={icons[0].type}
                         fallbackIcon={icons[0].fallbackIcon}
