--- conflicted
+++ resolved
@@ -39,26 +39,12 @@
         this.onDimensionChange = this.onDimensionChange.bind(this);
 
         const initialDimensions = Dimensions.get('window');
-<<<<<<< HEAD
-        const isExtraSmallScreenWidth = initialDimensions.width <= variables.extraSmallMobileResponsiveWidthBreakpoint;
-        const isSmallScreenWidth = initialDimensions.width <= variables.mobileResponsiveWidthBreakpoint;
-        const isMediumScreenWidth = initialDimensions.width > variables.mobileResponsiveWidthBreakpoint && initialDimensions.width <= variables.tabletResponsiveWidthBreakpoint;
-        const isLargeScreenWidth = !isSmallScreenWidth && !isMediumScreenWidth;
-=======
->>>>>>> d06d032b
 
         this.dimensionsEventListener = null;
 
         this.state = {
             windowHeight: initialDimensions.height,
             windowWidth: initialDimensions.width,
-<<<<<<< HEAD
-            isExtraSmallScreenWidth,
-            isSmallScreenWidth,
-            isMediumScreenWidth,
-            isLargeScreenWidth,
-=======
->>>>>>> d06d032b
         };
     }
 
@@ -81,24 +67,10 @@
      */
     onDimensionChange(newDimensions) {
         const {window} = newDimensions;
-<<<<<<< HEAD
-        const isExtraSmallScreenWidth = window.width <= variables.extraSmallMobileResponsiveWidthBreakpoint;
-        const isSmallScreenWidth = window.width <= variables.mobileResponsiveWidthBreakpoint;
-        const isMediumScreenWidth = !isSmallScreenWidth && window.width <= variables.tabletResponsiveWidthBreakpoint;
-        const isLargeScreenWidth = !isSmallScreenWidth && !isMediumScreenWidth;
-        this.setState({
-            windowHeight: window.height,
-            windowWidth: window.width,
-            isExtraSmallScreenWidth,
-            isSmallScreenWidth,
-            isMediumScreenWidth,
-            isLargeScreenWidth,
-=======
 
         this.setState({
             windowHeight: window.height,
             windowWidth: window.width,
->>>>>>> d06d032b
         });
     }
 
@@ -106,6 +78,7 @@
         return (
             <SafeAreaInsetsContext.Consumer>
                 {(insets) => {
+                    const isExtraSmallScreenWidth = this.state.windowWidth <= variables.extraSmallMobileResponsiveWidthBreakpoint;
                     const isSmallScreenWidth = this.state.windowWidth <= variables.mobileResponsiveWidthBreakpoint;
                     const isMediumScreenWidth = !isSmallScreenWidth && this.state.windowWidth <= variables.tabletResponsiveWidthBreakpoint;
                     const isLargeScreenWidth = !isSmallScreenWidth && !isMediumScreenWidth;
@@ -114,6 +87,7 @@
                             value={{
                                 windowHeight: this.state.windowHeight + getWindowHeightAdjustment(insets),
                                 windowWidth: this.state.windowWidth,
+                                isExtraSmallScreenWidth,
                                 isSmallScreenWidth,
                                 isMediumScreenWidth,
                                 isLargeScreenWidth,
