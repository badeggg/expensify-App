--- conflicted
+++ resolved
@@ -291,13 +291,8 @@
 
 export default withLocalize(
     React.forwardRef((props, ref) => (
-<<<<<<< HEAD
-        // eslint-disable-next-line react/jsx-props-no-spreading
-        <AddressSearch
-=======
         <AddressSearch
             // eslint-disable-next-line react/jsx-props-no-spreading
->>>>>>> 6d17cc80
             {...props}
             innerRef={ref}
         />
