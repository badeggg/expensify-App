import React, {useState, useCallback, useEffect} from 'react';
import {withOnyx} from 'react-native-onyx';
import {View} from 'react-native';
import PropTypes from 'prop-types';
import lodashGet from 'lodash/get';
import HeaderWithBackButton from './HeaderWithBackButton';
import iouReportPropTypes from '../pages/iouReportPropTypes';
import * as ReportUtils from '../libs/ReportUtils';
import compose from '../libs/compose';
import * as Expensicons from './Icon/Expensicons';
import participantPropTypes from './participantPropTypes';
import styles from '../styles/styles';
import Navigation from '../libs/Navigation/Navigation';
import ROUTES from '../ROUTES';
import CONST from '../CONST';
import ONYXKEYS from '../ONYXKEYS';
import * as IOU from '../libs/actions/IOU';
import ConfirmModal from './ConfirmModal';
import useLocalize from '../hooks/useLocalize';
import MoneyRequestHeaderStatusBar from './MoneyRequestHeaderStatusBar';
import * as TransactionUtils from '../libs/TransactionUtils';
import * as ReportActionsUtils from '../libs/ReportActionsUtils';
import reportActionPropTypes from '../pages/home/report/reportActionPropTypes';
import transactionPropTypes from './transactionPropTypes';
import useWindowDimensions from '../hooks/useWindowDimensions';

const propTypes = {
    /** The report currently being looked at */
    report: iouReportPropTypes.isRequired,

    /** The policy which the report is tied to */
    policy: PropTypes.shape({
        /** Name of the policy */
        name: PropTypes.string,
    }),

    /** Personal details so we can get the ones for the report participants */
    personalDetails: PropTypes.objectOf(participantPropTypes).isRequired,

    /* Onyx Props */
    /** Session info for the currently logged in user. */
    session: PropTypes.shape({
        /** Currently logged in user email */
        email: PropTypes.string,
    }),

    /** The expense report or iou report (only will have a value if this is a transaction thread) */
    parentReport: iouReportPropTypes,

    /** The report action the transaction is tied to from the parent report */
    parentReportAction: PropTypes.shape(reportActionPropTypes),

    /** All the data for the transaction */
    transaction: transactionPropTypes,
};

const defaultProps = {
    session: {
        email: null,
    },
    parentReport: {},
    parentReportAction: {},
    transaction: {},
    policy: {},
};

function MoneyRequestHeader({session, parentReport, report, parentReportAction, transaction, policy, personalDetails}) {
    const {translate} = useLocalize();
    const [isDeleteModalVisible, setIsDeleteModalVisible] = useState(false);
    const moneyRequestReport = parentReport;
    const isSettled = ReportUtils.isSettled(moneyRequestReport.reportID);
    const isApproved = ReportUtils.isReportApproved(moneyRequestReport);
    const {isSmallScreenWidth, windowWidth} = useWindowDimensions();

    // Only the requestor can take delete the request, admins can only edit it.
    const isActionOwner = lodashGet(parentReportAction, 'actorAccountID') === lodashGet(session, 'accountID', null);

    const deleteTransaction = useCallback(() => {
        IOU.deleteMoneyRequest(lodashGet(parentReportAction, 'originalMessage.IOUTransactionID'), parentReportAction, true);
        setIsDeleteModalVisible(false);
    }, [parentReportAction, setIsDeleteModalVisible]);

    const isScanning = TransactionUtils.hasReceipt(transaction) && TransactionUtils.isReceiptBeingScanned(transaction);

    const canModifyRequest = isActionOwner && !isSettled && !isApproved;

    useEffect(() => {
        if (canModifyRequest) {
            return;
        }

        setIsDeleteModalVisible(false);
    }, [canModifyRequest]);

    return (
        <>
            <View style={[styles.pl0]}>
                <HeaderWithBackButton
                    shouldShowAvatarWithDisplay
                    shouldShowPinButton={false}
<<<<<<< HEAD
                    shouldShowThreeDotsButton={isActionOwner && !isSettled && !ReportActionsUtils.isDeletedAction(parentReportAction)}
=======
                    shouldShowThreeDotsButton={canModifyRequest}
>>>>>>> 6f533d67
                    threeDotsMenuItems={[
                        ...(TransactionUtils.hasReceipt(transaction)
                            ? []
                            : [
                                  {
                                      icon: Expensicons.Receipt,
                                      text: translate('receipt.addReceipt'),
                                      onSelected: () => Navigation.navigate(ROUTES.EDIT_REQUEST.getRoute(report.reportID, CONST.EDIT_REQUEST_FIELD.RECEIPT)),
                                  },
                              ]),
                        {
                            icon: Expensicons.Trashcan,
                            text: translate('reportActionContextMenu.deleteAction', {action: parentReportAction}),
                            onSelected: () => setIsDeleteModalVisible(true),
                        },
                    ]}
                    threeDotsAnchorPosition={styles.threeDotsPopoverOffsetNoCloseButton(windowWidth)}
                    report={{
                        ...report,
                        ownerAccountID: lodashGet(parentReport, 'ownerAccountID', null),
                        ownerEmail: lodashGet(parentReport, 'ownerEmail', null),
                    }}
                    policy={policy}
                    personalDetails={personalDetails}
                    shouldShowBackButton={isSmallScreenWidth}
                    onBackButtonPress={() => Navigation.goBack(ROUTES.HOME, false, true)}
                />
                {isScanning && <MoneyRequestHeaderStatusBar />}
            </View>
            <ConfirmModal
                title={translate('iou.deleteRequest')}
                isVisible={isDeleteModalVisible}
                onConfirm={deleteTransaction}
                onCancel={() => setIsDeleteModalVisible(false)}
                prompt={translate('iou.deleteConfirmation')}
                confirmText={translate('common.delete')}
                cancelText={translate('common.cancel')}
                danger
            />
        </>
    );
}

MoneyRequestHeader.displayName = 'MoneyRequestHeader';
MoneyRequestHeader.propTypes = propTypes;
MoneyRequestHeader.defaultProps = defaultProps;

export default compose(
    withOnyx({
        session: {
            key: ONYXKEYS.SESSION,
        },
        parentReport: {
            key: ({report}) => `${ONYXKEYS.COLLECTION.REPORT}${report.parentReportID}`,
        },
        parentReportActions: {
            key: ({report}) => `${ONYXKEYS.COLLECTION.REPORT_ACTIONS}${report ? report.parentReportID : '0'}`,
            canEvict: false,
        },
    }),
    // eslint-disable-next-line rulesdir/no-multiple-onyx-in-file
    withOnyx({
        transaction: {
            key: ({report, parentReportActions}) => {
                const parentReportAction = lodashGet(parentReportActions, [report.parentReportActionID]);
                return `${ONYXKEYS.COLLECTION.TRANSACTION}${lodashGet(parentReportAction, 'originalMessage.IOUTransactionID', 0)}`;
            },
        },
    }),
)(MoneyRequestHeader);<|MERGE_RESOLUTION|>--- conflicted
+++ resolved
@@ -82,7 +82,7 @@
 
     const isScanning = TransactionUtils.hasReceipt(transaction) && TransactionUtils.isReceiptBeingScanned(transaction);
 
-    const canModifyRequest = isActionOwner && !isSettled && !isApproved;
+    const canModifyRequest = isActionOwner && !isSettled && !isApproved && !ReportActionsUtils.isDeletedAction(parentReportAction);
 
     useEffect(() => {
         if (canModifyRequest) {
@@ -98,11 +98,7 @@
                 <HeaderWithBackButton
                     shouldShowAvatarWithDisplay
                     shouldShowPinButton={false}
-<<<<<<< HEAD
-                    shouldShowThreeDotsButton={isActionOwner && !isSettled && !ReportActionsUtils.isDeletedAction(parentReportAction)}
-=======
                     shouldShowThreeDotsButton={canModifyRequest}
->>>>>>> 6f533d67
                     threeDotsMenuItems={[
                         ...(TransactionUtils.hasReceipt(transaction)
                             ? []
