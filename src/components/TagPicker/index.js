--- conflicted
+++ resolved
@@ -11,12 +11,8 @@
 import ONYXKEYS from '@src/ONYXKEYS';
 import {defaultProps, propTypes} from './tagPickerPropTypes';
 
-<<<<<<< HEAD
 function TagPicker({selectedTag, tag, policyTags, policyRecentlyUsedTags, onSubmit, shouldShowDisabledAndSelectedOption}) {
-=======
-function TagPicker({selectedTag, tag, policyTags, policyRecentlyUsedTags, onSubmit}) {
     const styles = useThemeStyles();
->>>>>>> 88b1de19
     const {translate} = useLocalize();
     const [searchValue, setSearchValue] = useState('');
 
