--- conflicted
+++ resolved
@@ -6,22 +6,14 @@
 import useLocalize from '@hooks/useLocalize';
 import * as OptionsListUtils from '@libs/OptionsListUtils';
 import * as PolicyUtils from '@libs/PolicyUtils';
-<<<<<<< HEAD
-import styles from '@styles/styles';
 import * as StyleUtils from '@styles/StyleUtils';
-=======
 import useThemeStyles from '@styles/useThemeStyles';
->>>>>>> 222993c4
 import CONST from '@src/CONST';
 import ONYXKEYS from '@src/ONYXKEYS';
 import {defaultProps, propTypes} from './tagPickerPropTypes';
 
-<<<<<<< HEAD
 function TagPicker({selectedTag, tag, policyTags, policyRecentlyUsedTags, insets, onSubmit}) {
-=======
-function TagPicker({selectedTag, tag, policyTags, policyRecentlyUsedTags, onSubmit}) {
     const styles = useThemeStyles();
->>>>>>> 222993c4
     const {translate} = useLocalize();
     const [searchValue, setSearchValue] = useState('');
 
