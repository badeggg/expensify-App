--- conflicted
+++ resolved
@@ -22,13 +22,11 @@
     /** List of recently used tags */
     policyRecentlyUsedTags: PropTypes.objectOf(PropTypes.arrayOf(PropTypes.string)),
 
-<<<<<<< HEAD
+    /** Should show the selected option that is disabled? */
+    shouldShowDisabledAndSelectedOption: PropTypes.bool,
+
     /** Safe area insets required for mobile devices margins */
     insets: safeAreaInsetPropTypes.isRequired,
-=======
-    /** Should show the selected option that is disabled? */
-    shouldShowDisabledAndSelectedOption: PropTypes.bool,
->>>>>>> 0a8ba58c
 };
 
 const defaultProps = {
