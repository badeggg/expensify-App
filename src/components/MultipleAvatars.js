--- conflicted
+++ resolved
@@ -43,12 +43,9 @@
 
     /** Whether avatars are displayed within a reportAction */
     isInReportAction: PropTypes.bool,
-<<<<<<< HEAD
-=======
 
     /** Whether avatars are displayed within an IOUAction */
     shouldUseCardBackground: PropTypes.bool,
->>>>>>> d17562e1
 };
 
 const defaultProps = {
@@ -62,10 +59,7 @@
     isPressed: false,
     isFocusMode: false,
     isInReportAction: false,
-<<<<<<< HEAD
-=======
     shouldUseCardBackground: false,
->>>>>>> d17562e1
 };
 
 const MultipleAvatars = (props) => {
@@ -119,18 +113,8 @@
                     {_.map([...props.icons].splice(0, 4), (icon, index) => (
                         <Tooltip
                             key={`stackedAvatars-${index}`}
-<<<<<<< HEAD
-                            style={[
-                                styles.justifyContentCenter,
-                                styles.alignItemsCenter,
-                                StyleUtils.getHorizontalStackedAvatarBorderStyle(props.isHovered, props.isPressed, props.isInReportAction),
-                                StyleUtils.getHorizontalStackedAvatarStyle(index, overlapSize, oneAvatarBorderWidth, oneAvatarSize.width),
-                                icon.type === CONST.ICON_TYPE_WORKSPACE ? StyleUtils.getAvatarBorderRadius(props.size, icon.type) : {},
-                            ]}
-=======
                             text={props.avatarTooltips[index]}
                             absolute
->>>>>>> d17562e1
                         >
                             <View
                                 style={[
@@ -157,23 +141,9 @@
                         </Tooltip>
                     ))}
                     {props.icons.length > 4 && (
-<<<<<<< HEAD
-                        <View
-                            style={[
-                                styles.alignItemsCenter,
-                                styles.justifyContentCenter,
-                                StyleUtils.getHorizontalStackedAvatarBorderStyle(props.isHovered, props.isPressed, props.isInReportAction),
-
-                                // Set overlay background color with RGBA value so that the text will not inherit opacity
-                                StyleUtils.getBackgroundColorWithOpacityStyle(themeColors.overlay, variables.overlayOpacity),
-                                StyleUtils.getHorizontalStackedOverlayAvatarStyle(oneAvatarSize, oneAvatarBorderWidth),
-                                props.icons[3].type === CONST.ICON_TYPE_WORKSPACE ? StyleUtils.getAvatarBorderRadius(props.size, props.icons[3].type) : {},
-                            ]}
-=======
                         <Tooltip
                             text={props.avatarTooltips.slice(3).join(', ')}
                             absolute
->>>>>>> d17562e1
                         >
                             <View
                                 style={[
