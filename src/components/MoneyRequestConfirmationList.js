--- conflicted
+++ resolved
@@ -303,11 +303,7 @@
                     title={formattedAmount}
                     description={this.props.translate('iou.amount')}
                     onPress={() => this.props.navigateToStep(0)}
-<<<<<<< HEAD
-                    style={[styles.moneyRequestMenuItem, styles.mb5]}
-=======
                     style={[styles.moneyRequestMenuItem, styles.mt2]}
->>>>>>> ac164879
                     titleStyle={styles.moneyRequestConfirmationAmount}
                     disabled={this.state.didConfirm}
                 />
