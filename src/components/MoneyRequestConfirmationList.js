--- conflicted
+++ resolved
@@ -634,27 +634,10 @@
                 numberOfLinesTitle={2}
             />
             {!shouldShowAllFields && (
-<<<<<<< HEAD
                 <ShowMore
                     containerStyle={styles.mt1}
                     onPress={toggleShouldExpandFields}
                 />
-=======
-                <View style={[styles.flexRow, styles.justifyContentBetween, styles.mh3, styles.alignItemsCenter, styles.mb2, styles.mt1]}>
-                    <View style={[styles.shortTermsHorizontalRule, styles.flex1, styles.mr0]} />
-                    <Button
-                        small
-                        onPress={toggleShouldExpandFields}
-                        text={translate('common.showMore')}
-                        shouldShowRightIcon
-                        iconRight={Expensicons.DownArrow}
-                        iconFill={theme.icon}
-                        style={styles.mh0}
-                    />
-
-                    <View style={[styles.shortTermsHorizontalRule, styles.flex1, styles.ml0]} />
-                </View>
->>>>>>> 222993c4
             )}
             {shouldShowAllFields && (
                 <>
