--- conflicted
+++ resolved
@@ -187,24 +187,9 @@
             if (option.accountID === props.session.accountID) {
                 return;
             }
-<<<<<<< HEAD
             onSelectParticipant(option);
         },
-        [props.session.email, onSelectParticipant],
-=======
-
-            setParticipants((prevParticipants) => {
-                const newParticipants = _.map(prevParticipants, (participant) => {
-                    if (participant.accountID === option.accountID) {
-                        return {...participant, selected: !participant.selected};
-                    }
-                    return participant;
-                });
-                return newParticipants;
-            });
-        },
-        [props.session.accountID],
->>>>>>> 342d4fd8
+        [props.session.accountID, onSelectParticipant],
     );
 
     /**
