--- conflicted
+++ resolved
@@ -16,8 +16,6 @@
 
 function UserDetailsTooltip(props) {
     const userDetails = lodashGet(props.personalDetailsList, props.accountID, props.fallbackUserDetails);
-<<<<<<< HEAD
-=======
     let userDisplayName = userDetails.displayName ? userDetails.displayName.trim() : '';
     let userLogin = (userDetails.login || '').trim() && !_.isEqual(userDetails.login, userDetails.displayName) ? Str.removeSMSDomain(userDetails.login) : '';
     let userAvatar = userDetails.avatar;
@@ -33,7 +31,6 @@
         userAvatar = delegateUserDetails.avatar;
         userAccountID = props.delegateAccountID;
     }
->>>>>>> c0ece67e
 
     const renderTooltipContent = useCallback(
         () => (
@@ -48,13 +45,7 @@
                 <Text style={[styles.mt2, styles.textMicroBold, styles.textReactionSenders, styles.textAlignCenter]}>{userDisplayName}</Text>
 
                 <Text style={[styles.textMicro, styles.fontColorReactionLabel]}>
-<<<<<<< HEAD
-                    {String(userDetails.login || '').trim() && !_.isEqual(LocalePhoneNumber.formatPhoneNumber(userDetails.login || ''), userDetails.displayName)
-                        ? Str.removeSMSDomain(userDetails.login)
-                        : ''}
-=======
-                    {(userLogin || '').trim() && !_.isEqual(userLogin, userDisplayName) ? Str.removeSMSDomain(userLogin) : ''}
->>>>>>> c0ece67e
+                    {(userLogin || '').trim() && !_.isEqual(LocalePhoneNumber.formatPhoneNumber(userLogin || ''), userDisplayName) ? Str.removeSMSDomain(userLogin) : ''}
                 </Text>
             </View>
         ),
