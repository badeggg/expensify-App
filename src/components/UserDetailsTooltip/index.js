import React, {useCallback} from 'react';
import {View, Text} from 'react-native';
import {withOnyx} from 'react-native-onyx';
import Str from 'expensify-common/lib/str';
import lodashGet from 'lodash/get';
import _ from 'underscore';
import Avatar from '../Avatar';
import Tooltip from '../Tooltip';
import {propTypes, defaultProps} from './userDetailsTooltipPropTypes';
import styles from '../../styles/styles';
import ONYXKEYS from '../../ONYXKEYS';
import withLocalize from '../withLocalize';
import compose from '../../libs/compose';
import * as UserUtils from '../../libs/UserUtils';
<<<<<<< HEAD
import CONST from '../../CONST';
=======
import * as LocalePhoneNumber from '../../libs/LocalePhoneNumber';
>>>>>>> 22a096f4

function UserDetailsTooltip(props) {
    const userDetails = lodashGet(props.personalDetailsList, props.accountID, props.fallbackUserDetails);
    let userDisplayName = userDetails.displayName ? userDetails.displayName.trim() : '';
    let userLogin = (userDetails.login || '').trim() && !_.isEqual(userDetails.login, userDetails.displayName) ? Str.removeSMSDomain(userDetails.login) : '';
    let userAvatar = userDetails.avatar;
    let userAccountID = props.accountID;

    // We replace the actor's email, name, and avatar with the Copilot manually for now. This will be improved upon when
    // the Copilot feature is implemented.
    if (props.delegateAccountID) {
        const delegateUserDetails = lodashGet(props.personalDetailsList, props.delegateAccountID, {});
        const delegateUserDisplayName = delegateUserDetails.displayName ? delegateUserDetails.displayName.trim() : '';
        userDisplayName = `${delegateUserDisplayName} (${props.translate('reportAction.asCopilot')} ${userDisplayName})`;
        userLogin = delegateUserDetails.login;
        userAvatar = delegateUserDetails.avatar;
        userAccountID = props.delegateAccountID;
    }

    let title = String(userDisplayName).trim() ? userDisplayName : '';
    const subtitle = String(userLogin || '').trim() && !_.isEqual(userLogin, userDisplayName) ? Str.removeSMSDomain(userLogin) : '';
    if (props.icon && props.icon.type === CONST.ICON_TYPE_WORKSPACE) {
        title = props.icon.name;
    }
    const renderTooltipContent = useCallback(
        () => (
            <View style={[styles.alignItemsCenter, styles.ph2, styles.pv2]}>
                <View style={styles.emptyAvatar}>
                    <Avatar
                        containerStyles={[styles.actionAvatar]}
                        source={props.icon ? props.icon.source : UserUtils.getAvatar(userAvatar, userAccountID)}
                        type={props.icon ? props.icon.type : CONST.ICON_TYPE_AVATAR}
                        name={props.icon ? props.icon.name : userLogin}
                    />
                </View>

                <Text style={[styles.mt2, styles.textMicroBold, styles.textReactionSenders, styles.textAlignCenter]}>{title}</Text>

<<<<<<< HEAD
                <Text style={[styles.textMicro, styles.fontColorReactionLabel]}>{subtitle}</Text>
=======
                <Text style={[styles.textMicro, styles.fontColorReactionLabel]}>
                    {(userLogin || '').trim() && !_.isEqual(LocalePhoneNumber.formatPhoneNumber(userLogin || ''), userDisplayName) ? Str.removeSMSDomain(userLogin) : ''}
                </Text>
>>>>>>> 22a096f4
            </View>
        ),
        [props.icon, userAvatar, userAccountID, userLogin, title, subtitle],
    );

    if (!props.icon && !userDisplayName && !userLogin) {
        return props.children;
    }

    return <Tooltip renderTooltipContent={renderTooltipContent}>{props.children}</Tooltip>;
}

UserDetailsTooltip.propTypes = propTypes;
UserDetailsTooltip.defaultProps = defaultProps;
UserDetailsTooltip.displayName = 'UserDetailsTooltip';

export default compose(
    withLocalize,
    withOnyx({
        personalDetailsList: {
            key: ONYXKEYS.PERSONAL_DETAILS_LIST,
        },
    }),
)(UserDetailsTooltip);<|MERGE_RESOLUTION|>--- conflicted
+++ resolved
@@ -12,11 +12,8 @@
 import withLocalize from '../withLocalize';
 import compose from '../../libs/compose';
 import * as UserUtils from '../../libs/UserUtils';
-<<<<<<< HEAD
 import CONST from '../../CONST';
-=======
 import * as LocalePhoneNumber from '../../libs/LocalePhoneNumber';
->>>>>>> 22a096f4
 
 function UserDetailsTooltip(props) {
     const userDetails = lodashGet(props.personalDetailsList, props.accountID, props.fallbackUserDetails);
@@ -37,7 +34,7 @@
     }
 
     let title = String(userDisplayName).trim() ? userDisplayName : '';
-    const subtitle = String(userLogin || '').trim() && !_.isEqual(userLogin, userDisplayName) ? Str.removeSMSDomain(userLogin) : '';
+    const subtitle = (userLogin || '').trim() && !_.isEqual(LocalePhoneNumber.formatPhoneNumber(userLogin || ''), userDisplayName) ? Str.removeSMSDomain(userLogin) : '';
     if (props.icon && props.icon.type === CONST.ICON_TYPE_WORKSPACE) {
         title = props.icon.name;
     }
@@ -52,16 +49,8 @@
                         name={props.icon ? props.icon.name : userLogin}
                     />
                 </View>
-
                 <Text style={[styles.mt2, styles.textMicroBold, styles.textReactionSenders, styles.textAlignCenter]}>{title}</Text>
-
-<<<<<<< HEAD
                 <Text style={[styles.textMicro, styles.fontColorReactionLabel]}>{subtitle}</Text>
-=======
-                <Text style={[styles.textMicro, styles.fontColorReactionLabel]}>
-                    {(userLogin || '').trim() && !_.isEqual(LocalePhoneNumber.formatPhoneNumber(userLogin || ''), userDisplayName) ? Str.removeSMSDomain(userLogin) : ''}
-                </Text>
->>>>>>> 22a096f4
             </View>
         ),
         [props.icon, userAvatar, userAccountID, userLogin, title, subtitle],
