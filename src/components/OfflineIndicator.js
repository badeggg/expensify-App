--- conflicted
+++ resolved
@@ -10,26 +10,20 @@
 import styles from '../styles/styles';
 import compose from '../libs/compose';
 import withLocalize, {withLocalizePropTypes} from './withLocalize';
-<<<<<<< HEAD
 import * as StyleUtils from '../styles/StyleUtils';
-=======
 import withWindowDimensions from './withWindowDimensions';
->>>>>>> 367316c0
 
 const propTypes = {
     /** Information about the network */
     network: networkPropTypes.isRequired,
 
-<<<<<<< HEAD
     /** Additional styles to add after local styles. */
     style: PropTypes.oneOfType([
         PropTypes.arrayOf(PropTypes.object),
         PropTypes.object,
     ]),
-=======
     /** Is the window width narrow, like on a mobile device */
     isSmallScreenWidth: PropTypes.bool.isRequired,
->>>>>>> 367316c0
 
     ...withLocalizePropTypes,
 };
@@ -45,10 +39,7 @@
 
     return (
         <View style={[
-<<<<<<< HEAD
-=======
             props.isSmallScreenWidth ? styles.offlineIndicatorMobile : styles.offlineIndicator,
->>>>>>> 367316c0
             styles.flexRow,
             styles.alignItemsCenter,
             ...StyleUtils.parseStyleAsArray(props.style),
