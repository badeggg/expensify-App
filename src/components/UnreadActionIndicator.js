import React from 'react';
import {View} from 'react-native';
import styles from '../styles/styles';
import Text from './Text';
import withLocalize, {withLocalizePropTypes} from './withLocalize';

<<<<<<< HEAD
const UnreadActionIndicator = props => (
    <View
        accessibilityLabel={props.translate('accessibilityHints.newMessageLineIndicator')}
        data-action-id={props.reportActionID}
        style={[styles.unreadIndicatorContainer, styles.userSelectNone]}
=======
const UnreadActionIndicator = (props) => (
    <View
        accessibilityLabel={props.translate('accessibilityHints.newMessageLineIndicator')}
        data-action-id={props.reportActionID}
        style={styles.unreadIndicatorContainer}
>>>>>>> 2fca3847
    >
        <View style={styles.unreadIndicatorLine} />
        <Text style={styles.unreadIndicatorText}>{props.translate('common.new')}</Text>
    </View>
);

UnreadActionIndicator.propTypes = {...withLocalizePropTypes};

UnreadActionIndicator.displayName = 'UnreadActionIndicator';
export default withLocalize(UnreadActionIndicator);<|MERGE_RESOLUTION|>--- conflicted
+++ resolved
@@ -4,19 +4,11 @@
 import Text from './Text';
 import withLocalize, {withLocalizePropTypes} from './withLocalize';
 
-<<<<<<< HEAD
 const UnreadActionIndicator = props => (
     <View
         accessibilityLabel={props.translate('accessibilityHints.newMessageLineIndicator')}
         data-action-id={props.reportActionID}
         style={[styles.unreadIndicatorContainer, styles.userSelectNone]}
-=======
-const UnreadActionIndicator = (props) => (
-    <View
-        accessibilityLabel={props.translate('accessibilityHints.newMessageLineIndicator')}
-        data-action-id={props.reportActionID}
-        style={styles.unreadIndicatorContainer}
->>>>>>> 2fca3847
     >
         <View style={styles.unreadIndicatorLine} />
         <Text style={styles.unreadIndicatorText}>{props.translate('common.new')}</Text>
