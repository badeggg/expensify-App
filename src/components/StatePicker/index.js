import React, {useState} from 'react';
import {View} from 'react-native';
import PropTypes from 'prop-types';
import styles from '../../styles/styles';
import MenuItemWithTopDescription from '../MenuItemWithTopDescription';
import useLocalize from '../../hooks/useLocalize';
import FormHelpMessage from '../FormHelpMessage';
import StateSelectorModal from './StateSelectorModal';
import refPropTypes from '../refPropTypes';

const propTypes = {
    /** Error text to display */
    errorText: PropTypes.string,

    /** State to display */
    value: PropTypes.string,

    /** Callback to call when the input changes */
    onInputChange: PropTypes.func,

    /** A ref to forward to MenuItemWithTopDescription */
    forwardedRef: refPropTypes,

    /** Label to display on field */
    label: PropTypes.string,
};

const defaultProps = {
    value: undefined,
    forwardedRef: undefined,
    errorText: '',
    onInputChange: () => {},
    label: undefined,
};

function StatePicker({value, errorText, onInputChange, forwardedRef, label}) {
    const {translate} = useLocalize();
    const [isPickerVisible, setIsPickerVisible] = useState(false);
<<<<<<< HEAD
    const [searchValue, setSearchValue] = useState(value ? translate(`allStates.${value}.stateName`) : '');

    useEffect(() => {
        setSearchValue(value ? translate(`allStates.${value}.stateName`) : '');
    }, [translate, value]);

    const showPickerModal = () => {
        setSearchValue(value ? translate(`allStates.${value}.stateName`) : '');
=======
    const [searchValue, setSearchValue] = useState('');

    const showPickerModal = () => {
>>>>>>> ebcc8d04
        setIsPickerVisible(true);
    };

    const hidePickerModal = () => {
        setIsPickerVisible(false);
    };

    const updateStateInput = (state) => {
        onInputChange(state.value);
        hidePickerModal();
    };

    const title = value ? translate(`allStates.${value}.stateName`) : '';
    const descStyle = title.length === 0 ? styles.textNormal : null;

    return (
        <View>
            <MenuItemWithTopDescription
                ref={forwardedRef}
                shouldShowRightIcon
                title={title}
                description={label || translate('common.state')}
                descriptionTextStyle={descStyle}
                onPress={showPickerModal}
            />
            <View style={styles.ml5}>
                <FormHelpMessage message={errorText} />
            </View>
            <StateSelectorModal
                isVisible={isPickerVisible}
                currentState={value}
                onClose={hidePickerModal}
                onStateSelected={updateStateInput}
                searchValue={searchValue}
                setSearchValue={setSearchValue}
                label={label}
            />
        </View>
    );
}

StatePicker.propTypes = propTypes;
StatePicker.defaultProps = defaultProps;
StatePicker.displayName = 'StatePicker';

export default React.forwardRef((props, ref) => (
    <StatePicker
        // eslint-disable-next-line react/jsx-props-no-spreading
        {...props}
        forwardedRef={ref}
    />
));<|MERGE_RESOLUTION|>--- conflicted
+++ resolved
@@ -36,20 +36,9 @@
 function StatePicker({value, errorText, onInputChange, forwardedRef, label}) {
     const {translate} = useLocalize();
     const [isPickerVisible, setIsPickerVisible] = useState(false);
-<<<<<<< HEAD
-    const [searchValue, setSearchValue] = useState(value ? translate(`allStates.${value}.stateName`) : '');
-
-    useEffect(() => {
-        setSearchValue(value ? translate(`allStates.${value}.stateName`) : '');
-    }, [translate, value]);
-
-    const showPickerModal = () => {
-        setSearchValue(value ? translate(`allStates.${value}.stateName`) : '');
-=======
     const [searchValue, setSearchValue] = useState('');
 
     const showPickerModal = () => {
->>>>>>> ebcc8d04
         setIsPickerVisible(true);
     };
 
