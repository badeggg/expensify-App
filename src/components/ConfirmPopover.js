--- conflicted
+++ resolved
@@ -3,10 +3,6 @@
 import Popover from './Popover';
 import withWindowDimensions, {windowDimensionsPropTypes} from './withWindowDimensions';
 import ConfirmContent from './ConfirmContent';
-<<<<<<< HEAD
-
-=======
->>>>>>> c81699a0
 
 const propTypes = {
     /** Title of the modal */
