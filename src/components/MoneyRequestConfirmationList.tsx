import {useIsFocused} from '@react-navigation/native';
import {format} from 'date-fns';
import Str from 'expensify-common/lib/str';
import React, {useCallback, useEffect, useMemo, useReducer, useState} from 'react';
import {View} from 'react-native';
import type {StyleProp, ViewStyle} from 'react-native';
import {withOnyx} from 'react-native-onyx';
import type {OnyxEntry} from 'react-native-onyx';
import useCurrentUserPersonalDetails from '@hooks/useCurrentUserPersonalDetails';
import useLocalize from '@hooks/useLocalize';
import useNetwork from '@hooks/useNetwork';
import usePermissions from '@hooks/usePermissions';
import usePrevious from '@hooks/usePrevious';
import useTheme from '@hooks/useTheme';
import useThemeStyles from '@hooks/useThemeStyles';
import * as CurrencyUtils from '@libs/CurrencyUtils';
import DistanceRequestUtils from '@libs/DistanceRequestUtils';
import type {MileageRate} from '@libs/DistanceRequestUtils';
import * as IOUUtils from '@libs/IOUUtils';
import Log from '@libs/Log';
import * as MoneyRequestUtils from '@libs/MoneyRequestUtils';
import Navigation from '@libs/Navigation/Navigation';
import * as OptionsListUtils from '@libs/OptionsListUtils';
import * as PolicyUtils from '@libs/PolicyUtils';
import {isTaxTrackingEnabled} from '@libs/PolicyUtils';
import * as ReceiptUtils from '@libs/ReceiptUtils';
import * as ReportUtils from '@libs/ReportUtils';
import playSound, {SOUNDS} from '@libs/Sound';
import * as TransactionUtils from '@libs/TransactionUtils';
import tryResolveUrlFromApiRoot from '@libs/tryResolveUrlFromApiRoot';
import * as UserUtils from '@libs/UserUtils';
import * as IOU from '@userActions/IOU';
import type {IOUAction, IOUType} from '@src/CONST';
import CONST from '@src/CONST';
import ONYXKEYS from '@src/ONYXKEYS';
import ROUTES from '@src/ROUTES';
import type {Route} from '@src/ROUTES';
import type * as OnyxTypes from '@src/types/onyx';
import type {Participant} from '@src/types/onyx/IOU';
import type {PaymentMethodType} from '@src/types/onyx/OriginalMessage';
import ButtonWithDropdownMenu from './ButtonWithDropdownMenu';
import type {DropdownOption} from './ButtonWithDropdownMenu/types';
import ConfirmedRoute from './ConfirmedRoute';
import ConfirmModal from './ConfirmModal';
import FormHelpMessage from './FormHelpMessage';
import MenuItem from './MenuItem';
import MenuItemWithTopDescription from './MenuItemWithTopDescription';
import {usePersonalDetails} from './OnyxProvider';
import OptionsSelector from './OptionsSelector';
import PDFThumbnail from './PDFThumbnail';
import ReceiptEmptyState from './ReceiptEmptyState';
import ReceiptImage from './ReceiptImage';
import SettlementButton from './SettlementButton';
import ShowMoreButton from './ShowMoreButton';
import Switch from './Switch';
import Text from './Text';

type MoneyRequestConfirmationListOnyxProps = {
    /** Collection of categories attached to a policy */
    policyCategories: OnyxEntry<OnyxTypes.PolicyCategories>;

    /** Collection of tags attached to a policy */
    policyTags: OnyxEntry<OnyxTypes.PolicyTagList>;

    /** The policy of the report */
    policy: OnyxEntry<OnyxTypes.Policy>;

    /** The session of the logged in user */
    session: OnyxEntry<OnyxTypes.Session>;

    /** Unit and rate used for if the expense is a distance expense */
    mileageRates: OnyxEntry<Record<string, MileageRate>>;

    /** Mileage rate default for the policy */
    defaultMileageRate: OnyxEntry<MileageRate>;

    /** Last selected distance rates */
    lastSelectedDistanceRates: OnyxEntry<Record<string, string>>;
};

type MoneyRequestConfirmationListProps = MoneyRequestConfirmationListOnyxProps & {
    /** Callback to inform parent modal of success */
    onConfirm?: (selectedParticipants: Participant[]) => void;

    /** Callback to parent modal to pay someone */
    onSendMoney?: (paymentMethod: PaymentMethodType | undefined) => void;

    /** Callback to inform a participant is selected */
    onSelectParticipant?: (option: Participant) => void;

    /** Should we request a single or multiple participant selection from user */
    hasMultipleParticipants: boolean;

    /** IOU amount */
    iouAmount: number;

    /** IOU comment */
    iouComment?: string;

    /** IOU currency */
    iouCurrencyCode?: string;

    /** IOU type */
    iouType?: IOUType;

    /** IOU date */
    iouCreated?: string;

    /** IOU merchant */
    iouMerchant?: string;

    /** IOU Category */
    iouCategory?: string;

    /** IOU isBillable */
    iouIsBillable?: boolean;

    /** Callback to toggle the billable state */
    onToggleBillable?: (isOn: boolean) => void;

    /** Selected participants from MoneyRequestModal with login / accountID */
    selectedParticipants: Participant[];

    /** Payee of the expense with login */
    payeePersonalDetails?: OnyxEntry<OnyxTypes.PersonalDetails>;

    /** Can the participants be modified or not */
    canModifyParticipants?: boolean;

    /** Should the list be read only, and not editable? */
    isReadOnly?: boolean;

    /** Depending on expense report or personal IOU report, respective bank account route */
    bankAccountRoute?: Route;

    /** The policyID of the request */
    policyID?: string;

    /** The reportID of the request */
    reportID?: string;

    /** File path of the receipt */
    receiptPath?: string;

    /** File name of the receipt */
    receiptFilename?: string;

    /** List styles for OptionsSelector */
    listStyles?: StyleProp<ViewStyle>;

    /** Transaction that represents the expense */
    transaction?: OnyxEntry<OnyxTypes.Transaction>;

    /** Whether the expense is a distance expense */
    isDistanceRequest?: boolean;

    /** Whether the expense is a scan expense */
    isScanRequest?: boolean;

    /** Whether we're editing a split expense */
    isEditingSplitBill?: boolean;

    /** Whether we should show the amount, date, and merchant fields. */
    shouldShowSmartScanFields?: boolean;

    /** A flag for verifying that the current report is a sub-report of a workspace chat */
    isPolicyExpenseChat?: boolean;

    /** Whether smart scan failed */
    hasSmartScanFailed?: boolean;

    /** The ID of the report action */
    reportActionID?: string;

    /** The action to take */
    action?: IOUAction;
};

const getTaxAmount = (transaction: OnyxEntry<OnyxTypes.Transaction>, defaultTaxValue: string) => {
    const percentage = (transaction?.taxRate ? transaction?.taxRate?.data?.value : defaultTaxValue) ?? '';
    return TransactionUtils.calculateTaxAmount(percentage, transaction?.amount ?? 0);
};

function MoneyRequestConfirmationList({
    transaction = null,
    onSendMoney,
    onConfirm,
    onSelectParticipant,
    iouType = CONST.IOU.TYPE.REQUEST,
    isScanRequest = false,
    iouAmount,
    policyCategories,
    mileageRates,
    isDistanceRequest = false,
    policy,
    isPolicyExpenseChat = false,
    iouCategory = '',
    shouldShowSmartScanFields = true,
    isEditingSplitBill,
    policyTags,
    iouCurrencyCode,
    iouMerchant,
    hasMultipleParticipants,
    selectedParticipants: selectedParticipantsProp,
    payeePersonalDetails: payeePersonalDetailsProp,
    canModifyParticipants: canModifyParticipantsProp = false,
    session,
    isReadOnly = false,
    bankAccountRoute = '',
    policyID = '',
    reportID = '',
    receiptPath = '',
    iouComment,
    receiptFilename = '',
    listStyles,
    iouCreated,
    iouIsBillable = false,
    onToggleBillable,
    hasSmartScanFailed,
    reportActionID,
    defaultMileageRate,
    lastSelectedDistanceRates,
    action = CONST.IOU.ACTION.CREATE,
}: MoneyRequestConfirmationListProps) {
    const theme = useTheme();
    const styles = useThemeStyles();
    const {translate, toLocaleDigit} = useLocalize();
    const currentUserPersonalDetails = useCurrentUserPersonalDetails();
<<<<<<< HEAD
    const personalDetails = usePersonalDetails();
    const {canUseViolations} = usePermissions();
=======
    const {canUseP2PDistanceRequests, canUseViolations} = usePermissions(iouType);
    const {isOffline} = useNetwork();
>>>>>>> 995f914e

    const isTypeRequest = iouType === CONST.IOU.TYPE.REQUEST;
    const isTypeSplit = iouType === CONST.IOU.TYPE.SPLIT;
    const isTypeSend = iouType === CONST.IOU.TYPE.SEND;
    const isTypeTrackExpense = iouType === CONST.IOU.TYPE.TRACK_EXPENSE;

    const transactionID = transaction?.transactionID ?? '';
    const customUnitRateID = TransactionUtils.getRateID(transaction) ?? '';

    useEffect(() => {
        if (customUnitRateID || !canUseP2PDistanceRequests) {
            return;
        }
        if (!customUnitRateID) {
            const rateID = lastSelectedDistanceRates?.[policy?.id ?? ''] ?? defaultMileageRate?.customUnitRateID ?? '';
            IOU.setCustomUnitRateID(transactionID, rateID);
        }
    }, [defaultMileageRate, customUnitRateID, lastSelectedDistanceRates, policy?.id, canUseP2PDistanceRequests, transactionID]);

    const policyCurrency = policy?.outputCurrency ?? PolicyUtils.getPersonalPolicy()?.outputCurrency ?? CONST.CURRENCY.USD;

    const mileageRate = TransactionUtils.isCustomUnitRateIDForP2P(transaction)
        ? DistanceRequestUtils.getRateForP2P(policyCurrency)
        : mileageRates?.[customUnitRateID] ?? DistanceRequestUtils.getDefaultMileageRate(policy);

    const {unit, rate} = mileageRate ?? {};

    const prevRate = usePrevious(rate);
    const shouldCalculateDistanceAmount = isDistanceRequest && (iouAmount === 0 || prevRate !== rate);

    const currency = (mileageRate as MileageRate)?.currency ?? policyCurrency;

    const distance = transaction?.routes?.route0?.distance ?? 0;
    const taxRates = policy?.taxRates ?? null;

    // A flag for showing the categories field
    const shouldShowCategories = isPolicyExpenseChat && (!!iouCategory || OptionsListUtils.hasEnabledOptions(Object.values(policyCategories ?? {})));

    // A flag and a toggler for showing the rest of the form fields
    const [shouldExpandFields, toggleShouldExpandFields] = useReducer((state) => !state, false);

    // Do not hide fields in case of paying someone
    const shouldShowAllFields = !!isDistanceRequest || shouldExpandFields || !shouldShowSmartScanFields || isTypeSend || !!isEditingSplitBill;

    // In Send Money and Split Bill with Scan flow, we don't allow the Merchant or Date to be edited. For distance requests, don't show the merchant as there's already another "Distance" menu item
    const shouldShowDate = (shouldShowSmartScanFields || isDistanceRequest) && !isTypeSend;
    const shouldShowMerchant = shouldShowSmartScanFields && !isDistanceRequest && !isTypeSend;

    const policyTagLists = useMemo(() => PolicyUtils.getTagLists(policyTags), [policyTags]);

    // A flag for showing the tags field
    const shouldShowTags = useMemo(() => isPolicyExpenseChat && OptionsListUtils.hasEnabledTags(policyTagLists), [isPolicyExpenseChat, policyTagLists]);

    // A flag for showing tax rate
    const shouldShowTax = isTaxTrackingEnabled(isPolicyExpenseChat, policy);

    // A flag for showing the billable field
    const shouldShowBillable = policy?.disabledFields?.defaultBillable === false;
    const isMovingTransactionFromTrackExpense = IOUUtils.isMovingTransactionFromTrackExpense(action);
    const hasRoute = TransactionUtils.hasRoute(transaction, isDistanceRequest);
    const isDistanceRequestWithPendingRoute = isDistanceRequest && (!hasRoute || !rate) && !isMovingTransactionFromTrackExpense;
    const formattedAmount = isDistanceRequestWithPendingRoute
        ? ''
        : CurrencyUtils.convertToDisplayString(
              shouldCalculateDistanceAmount ? DistanceRequestUtils.getDistanceRequestAmount(distance, unit ?? CONST.CUSTOM_UNITS.DISTANCE_UNIT_MILES, rate ?? 0) : iouAmount,
              isDistanceRequest ? currency : iouCurrencyCode,
          );
    const formattedTaxAmount = CurrencyUtils.convertToDisplayString(transaction?.taxAmount, iouCurrencyCode);
    const taxRateTitle = taxRates && transaction ? TransactionUtils.getDefaultTaxName(taxRates, transaction) : '';

    const previousTransactionAmount = usePrevious(transaction?.amount);

    const isFocused = useIsFocused();
    const [formError, setFormError] = useState('');

    const [didConfirm, setDidConfirm] = useState(false);
    const [didConfirmSplit, setDidConfirmSplit] = useState(false);

    const [merchantError, setMerchantError] = useState(false);

    const [isAttachmentInvalid, setIsAttachmentInvalid] = useState(false);

    const navigateBack = () => {
        Navigation.goBack(ROUTES.MONEY_REQUEST_CREATE_TAB_SCAN.getRoute(CONST.IOU.ACTION.CREATE, iouType, transactionID, reportID));
    };

    const shouldDisplayFieldError: boolean = useMemo(() => {
        if (!isEditingSplitBill) {
            return false;
        }

        return (!!hasSmartScanFailed && TransactionUtils.hasMissingSmartscanFields(transaction)) || (didConfirmSplit && TransactionUtils.areRequiredFieldsEmpty(transaction));
    }, [isEditingSplitBill, hasSmartScanFailed, transaction, didConfirmSplit]);

    const isMerchantEmpty = !iouMerchant || iouMerchant === CONST.TRANSACTION.PARTIAL_TRANSACTION_MERCHANT;
    const isMerchantRequired = isPolicyExpenseChat && !isScanRequest && shouldShowMerchant;

    const isCategoryRequired = canUseViolations && !!policy?.requiresCategory;

    useEffect(() => {
        if ((!isMerchantRequired && isMerchantEmpty) || !merchantError) {
            return;
        }
        if (!isMerchantEmpty && merchantError) {
            setMerchantError(false);
            if (formError === 'iou.error.invalidMerchant') {
                setFormError('');
            }
        }
    }, [formError, isMerchantEmpty, merchantError, isMerchantRequired]);

    useEffect(() => {
        if (shouldDisplayFieldError && hasSmartScanFailed) {
            setFormError('iou.receiptScanningFailed');
            return;
        }
        if (shouldDisplayFieldError && didConfirmSplit) {
            setFormError('iou.error.genericSmartscanFailureMessage');
            return;
        }
        if (merchantError) {
            setFormError('iou.error.invalidMerchant');
            return;
        }
        // reset the form error whenever the screen gains or loses focus
        setFormError('');
    }, [isFocused, transaction, shouldDisplayFieldError, hasSmartScanFailed, didConfirmSplit, isMerchantRequired, merchantError]);

    useEffect(() => {
        if (!shouldCalculateDistanceAmount) {
            return;
        }

        const amount = DistanceRequestUtils.getDistanceRequestAmount(distance, unit ?? CONST.CUSTOM_UNITS.DISTANCE_UNIT_MILES, rate ?? 0);
        IOU.setMoneyRequestAmount(transactionID, amount, currency ?? '');
    }, [shouldCalculateDistanceAmount, distance, rate, unit, transactionID, currency]);

    // Calculate and set tax amount in transaction draft
    useEffect(() => {
        const taxAmount = getTaxAmount(transaction, taxRates?.defaultValue ?? '').toString();
        const amountInSmallestCurrencyUnits = CurrencyUtils.convertToBackendAmount(Number.parseFloat(taxAmount));

        if (transaction?.taxAmount && previousTransactionAmount === transaction?.amount) {
            return IOU.setMoneyRequestTaxAmount(transaction?.transactionID, transaction?.taxAmount, true);
        }

        IOU.setMoneyRequestTaxAmount(transactionID, amountInSmallestCurrencyUnits, true);
    }, [taxRates?.defaultValue, transaction, transactionID, previousTransactionAmount]);

    /**
     * Returns the participants with amount
     */
    const getParticipantsWithAmount = useCallback(
        (participantsList: Participant[]) => {
            const amount = IOUUtils.calculateAmount(participantsList.length - 1, iouAmount, iouCurrencyCode ?? '');
            const myAmount = IOUUtils.calculateAmount(participantsList.length - 1, iouAmount, iouCurrencyCode ?? '', true);
            return OptionsListUtils.getIOUConfirmationOptionsFromParticipants(
                participantsList,
                amount > 0 ? CurrencyUtils.convertToDisplayString(amount, iouCurrencyCode) : '',
                myAmount > 0 ? CurrencyUtils.convertToDisplayString(myAmount, iouCurrencyCode) : '',
            );
        },
        [iouAmount, iouCurrencyCode],
    );

    // If completing a split expense fails, set didConfirm to false to allow the user to edit the fields again
    if (isEditingSplitBill && didConfirm) {
        setDidConfirm(false);
    }

    const splitOrRequestOptions: Array<DropdownOption<string>> = useMemo(() => {
        let text;
        if (isTypeTrackExpense) {
            text = translate('iou.trackExpense');
        } else if (isTypeSplit && iouAmount === 0) {
            text = translate('iou.splitExpense');
        } else if ((receiptPath && isTypeRequest) || isDistanceRequestWithPendingRoute) {
            text = translate('iou.submitExpense');
            if (iouAmount !== 0) {
                text = translate('iou.submitAmount', {amount: formattedAmount});
            }
        } else {
            const translationKey = isTypeSplit ? 'iou.splitAmount' : 'iou.submitAmount';
            text = translate(translationKey, {amount: formattedAmount});
        }
        return [
            {
                text: text[0].toUpperCase() + text.slice(1),
                value: iouType,
            },
        ];
    }, [isTypeTrackExpense, isTypeSplit, iouAmount, receiptPath, isTypeRequest, isDistanceRequestWithPendingRoute, iouType, translate, formattedAmount]);

    const selectedParticipants = useMemo(() => selectedParticipantsProp.filter((participant) => participant.selected), [selectedParticipantsProp]);
    const payeePersonalDetails = useMemo(() => payeePersonalDetailsProp ?? currentUserPersonalDetails, [payeePersonalDetailsProp, currentUserPersonalDetails]);
    const payeeTooltipDetails = ReportUtils.getDisplayNamesWithTooltips(OptionsListUtils.getPersonalDetailsForAccountIDs([payeePersonalDetails.accountID], personalDetails), false);
    const payeeIcons = [
        {
            source: UserUtils.getAvatar(payeePersonalDetails.avatar, payeePersonalDetails.accountID),
            name: payeePersonalDetails.login ?? '',
            type: CONST.ICON_TYPE_AVATAR,
            id: payeePersonalDetails.accountID,
        },
    ];
    const canModifyParticipants = !isReadOnly && canModifyParticipantsProp && hasMultipleParticipants;
    const optionSelectorSections = useMemo(() => {
        const sections = [];
        const unselectedParticipants = selectedParticipantsProp.filter((participant) => !participant.selected);
        if (hasMultipleParticipants) {
            const formattedSelectedParticipants = getParticipantsWithAmount(selectedParticipants);
            let formattedParticipantsList = [...new Set([...formattedSelectedParticipants, ...unselectedParticipants])];

            if (!canModifyParticipants) {
                formattedParticipantsList = formattedParticipantsList.map((participant) => ({
                    ...participant,
                    isDisabled: ReportUtils.isOptimisticPersonalDetail(participant.accountID ?? -1),
                }));
            }

            sections.push({
                title: translate('moneyRequestConfirmationList.splitAmounts'),
                data: formattedParticipantsList,
                shouldShow: true,
            });
        } else {
            const formattedSelectedParticipants = selectedParticipants.map((participant) => ({
                ...participant,
                isDisabled: !participant.isPolicyExpenseChat && !participant.isSelfDM && ReportUtils.isOptimisticPersonalDetail(participant.accountID ?? -1),
            }));
            sections.push({
                title: translate('common.to'),
                data: formattedSelectedParticipants,
                shouldShow: true,
            });
        }
        return sections;
    }, [selectedParticipants, selectedParticipantsProp, hasMultipleParticipants, getParticipantsWithAmount, translate, canModifyParticipants]);

    const selectedOptions = useMemo(() => {
        if (!hasMultipleParticipants) {
            return [];
        }
        return [...selectedParticipants];
    }, [selectedParticipants, hasMultipleParticipants]);

    useEffect(() => {
        if (!isDistanceRequest || isMovingTransactionFromTrackExpense) {
            return;
        }

        /*
         Set pending waypoints based on the route status. We should handle this dynamically to cover cases such as:
         When the user completes the initial steps of the IOU flow offline and then goes online on the confirmation page.
         In this scenario, the route will be fetched from the server, and the waypoints will no longer be pending.
        */
        IOU.setMoneyRequestPendingFields(transactionID, {waypoints: isDistanceRequestWithPendingRoute ? CONST.RED_BRICK_ROAD_PENDING_ACTION.ADD : null});

        const distanceMerchant = DistanceRequestUtils.getDistanceMerchant(hasRoute, distance, unit, rate ?? 0, currency ?? CONST.CURRENCY.USD, translate, toLocaleDigit);
        IOU.setMoneyRequestMerchant(transactionID, distanceMerchant, true);
    }, [
        isDistanceRequestWithPendingRoute,
        hasRoute,
        distance,
        unit,
        rate,
        currency,
        translate,
        toLocaleDigit,
        isDistanceRequest,
        transaction,
        transactionID,
        action,
        isMovingTransactionFromTrackExpense,
    ]);

    // Auto select the category if there is only one enabled category and it is required
    useEffect(() => {
        const enabledCategories = Object.values(policyCategories ?? {}).filter((category) => category.enabled);
        if (iouCategory || !shouldShowCategories || enabledCategories.length !== 1 || !isCategoryRequired) {
            return;
        }
        IOU.setMoneyRequestCategory(transactionID, enabledCategories[0].name);
        // eslint-disable-next-line react-hooks/exhaustive-deps
    }, [shouldShowCategories, policyCategories, isCategoryRequired]);

    // Auto select the tag if there is only one enabled tag and it is required
    useEffect(() => {
        let updatedTagsString = TransactionUtils.getTag(transaction);
        policyTagLists.forEach((tagList, index) => {
            const enabledTags = Object.values(tagList.tags).filter((tag) => tag.enabled);
            const isTagListRequired = tagList.required === undefined ? false : tagList.required && canUseViolations;
            if (!isTagListRequired || enabledTags.length !== 1 || TransactionUtils.getTag(transaction, index)) {
                return;
            }
            updatedTagsString = IOUUtils.insertTagIntoTransactionTagsString(updatedTagsString, enabledTags[0] ? enabledTags[0].name : '', index);
        });
        if (updatedTagsString !== TransactionUtils.getTag(transaction) && updatedTagsString) {
            IOU.setMoneyRequestTag(transactionID, updatedTagsString);
        }
    }, [policyTagLists, transaction, transactionID, policyTags, canUseViolations]);

    /**
     */
    const selectParticipant = useCallback(
        (option: Participant) => {
            // Return early if selected option is currently logged in user.
            if (option.accountID === session?.accountID || option.accountID === payeePersonalDetails.accountID) {
                return;
            }
            onSelectParticipant?.(option);
        },
        [session?.accountID, onSelectParticipant, payeePersonalDetails.accountID],
    );

    /**
     * Navigate to report details or profile of selected user
     */
    const navigateToReportOrUserDetail = (option: ReportUtils.OptionData) => {
        const activeRoute = Navigation.getActiveRouteWithoutParams();

        if (option.isSelfDM) {
            Navigation.navigate(ROUTES.PROFILE.getRoute(currentUserPersonalDetails.accountID, activeRoute));
            return;
        }

        if (option.accountID) {
            Navigation.navigate(ROUTES.PROFILE.getRoute(option.accountID, activeRoute));
        } else if (option.reportID) {
            Navigation.navigate(ROUTES.REPORT_WITH_ID_DETAILS.getRoute(option.reportID, activeRoute));
        }
    };

    /**
     * @param {String} paymentMethod
     */
    const confirm = useCallback(
        (paymentMethod: PaymentMethodType | undefined) => {
            if (selectedParticipants.length === 0) {
                return;
            }
            if ((isMerchantRequired && isMerchantEmpty) || (shouldDisplayFieldError && TransactionUtils.isMerchantMissing(transaction ?? null))) {
                setMerchantError(true);
                return;
            }
            if (iouCategory.length > CONST.API_TRANSACTION_CATEGORY_MAX_LENGTH) {
                setFormError('iou.error.invalidCategoryLength');
                return;
            }

            if (iouType === CONST.IOU.TYPE.SEND) {
                if (!paymentMethod) {
                    return;
                }

                setDidConfirm(true);

                Log.info(`[IOU] Sending money via: ${paymentMethod}`);
                onSendMoney?.(paymentMethod);
            } else {
                // validate the amount for distance expenses
                const decimals = CurrencyUtils.getCurrencyDecimals(iouCurrencyCode);
                if (isDistanceRequest && !isDistanceRequestWithPendingRoute && !MoneyRequestUtils.validateAmount(String(iouAmount), decimals)) {
                    setFormError('common.error.invalidAmount');
                    return;
                }

                if (isEditingSplitBill && TransactionUtils.areRequiredFieldsEmpty(transaction ?? null)) {
                    setDidConfirmSplit(true);
                    setFormError('iou.error.genericSmartscanFailureMessage');
                    return;
                }

                playSound(SOUNDS.DONE);
                setDidConfirm(true);
                onConfirm?.(selectedParticipants);
            }
        },
        [
            selectedParticipants,
            isMerchantRequired,
            isMerchantEmpty,
            shouldDisplayFieldError,
            transaction,
            iouType,
            onSendMoney,
            iouCurrencyCode,
            isDistanceRequest,
            iouCategory,
            isDistanceRequestWithPendingRoute,
            iouAmount,
            isEditingSplitBill,
            onConfirm,
        ],
    );

    const footerContent = useMemo(() => {
        if (isReadOnly) {
            return;
        }

        const shouldShowSettlementButton = iouType === CONST.IOU.TYPE.SEND;
        const shouldDisableButton = isTypeSplit ? selectedParticipants.length === 1 : selectedParticipants.length === 0;

        const button = shouldShowSettlementButton ? (
            <SettlementButton
                pressOnEnter
                isDisabled={shouldDisableButton}
                onPress={confirm}
                enablePaymentsRoute={ROUTES.IOU_SEND_ENABLE_PAYMENTS}
                addBankAccountRoute={bankAccountRoute}
                shouldShowPersonalBankAccountOption
                currency={iouCurrencyCode}
                policyID={policyID}
                buttonSize={CONST.DROPDOWN_BUTTON_SIZE.LARGE}
                kycWallAnchorAlignment={{
                    horizontal: CONST.MODAL.ANCHOR_ORIGIN_HORIZONTAL.LEFT,
                    vertical: CONST.MODAL.ANCHOR_ORIGIN_VERTICAL.BOTTOM,
                }}
                paymentMethodDropdownAnchorAlignment={{
                    horizontal: CONST.MODAL.ANCHOR_ORIGIN_HORIZONTAL.RIGHT,
                    vertical: CONST.MODAL.ANCHOR_ORIGIN_VERTICAL.BOTTOM,
                }}
                enterKeyEventListenerPriority={1}
            />
        ) : (
            <ButtonWithDropdownMenu
                success
                pressOnEnter
                isDisabled={shouldDisableButton}
                onPress={(event, value) => confirm(value as PaymentMethodType)}
                options={splitOrRequestOptions}
                buttonSize={CONST.DROPDOWN_BUTTON_SIZE.LARGE}
                enterKeyEventListenerPriority={1}
            />
        );

        return (
            <>
                {!!formError && (
                    <FormHelpMessage
                        style={[styles.ph1, styles.mb2]}
                        isError
                        message={formError}
                    />
                )}

                {button}
            </>
        );
    }, [isReadOnly, iouType, selectedParticipants.length, confirm, bankAccountRoute, iouCurrencyCode, policyID, splitOrRequestOptions, formError, styles.ph1, styles.mb2, isTypeSplit]);

    // An intermediate structure that helps us classify the fields as "primary" and "supplementary".
    // The primary fields are always shown to the user, while an extra action is needed to reveal the supplementary ones.
    const classifiedFields = [
        {
            item: (
                <MenuItem
                    label={translate('moneyRequestConfirmationList.paidBy')}
                    interactive={!isPolicyExpenseChat && !transaction?.isFromGlobalCreate}
                    description={payeePersonalDetails.login}
                    title={payeePersonalDetails.displayName}
                    icon={payeeIcons}
                    onPress={() => {
                        Navigation.navigate(ROUTES.MONEY_REQUEST_STEP_SPLIT_PAYER.getRoute(iouType, transaction?.transactionID ?? '', reportID, Navigation.getActiveRouteWithoutParams()));
                    }}
                    shouldShowRightIcon={!isPolicyExpenseChat && !transaction?.isFromGlobalCreate}
                    titleWithTooltips={payeeTooltipDetails}
                />
            ),
            shouldShow: isTypeSplit && action === CONST.IOU.ACTION.CREATE,
            isSupplementary: false,
        },
        {
            item: (
                <MenuItemWithTopDescription
                    key={translate('iou.amount')}
                    shouldShowRightIcon={!isReadOnly && !isDistanceRequest}
                    title={formattedAmount}
                    description={translate('iou.amount')}
                    interactive={!isReadOnly}
                    onPress={() => {
                        if (isDistanceRequest) {
                            return;
                        }

                        Navigation.navigate(ROUTES.MONEY_REQUEST_STEP_AMOUNT.getRoute(action, iouType, transactionID, reportID, Navigation.getActiveRouteWithoutParams()));
                    }}
                    style={[styles.moneyRequestMenuItem, styles.mt2]}
                    titleStyle={styles.moneyRequestConfirmationAmount}
                    disabled={didConfirm}
                    brickRoadIndicator={shouldDisplayFieldError && TransactionUtils.isAmountMissing(transaction ?? null) ? CONST.BRICK_ROAD_INDICATOR_STATUS.ERROR : undefined}
                    error={shouldDisplayFieldError && TransactionUtils.isAmountMissing(transaction ?? null) ? translate('common.error.enterAmount') : ''}
                />
            ),
            shouldShow: shouldShowSmartScanFields,
            isSupplementary: false,
        },
        {
            item: (
                <MenuItemWithTopDescription
                    key={translate('common.description')}
                    shouldShowRightIcon={!isReadOnly}
                    shouldParseTitle
                    title={iouComment}
                    description={translate('common.description')}
                    onPress={() => {
                        Navigation.navigate(
                            ROUTES.MONEY_REQUEST_STEP_DESCRIPTION.getRoute(action, iouType, transactionID, reportID, Navigation.getActiveRouteWithoutParams(), reportActionID),
                        );
                    }}
                    style={[styles.moneyRequestMenuItem]}
                    titleStyle={styles.flex1}
                    disabled={didConfirm}
                    interactive={!isReadOnly}
                    numberOfLinesTitle={2}
                />
            ),
            shouldShow: true,
            isSupplementary: false,
        },
        {
            item: (
                <MenuItemWithTopDescription
                    key={translate('common.distance')}
                    shouldShowRightIcon={!isReadOnly && !isMovingTransactionFromTrackExpense}
                    title={isMerchantEmpty ? '' : iouMerchant}
                    description={translate('common.distance')}
                    style={[styles.moneyRequestMenuItem]}
                    titleStyle={styles.flex1}
                    onPress={() => Navigation.navigate(ROUTES.MONEY_REQUEST_STEP_DISTANCE.getRoute(action, iouType, transactionID, reportID, Navigation.getActiveRouteWithoutParams()))}
                    // eslint-disable-next-line @typescript-eslint/prefer-nullish-coalescing
                    disabled={didConfirm}
                    // todo: handle edit for transaction while moving from track expense
                    interactive={!isReadOnly && !isMovingTransactionFromTrackExpense}
                />
            ),
            shouldShow: isDistanceRequest && !canUseP2PDistanceRequests,
            isSupplementary: false,
        },
        {
            item: (
                <MenuItemWithTopDescription
                    key={translate('common.distance')}
                    shouldShowRightIcon={!isReadOnly}
                    title={DistanceRequestUtils.getDistanceForDisplay(hasRoute, distance, unit, rate, translate)}
                    description={translate('common.distance')}
                    style={[styles.moneyRequestMenuItem]}
                    titleStyle={styles.flex1}
                    onPress={() =>
                        Navigation.navigate(ROUTES.MONEY_REQUEST_STEP_DISTANCE.getRoute(CONST.IOU.ACTION.CREATE, iouType, transactionID, reportID, Navigation.getActiveRouteWithoutParams()))
                    }
                    disabled={didConfirm}
                    interactive={!isReadOnly}
                />
            ),
            shouldShow: isDistanceRequest && canUseP2PDistanceRequests,
            isSupplementary: false,
        },
        {
            item: (
                <MenuItemWithTopDescription
                    key={translate('common.rate')}
                    shouldShowRightIcon={Boolean(rate) && !isReadOnly && isPolicyExpenseChat}
                    title={DistanceRequestUtils.getRateForDisplay(unit, rate, currency, translate, toLocaleDigit, isOffline)}
                    description={translate('common.rate')}
                    style={[styles.moneyRequestMenuItem]}
                    titleStyle={styles.flex1}
                    onPress={() => Navigation.navigate(ROUTES.MONEY_REQUEST_STEP_DISTANCE_RATE.getRoute(action, iouType, transactionID, reportID, Navigation.getActiveRouteWithoutParams()))}
                    disabled={didConfirm}
                    interactive={Boolean(rate) && !isReadOnly && isPolicyExpenseChat}
                />
            ),
            shouldShow: isDistanceRequest && canUseP2PDistanceRequests,
            isSupplementary: false,
        },
        {
            item: (
                <MenuItemWithTopDescription
                    key={translate('common.merchant')}
                    shouldShowRightIcon={!isReadOnly}
                    title={isMerchantEmpty ? '' : iouMerchant}
                    description={translate('common.merchant')}
                    style={[styles.moneyRequestMenuItem]}
                    titleStyle={styles.flex1}
                    onPress={() => {
                        Navigation.navigate(ROUTES.MONEY_REQUEST_STEP_MERCHANT.getRoute(action, iouType, transactionID, reportID, Navigation.getActiveRouteWithoutParams()));
                    }}
                    disabled={didConfirm}
                    interactive={!isReadOnly}
                    brickRoadIndicator={merchantError ? CONST.BRICK_ROAD_INDICATOR_STATUS.ERROR : undefined}
                    error={merchantError ? translate('common.error.fieldRequired') : ''}
                    rightLabel={isMerchantRequired ? translate('common.required') : ''}
                />
            ),
            shouldShow: shouldShowMerchant,
            isSupplementary: !isMerchantRequired,
        },
        {
            item: (
                <MenuItemWithTopDescription
                    key={translate('common.date')}
                    shouldShowRightIcon={!isReadOnly}
                    // eslint-disable-next-line @typescript-eslint/prefer-nullish-coalescing
                    title={iouCreated || format(new Date(), CONST.DATE.FNS_FORMAT_STRING)}
                    description={translate('common.date')}
                    style={[styles.moneyRequestMenuItem]}
                    titleStyle={styles.flex1}
                    onPress={() => {
                        Navigation.navigate(ROUTES.MONEY_REQUEST_STEP_DATE.getRoute(action, iouType, transactionID, reportID, Navigation.getActiveRouteWithoutParams()));
                    }}
                    disabled={didConfirm}
                    interactive={!isReadOnly}
                    brickRoadIndicator={shouldDisplayFieldError && TransactionUtils.isCreatedMissing(transaction) ? CONST.BRICK_ROAD_INDICATOR_STATUS.ERROR : undefined}
                    error={shouldDisplayFieldError && TransactionUtils.isCreatedMissing(transaction) ? translate('common.error.enterDate') : ''}
                />
            ),
            shouldShow: shouldShowDate,
            isSupplementary: true,
        },
        {
            item: (
                <MenuItemWithTopDescription
                    key={translate('common.category')}
                    shouldShowRightIcon={!isReadOnly}
                    title={iouCategory}
                    description={translate('common.category')}
                    numberOfLinesTitle={2}
                    onPress={() =>
                        Navigation.navigate(ROUTES.MONEY_REQUEST_STEP_CATEGORY.getRoute(action, iouType, transactionID, reportID, Navigation.getActiveRouteWithoutParams(), reportActionID))
                    }
                    style={[styles.moneyRequestMenuItem]}
                    titleStyle={styles.flex1}
                    disabled={didConfirm}
                    interactive={!isReadOnly}
                    rightLabel={isCategoryRequired ? translate('common.required') : ''}
                />
            ),
            shouldShow: shouldShowCategories,
            isSupplementary: action === CONST.IOU.ACTION.CATEGORIZE ? false : !isCategoryRequired,
        },
        ...policyTagLists.map(({name, required}, index) => {
            const isTagRequired = required === undefined ? false : canUseViolations && required;
            return {
                item: (
                    <MenuItemWithTopDescription
                        key={name}
                        shouldShowRightIcon={!isReadOnly}
                        title={TransactionUtils.getTagForDisplay(transaction, index)}
                        description={name}
                        numberOfLinesTitle={2}
                        onPress={() =>
                            Navigation.navigate(
                                ROUTES.MONEY_REQUEST_STEP_TAG.getRoute(action, iouType, index, transactionID, reportID, Navigation.getActiveRouteWithoutParams(), reportActionID),
                            )
                        }
                        style={[styles.moneyRequestMenuItem]}
                        disabled={didConfirm}
                        interactive={!isReadOnly}
                        rightLabel={isTagRequired ? translate('common.required') : ''}
                    />
                ),
                shouldShow: shouldShowTags,
                isSupplementary: !isTagRequired,
            };
        }),
        {
            item: (
                <MenuItemWithTopDescription
                    key={`${taxRates?.name}${taxRateTitle}`}
                    shouldShowRightIcon={!isReadOnly}
                    title={taxRateTitle}
                    description={taxRates?.name}
                    style={[styles.moneyRequestMenuItem]}
                    titleStyle={styles.flex1}
                    onPress={() => Navigation.navigate(ROUTES.MONEY_REQUEST_STEP_TAX_RATE.getRoute(action, iouType, transactionID, reportID, Navigation.getActiveRouteWithoutParams()))}
                    disabled={didConfirm}
                    interactive={!isReadOnly}
                />
            ),
            shouldShow: shouldShowTax,
            isSupplementary: true,
        },
        {
            item: (
                <MenuItemWithTopDescription
                    key={`${taxRates?.name}${formattedTaxAmount}`}
                    shouldShowRightIcon={!isReadOnly}
                    title={formattedTaxAmount}
                    description={translate('iou.taxAmount')}
                    style={[styles.moneyRequestMenuItem]}
                    titleStyle={styles.flex1}
                    onPress={() => Navigation.navigate(ROUTES.MONEY_REQUEST_STEP_TAX_AMOUNT.getRoute(action, iouType, transactionID, reportID, Navigation.getActiveRouteWithoutParams()))}
                    disabled={didConfirm}
                    interactive={!isReadOnly}
                />
            ),
            shouldShow: shouldShowTax,
            isSupplementary: true,
        },
        {
            item: (
                <View style={[styles.flexRow, styles.justifyContentBetween, styles.alignItemsCenter, styles.ml5, styles.mr8, styles.optionRow]}>
                    <Text color={!iouIsBillable ? theme.textSupporting : undefined}>{translate('common.billable')}</Text>
                    <Switch
                        accessibilityLabel={translate('common.billable')}
                        isOn={iouIsBillable}
                        onToggle={(isOn) => onToggleBillable?.(isOn)}
                    />
                </View>
            ),
            shouldShow: shouldShowBillable,
            isSupplementary: true,
        },
    ];

    const primaryFields = classifiedFields.filter((classifiedField) => classifiedField.shouldShow && !classifiedField.isSupplementary).map((primaryField) => primaryField.item);

    const supplementaryFields = classifiedFields
        .filter((classifiedField) => classifiedField.shouldShow && classifiedField.isSupplementary)
        .map((supplementaryField) => supplementaryField.item);

    const {
        image: receiptImage,
        thumbnail: receiptThumbnail,
        isThumbnail,
        fileExtension,
        isLocalFile,
    } = receiptPath && receiptFilename ? ReceiptUtils.getThumbnailAndImageURIs(transaction ?? null, receiptPath, receiptFilename) : ({} as ReceiptUtils.ThumbnailAndImageURI);

    const resolvedThumbnail = isLocalFile ? receiptThumbnail : tryResolveUrlFromApiRoot(receiptThumbnail ?? '');
    const resolvedReceiptImage = isLocalFile ? receiptImage : tryResolveUrlFromApiRoot(receiptImage ?? '');

    const receiptThumbnailContent = useMemo(
        () =>
            isLocalFile && Str.isPDF(receiptFilename) ? (
                <PDFThumbnail
                    // eslint-disable-next-line @typescript-eslint/non-nullable-type-assertion-style
                    previewSourceURL={resolvedReceiptImage as string}
                    style={styles.moneyRequestImage}
                    // We don't support scaning password protected PDF receipt
                    enabled={!isAttachmentInvalid}
                    onPassword={() => setIsAttachmentInvalid(true)}
                />
            ) : (
                <ReceiptImage
                    style={styles.moneyRequestImage}
                    isThumbnail={isThumbnail}
                    // eslint-disable-next-line @typescript-eslint/prefer-nullish-coalescing
                    source={resolvedThumbnail || resolvedReceiptImage || ''}
                    // AuthToken is required when retrieving the image from the server
                    // but we don't need it to load the blob:// or file:// image when starting an expense/split
                    // So if we have a thumbnail, it means we're retrieving the image from the server
                    isAuthTokenRequired={!!receiptThumbnail}
                    fileExtension={fileExtension}
                />
            ),
        [isLocalFile, receiptFilename, resolvedThumbnail, styles.moneyRequestImage, isAttachmentInvalid, isThumbnail, resolvedReceiptImage, receiptThumbnail, fileExtension],
    );

    return (
        // @ts-expect-error This component is deprecated and will not be migrated to TypeScript (context: https://expensify.slack.com/archives/C01GTK53T8Q/p1709232289899589?thread_ts=1709156803.359359&cid=C01GTK53T8Q)
        <OptionsSelector
            sections={optionSelectorSections}
            onSelectRow={canModifyParticipants ? selectParticipant : navigateToReportOrUserDetail}
            onAddToSelection={selectParticipant}
            onConfirmSelection={confirm}
            selectedOptions={selectedOptions}
            canSelectMultipleOptions={canModifyParticipants}
            disableArrowKeysActions={!canModifyParticipants}
            boldStyle
            showTitleTooltip
            shouldTextInputAppearBelowOptions
            shouldShowTextInput={false}
            shouldUseStyleForChildren={false}
            optionHoveredStyle={canModifyParticipants ? styles.hoveredComponentBG : {}}
            footerContent={!isEditingSplitBill && footerContent}
            listStyles={listStyles}
            shouldAllowScrollingChildren
        >
            {isDistanceRequest && (
                <View style={styles.confirmationListMapItem}>
                    <ConfirmedRoute transaction={transaction ?? ({} as OnyxTypes.Transaction)} />
                </View>
            )}
            {(!isMovingTransactionFromTrackExpense || !hasRoute) &&
                // eslint-disable-next-line @typescript-eslint/prefer-nullish-coalescing
                (receiptImage || receiptThumbnail
                    ? receiptThumbnailContent
                    : // The empty receipt component should only show for IOU Requests of a paid policy ("Team" or "Corporate")
                      PolicyUtils.isPaidGroupPolicy(policy) &&
                      !isDistanceRequest &&
                      iouType === CONST.IOU.TYPE.REQUEST && (
                          <ReceiptEmptyState
                              onPress={() =>
                                  Navigation.navigate(
                                      ROUTES.MONEY_REQUEST_STEP_SCAN.getRoute(CONST.IOU.ACTION.CREATE, iouType, transactionID, reportID, Navigation.getActiveRouteWithoutParams()),
                                  )
                              }
                          />
                      ))}
            {primaryFields}
            {!shouldShowAllFields && (
                <ShowMoreButton
                    containerStyle={[styles.mt1, styles.mb2]}
                    onPress={toggleShouldExpandFields}
                />
            )}
            {shouldShowAllFields && supplementaryFields}
            <ConfirmModal
                title={translate('attachmentPicker.wrongFileType')}
                onConfirm={navigateBack}
                onCancel={navigateBack}
                isVisible={isAttachmentInvalid}
                prompt={translate('attachmentPicker.protectedPDFNotSupported')}
                confirmText={translate('common.close')}
                shouldShowCancelButton={false}
            />
        </OptionsSelector>
    );
}

MoneyRequestConfirmationList.displayName = 'MoneyRequestConfirmationList';

export default withOnyx<MoneyRequestConfirmationListProps, MoneyRequestConfirmationListOnyxProps>({
    session: {
        key: ONYXKEYS.SESSION,
    },
    policyCategories: {
        key: ({policyID}) => `${ONYXKEYS.COLLECTION.POLICY_CATEGORIES}${policyID}`,
    },
    policyTags: {
        key: ({policyID}) => `${ONYXKEYS.COLLECTION.POLICY_TAGS}${policyID}`,
    },
    defaultMileageRate: {
        key: ({policyID}) => `${ONYXKEYS.COLLECTION.POLICY}${policyID}`,
        selector: DistanceRequestUtils.getDefaultMileageRate,
    },
    mileageRates: {
        key: ({policyID}) => `${ONYXKEYS.COLLECTION.POLICY}${policyID}`,
        selector: DistanceRequestUtils.getMileageRates,
    },
    policy: {
        key: ({policyID}) => `${ONYXKEYS.COLLECTION.POLICY}${policyID}`,
    },
    lastSelectedDistanceRates: {
        key: ONYXKEYS.NVP_LAST_SELECTED_DISTANCE_RATES,
    },
})(MoneyRequestConfirmationList);<|MERGE_RESOLUTION|>--- conflicted
+++ resolved
@@ -226,13 +226,9 @@
     const styles = useThemeStyles();
     const {translate, toLocaleDigit} = useLocalize();
     const currentUserPersonalDetails = useCurrentUserPersonalDetails();
-<<<<<<< HEAD
     const personalDetails = usePersonalDetails();
-    const {canUseViolations} = usePermissions();
-=======
     const {canUseP2PDistanceRequests, canUseViolations} = usePermissions(iouType);
     const {isOffline} = useNetwork();
->>>>>>> 995f914e
 
     const isTypeRequest = iouType === CONST.IOU.TYPE.REQUEST;
     const isTypeSplit = iouType === CONST.IOU.TYPE.SPLIT;
