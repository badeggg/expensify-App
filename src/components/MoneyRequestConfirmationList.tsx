--- conflicted
+++ resolved
@@ -1,16 +1,12 @@
 import {useIsFocused} from '@react-navigation/native';
 import {format} from 'date-fns';
 import Str from 'expensify-common/lib/str';
-<<<<<<< HEAD
-import React, {useCallback, useEffect, useMemo, useReducer, useRef, useState} from 'react';
-import type {StyleProp, ViewStyle} from 'react-native';
-=======
 import React, {useCallback, useEffect, useMemo, useReducer, useState} from 'react';
->>>>>>> 9201d821
 import {View} from 'react-native';
 import type {StyleProp, ViewStyle} from 'react-native';
 import {withOnyx} from 'react-native-onyx';
 import type {OnyxEntry} from 'react-native-onyx';
+import ShowMoreButton from '@components/ShowMoreButton';
 import useCurrentUserPersonalDetails from '@hooks/useCurrentUserPersonalDetails';
 import useLocalize from '@hooks/useLocalize';
 import useNetwork from '@hooks/useNetwork';
@@ -19,12 +15,8 @@
 import useTheme from '@hooks/useTheme';
 import useThemeStyles from '@hooks/useThemeStyles';
 import * as CurrencyUtils from '@libs/CurrencyUtils';
-<<<<<<< HEAD
+import DistanceRequestUtils from '@libs/DistanceRequestUtils';
 import type {MileageRate} from '@libs/DistanceRequestUtils';
-=======
->>>>>>> 9201d821
-import DistanceRequestUtils from '@libs/DistanceRequestUtils';
-import type {DefaultMileageRate} from '@libs/DistanceRequestUtils';
 import * as IOUUtils from '@libs/IOUUtils';
 import Log from '@libs/Log';
 import * as MoneyRequestUtils from '@libs/MoneyRequestUtils';
@@ -46,16 +38,11 @@
 import type * as OnyxTypes from '@src/types/onyx';
 import type {Participant} from '@src/types/onyx/IOU';
 import type {PaymentMethodType} from '@src/types/onyx/OriginalMessage';
-<<<<<<< HEAD
-import Button from './Button';
-=======
->>>>>>> 9201d821
 import ButtonWithDropdownMenu from './ButtonWithDropdownMenu';
 import type {DropdownOption} from './ButtonWithDropdownMenu/types';
 import ConfirmedRoute from './ConfirmedRoute';
 import ConfirmModal from './ConfirmModal';
 import FormHelpMessage from './FormHelpMessage';
-import * as Expensicons from './Icon/Expensicons';
 import MenuItemWithTopDescription from './MenuItemWithTopDescription';
 import OptionsSelector from './OptionsSelector';
 import PDFThumbnail from './PDFThumbnail';
@@ -78,8 +65,7 @@
     /** The session of the logged in user */
     session: OnyxEntry<OnyxTypes.Session>;
 
-<<<<<<< HEAD
-    /** Unit and rate used for if the expense is a distance request */
+    /** Unit and rate used for if the expense is a distance expense */
     mileageRates: OnyxEntry<Record<string, MileageRate>>;
 
     /** Mileage rate default for the policy */
@@ -87,10 +73,6 @@
 
     /** Last selected distance rates */
     lastSelectedDistanceRates: OnyxEntry<Record<string, string>>;
-=======
-    /** Unit and rate used for if the expense is a distance expense */
-    mileageRate: OnyxEntry<DefaultMileageRate>;
->>>>>>> 9201d821
 };
 
 type MoneyRequestConfirmationListProps = MoneyRequestConfirmationListOnyxProps & {
@@ -137,11 +119,7 @@
     selectedParticipants: Participant[];
 
     /** Payee of the expense with login */
-<<<<<<< HEAD
-    payeePersonalDetails?: OnyxTypes.PersonalDetails;
-=======
     payeePersonalDetails?: OnyxEntry<OnyxTypes.PersonalDetails>;
->>>>>>> 9201d821
 
     /** Can the participants be modified or not */
     canModifyParticipants?: boolean;
@@ -188,11 +166,9 @@
     /** Whether smart scan failed */
     hasSmartScanFailed?: boolean;
 
+    /** The ID of the report action */
     reportActionID?: string;
 
-<<<<<<< HEAD
-    action?: IOUAction;
-=======
     /** The action to take */
     action?: IOUAction;
 };
@@ -200,16 +176,9 @@
 const getTaxAmount = (transaction: OnyxEntry<OnyxTypes.Transaction>, defaultTaxValue: string) => {
     const percentage = (transaction?.taxRate ? transaction?.taxRate?.data?.value : defaultTaxValue) ?? '';
     return TransactionUtils.calculateTaxAmount(percentage, transaction?.amount ?? 0);
->>>>>>> 9201d821
 };
 
-const getTaxAmount = (transaction: OnyxEntry<OnyxTypes.Transaction>, defaultTaxValue: string) => {
-    // eslint-disable-next-line @typescript-eslint/prefer-nullish-coalescing
-    const percentage = (transaction?.taxRate ? transaction?.taxRate?.data?.value : defaultTaxValue) || '';
-    return TransactionUtils.calculateTaxAmount(percentage, transaction?.amount ?? 0);
-};
-
-function MoneyTemporaryForRefactorRequestConfirmationList({
+function MoneyRequestConfirmationList({
     transaction = null,
     onSendMoney,
     onConfirm,
@@ -229,15 +198,9 @@
     iouCurrencyCode,
     iouMerchant,
     hasMultipleParticipants,
-<<<<<<< HEAD
-    selectedParticipants: pickedParticipants,
-    payeePersonalDetails,
-    canModifyParticipants = false,
-=======
     selectedParticipants: selectedParticipantsProp,
     payeePersonalDetails: payeePersonalDetailsProp,
     canModifyParticipants: canModifyParticipantsProp = false,
->>>>>>> 9201d821
     session,
     isReadOnly = false,
     bankAccountRoute = '',
@@ -252,29 +215,21 @@
     onToggleBillable,
     hasSmartScanFailed,
     reportActionID,
-<<<<<<< HEAD
     defaultMileageRate,
     lastSelectedDistanceRates,
-=======
->>>>>>> 9201d821
     action = CONST.IOU.ACTION.CREATE,
 }: MoneyRequestConfirmationListProps) {
     const theme = useTheme();
     const styles = useThemeStyles();
     const {translate, toLocaleDigit} = useLocalize();
     const currentUserPersonalDetails = useCurrentUserPersonalDetails();
-<<<<<<< HEAD
     const {canUseP2PDistanceRequests, canUseViolations} = usePermissions(iouType);
     const {isOffline} = useNetwork();
-=======
-    const {canUseViolations} = usePermissions();
->>>>>>> 9201d821
 
     const isTypeRequest = iouType === CONST.IOU.TYPE.REQUEST;
     const isTypeSplit = iouType === CONST.IOU.TYPE.SPLIT;
     const isTypeSend = iouType === CONST.IOU.TYPE.SEND;
     const isTypeTrackExpense = iouType === CONST.IOU.TYPE.TRACK_EXPENSE;
-<<<<<<< HEAD
 
     const transactionID = transaction?.transactionID ?? '';
     const customUnitRateID = TransactionUtils.getRateID(transaction) ?? '';
@@ -304,18 +259,6 @@
 
     const distance = transaction?.routes?.route0?.distance ?? 0;
     const taxRates = policy?.taxRates ?? null;
-=======
-
-    const {unit, rate, currency} = mileageRate ?? {
-        unit: CONST.CUSTOM_UNITS.DISTANCE_UNIT_MILES,
-        rate: 0,
-        currency: CONST.CURRENCY.USD,
-    };
-    const distance = transaction?.routes?.route0.distance ?? 0;
-    const shouldCalculateDistanceAmount = isDistanceRequest && iouAmount === 0;
-    const taxRates = policy?.taxRates;
-    const transactionID = transaction?.transactionID ?? '';
->>>>>>> 9201d821
 
     // A flag for showing the categories field
     const shouldShowCategories = isPolicyExpenseChat && (!!iouCategory || OptionsListUtils.hasEnabledOptions(Object.values(policyCategories ?? {})));
@@ -324,14 +267,9 @@
     const [shouldExpandFields, toggleShouldExpandFields] = useReducer((state) => !state, false);
 
     // Do not hide fields in case of paying someone
-<<<<<<< HEAD
-    const shouldShowAllFields = isDistanceRequest || shouldExpandFields || !shouldShowSmartScanFields || isTypeSend || isEditingSplitBill;
-
-=======
     const shouldShowAllFields = !!isDistanceRequest || shouldExpandFields || !shouldShowSmartScanFields || isTypeSend || !!isEditingSplitBill;
 
     // In Send Money and Split Bill with Scan flow, we don't allow the Merchant or Date to be edited. For distance requests, don't show the merchant as there's already another "Distance" menu item
->>>>>>> 9201d821
     const shouldShowDate = (shouldShowSmartScanFields || isDistanceRequest) && !isTypeSend;
     const shouldShowMerchant = shouldShowSmartScanFields && !isDistanceRequest && !isTypeSend;
 
@@ -346,11 +284,7 @@
     // A flag for showing the billable field
     const shouldShowBillable = policy?.disabledFields?.defaultBillable === false;
     const isMovingTransactionFromTrackExpense = IOUUtils.isMovingTransactionFromTrackExpense(action);
-<<<<<<< HEAD
     const hasRoute = TransactionUtils.hasRoute(transaction, isDistanceRequest);
-=======
-    const hasRoute = TransactionUtils.hasRoute(transaction);
->>>>>>> 9201d821
     const isDistanceRequestWithPendingRoute = isDistanceRequest && (!hasRoute || !rate) && !isMovingTransactionFromTrackExpense;
     const formattedAmount = isDistanceRequestWithPendingRoute
         ? ''
@@ -424,15 +358,9 @@
             return;
         }
 
-<<<<<<< HEAD
         const amount = DistanceRequestUtils.getDistanceRequestAmount(distance, unit ?? CONST.CUSTOM_UNITS.DISTANCE_UNIT_MILES, rate ?? 0);
-        IOU.setMoneyRequestAmount_temporaryForRefactor(transactionID, amount, currency ?? '');
-    }, [shouldCalculateDistanceAmount, distance, rate, unit, transaction, currency, transactionID]);
-=======
-        const amount = DistanceRequestUtils.getDistanceRequestAmount(distance, unit, rate ?? 0);
         IOU.setMoneyRequestAmount(transactionID, amount, currency ?? '');
     }, [shouldCalculateDistanceAmount, distance, rate, unit, transactionID, currency]);
->>>>>>> 9201d821
 
     // Calculate and set tax amount in transaction draft
     useEffect(() => {
@@ -440,19 +368,11 @@
         const amountInSmallestCurrencyUnits = CurrencyUtils.convertToBackendAmount(Number.parseFloat(taxAmount));
 
         if (transaction?.taxAmount && previousTransactionAmount === transaction?.amount) {
-<<<<<<< HEAD
-            return IOU.setMoneyRequestTaxAmount(transactionID, transaction?.taxAmount, true);
-        }
-
-        IOU.setMoneyRequestTaxAmount(transactionID, amountInSmallestCurrencyUnits, true);
-    }, [taxRates?.defaultValue, transaction, previousTransactionAmount, transactionID]);
-=======
             return IOU.setMoneyRequestTaxAmount(transaction?.transactionID, transaction?.taxAmount, true);
         }
 
         IOU.setMoneyRequestTaxAmount(transactionID, amountInSmallestCurrencyUnits, true);
     }, [taxRates?.defaultValue, transaction, transactionID, previousTransactionAmount]);
->>>>>>> 9201d821
 
     /**
      * Returns the participants with amount
@@ -493,24 +413,13 @@
         ];
     }, [isTypeTrackExpense, isTypeSplit, iouAmount, receiptPath, isTypeRequest, isDistanceRequestWithPendingRoute, iouType, translate, formattedAmount]);
 
-<<<<<<< HEAD
-    const selectedParticipants = useMemo(() => pickedParticipants.filter((participant) => participant.selected), [pickedParticipants]);
-    const personalDetailsOfPayee = useMemo(() => payeePersonalDetails ?? currentUserPersonalDetails, [payeePersonalDetails, currentUserPersonalDetails]);
-    const userCanModifyParticipants = useRef(!isReadOnly && canModifyParticipants && hasMultipleParticipants);
-    useEffect(() => {
-        userCanModifyParticipants.current = !isReadOnly && canModifyParticipants && hasMultipleParticipants;
-    }, [isReadOnly, canModifyParticipants, hasMultipleParticipants]);
-    const shouldDisablePaidBySection = userCanModifyParticipants.current;
-
-=======
     const selectedParticipants = useMemo(() => selectedParticipantsProp.filter((participant) => participant.selected), [selectedParticipantsProp]);
     const payeePersonalDetails = useMemo(() => payeePersonalDetailsProp ?? currentUserPersonalDetails, [payeePersonalDetailsProp, currentUserPersonalDetails]);
     const canModifyParticipants = !isReadOnly && canModifyParticipantsProp && hasMultipleParticipants;
     const shouldDisablePaidBySection = canModifyParticipants;
->>>>>>> 9201d821
     const optionSelectorSections = useMemo(() => {
         const sections = [];
-        const unselectedParticipants = pickedParticipants.filter((participant) => !participant.selected);
+        const unselectedParticipants = selectedParticipantsProp.filter((participant) => !participant.selected);
         if (hasMultipleParticipants) {
             const formattedSelectedParticipants = getParticipantsWithAmount(selectedParticipants);
             let formattedParticipantsList = [...new Set([...formattedSelectedParticipants, ...unselectedParticipants])];
@@ -524,7 +433,7 @@
 
             const myIOUAmount = IOUUtils.calculateAmount(selectedParticipants.length, iouAmount, iouCurrencyCode ?? '', true);
             const formattedPayeeOption = OptionsListUtils.getIOUConfirmationOptionsFromPayeePersonalDetail(
-                personalDetailsOfPayee,
+                payeePersonalDetails,
                 iouAmount > 0 ? CurrencyUtils.convertToDisplayString(myIOUAmount, iouCurrencyCode) : '',
             );
 
@@ -555,20 +464,12 @@
         return sections;
     }, [
         selectedParticipants,
-<<<<<<< HEAD
-        pickedParticipants,
-=======
         selectedParticipantsProp,
->>>>>>> 9201d821
         hasMultipleParticipants,
         iouAmount,
         iouCurrencyCode,
         getParticipantsWithAmount,
-<<<<<<< HEAD
-        personalDetailsOfPayee,
-=======
         payeePersonalDetails,
->>>>>>> 9201d821
         translate,
         shouldDisablePaidBySection,
         canModifyParticipants,
@@ -578,8 +479,8 @@
         if (!hasMultipleParticipants) {
             return [];
         }
-        return [...selectedParticipants, OptionsListUtils.getIOUConfirmationOptionsFromPayeePersonalDetail(personalDetailsOfPayee)];
-    }, [selectedParticipants, hasMultipleParticipants, personalDetailsOfPayee]);
+        return [...selectedParticipants, OptionsListUtils.getIOUConfirmationOptionsFromPayeePersonalDetail(payeePersonalDetails)];
+    }, [selectedParticipants, hasMultipleParticipants, payeePersonalDetails]);
 
     useEffect(() => {
         if (!isDistanceRequest || isMovingTransactionFromTrackExpense) {
@@ -593,11 +494,6 @@
         */
         IOU.setMoneyRequestPendingFields(transactionID, {waypoints: isDistanceRequestWithPendingRoute ? CONST.RED_BRICK_ROAD_PENDING_ACTION.ADD : null});
 
-<<<<<<< HEAD
-        const distanceMerchant = DistanceRequestUtils.getDistanceMerchant(hasRoute, distance, unit, rate ?? 0, currency ?? 'USD', translate, toLocaleDigit);
-        IOU.setMoneyRequestMerchant(transactionID, distanceMerchant, true);
-    }, [isDistanceRequestWithPendingRoute, hasRoute, distance, unit, rate, currency, translate, toLocaleDigit, isDistanceRequest, transactionID, isMovingTransactionFromTrackExpense]);
-=======
         const distanceMerchant = DistanceRequestUtils.getDistanceMerchant(hasRoute, distance, unit, rate ?? 0, currency ?? CONST.CURRENCY.USD, translate, toLocaleDigit);
         IOU.setMoneyRequestMerchant(transactionID, distanceMerchant, true);
     }, [
@@ -615,7 +511,6 @@
         action,
         isMovingTransactionFromTrackExpense,
     ]);
->>>>>>> 9201d821
 
     // Auto select the category if there is only one enabled category and it is required
     useEffect(() => {
@@ -625,11 +520,7 @@
         }
         IOU.setMoneyRequestCategory(transactionID, enabledCategories[0].name);
         // eslint-disable-next-line react-hooks/exhaustive-deps
-<<<<<<< HEAD
-    }, [iouCategory, shouldShowCategories, policyCategories, isCategoryRequired]);
-=======
     }, [shouldShowCategories, policyCategories, isCategoryRequired]);
->>>>>>> 9201d821
 
     // Auto select the tag if there is only one enabled tag and it is required
     useEffect(() => {
@@ -645,12 +536,7 @@
         if (updatedTagsString !== TransactionUtils.getTag(transaction) && updatedTagsString) {
             IOU.setMoneyRequestTag(transactionID, updatedTagsString);
         }
-<<<<<<< HEAD
-        // eslint-disable-next-line react-hooks/exhaustive-deps
-    }, [policyTagLists, policyTags, canUseViolations]);
-=======
     }, [policyTagLists, transaction, transactionID, policyTags, canUseViolations]);
->>>>>>> 9201d821
 
     /**
      */
@@ -689,17 +575,14 @@
     const confirm = useCallback(
         (paymentMethod: PaymentMethodType | undefined) => {
             if (selectedParticipants.length === 0) {
-<<<<<<< HEAD
-=======
                 return;
             }
             if ((isMerchantRequired && isMerchantEmpty) || (shouldDisplayFieldError && TransactionUtils.isMerchantMissing(transaction ?? null))) {
                 setMerchantError(true);
->>>>>>> 9201d821
                 return;
             }
-            if ((isMerchantRequired && isMerchantEmpty) || (shouldDisplayFieldError && TransactionUtils.isMerchantMissing(transaction ?? null))) {
-                setMerchantError(true);
+            if (iouCategory.length > CONST.API_TRANSACTION_CATEGORY_MAX_LENGTH) {
+                setFormError('iou.error.invalidCategoryLength');
                 return;
             }
 
@@ -741,6 +624,7 @@
             onSendMoney,
             iouCurrencyCode,
             isDistanceRequest,
+            iouCategory,
             isDistanceRequestWithPendingRoute,
             iouAmount,
             isEditingSplitBill,
@@ -819,14 +703,7 @@
                         if (isDistanceRequest) {
                             return;
                         }
-<<<<<<< HEAD
-                        if (isEditingSplitBill) {
-                            Navigation.navigate(ROUTES.EDIT_SPLIT_BILL.getRoute(reportID, reportActionID ?? '', CONST.EDIT_REQUEST_FIELD.AMOUNT));
-                            return;
-                        }
-=======
-
->>>>>>> 9201d821
+
                         Navigation.navigate(ROUTES.MONEY_REQUEST_STEP_AMOUNT.getRoute(action, iouType, transactionID, reportID, Navigation.getActiveRouteWithoutParams()));
                     }}
                     style={[styles.moneyRequestMenuItem, styles.mt2]}
@@ -848,13 +725,9 @@
                     title={iouComment}
                     description={translate('common.description')}
                     onPress={() => {
-<<<<<<< HEAD
-                        Navigation.navigate(ROUTES.MONEY_REQUEST_STEP_DESCRIPTION.getRoute(action, iouType, transactionID, reportID, Navigation.getActiveRouteWithoutParams()));
-=======
                         Navigation.navigate(
                             ROUTES.MONEY_REQUEST_STEP_DESCRIPTION.getRoute(action, iouType, transactionID, reportID, Navigation.getActiveRouteWithoutParams(), reportActionID),
                         );
->>>>>>> 9201d821
                     }}
                     style={[styles.moneyRequestMenuItem]}
                     titleStyle={styles.flex1}
@@ -876,16 +749,12 @@
                     style={[styles.moneyRequestMenuItem]}
                     titleStyle={styles.flex1}
                     onPress={() => Navigation.navigate(ROUTES.MONEY_REQUEST_STEP_DISTANCE.getRoute(action, iouType, transactionID, reportID, Navigation.getActiveRouteWithoutParams()))}
-<<<<<<< HEAD
                     // eslint-disable-next-line @typescript-eslint/prefer-nullish-coalescing
-=======
->>>>>>> 9201d821
                     disabled={didConfirm}
                     // todo: handle edit for transaction while moving from track expense
                     interactive={!isReadOnly && !isMovingTransactionFromTrackExpense}
                 />
             ),
-<<<<<<< HEAD
             shouldShow: isDistanceRequest && !canUseP2PDistanceRequests,
             isSupplementary: false,
         },
@@ -922,10 +791,8 @@
                     interactive={Boolean(rate) && !isReadOnly && isPolicyExpenseChat}
                 />
             ),
-=======
->>>>>>> 9201d821
-            shouldShow: isDistanceRequest,
-            isSupplementary: true,
+            shouldShow: isDistanceRequest && canUseP2PDistanceRequests,
+            isSupplementary: false,
         },
         {
             item: (
@@ -979,13 +846,9 @@
                     title={iouCategory}
                     description={translate('common.category')}
                     numberOfLinesTitle={2}
-<<<<<<< HEAD
-                    onPress={() => Navigation.navigate(ROUTES.MONEY_REQUEST_STEP_CATEGORY.getRoute(action, iouType, transactionID, reportID, Navigation.getActiveRouteWithoutParams()))}
-=======
                     onPress={() =>
                         Navigation.navigate(ROUTES.MONEY_REQUEST_STEP_CATEGORY.getRoute(action, iouType, transactionID, reportID, Navigation.getActiveRouteWithoutParams(), reportActionID))
                     }
->>>>>>> 9201d821
                     style={[styles.moneyRequestMenuItem]}
                     titleStyle={styles.flex1}
                     disabled={didConfirm}
@@ -1006,15 +869,11 @@
                         title={TransactionUtils.getTagForDisplay(transaction, index)}
                         description={name}
                         numberOfLinesTitle={2}
-<<<<<<< HEAD
-                        onPress={() => Navigation.navigate(ROUTES.MONEY_REQUEST_STEP_TAG.getRoute(action, iouType, index, transactionID, reportID, Navigation.getActiveRouteWithoutParams()))}
-=======
                         onPress={() =>
                             Navigation.navigate(
                                 ROUTES.MONEY_REQUEST_STEP_TAG.getRoute(action, iouType, index, transactionID, reportID, Navigation.getActiveRouteWithoutParams(), reportActionID),
                             )
                         }
->>>>>>> 9201d821
                         style={[styles.moneyRequestMenuItem]}
                         disabled={didConfirm}
                         interactive={!isReadOnly}
@@ -1123,22 +982,18 @@
         // @ts-expect-error This component is deprecated and will not be migrated to TypeScript (context: https://expensify.slack.com/archives/C01GTK53T8Q/p1709232289899589?thread_ts=1709156803.359359&cid=C01GTK53T8Q)
         <OptionsSelector
             sections={optionSelectorSections}
-            onSelectRow={userCanModifyParticipants.current ? selectParticipant : navigateToReportOrUserDetail}
+            onSelectRow={canModifyParticipants ? selectParticipant : navigateToReportOrUserDetail}
             onAddToSelection={selectParticipant}
             onConfirmSelection={confirm}
             selectedOptions={selectedOptions}
-            canSelectMultipleOptions={userCanModifyParticipants.current}
-            disableArrowKeysActions={!userCanModifyParticipants.current}
+            canSelectMultipleOptions={canModifyParticipants}
+            disableArrowKeysActions={!canModifyParticipants}
             boldStyle
             showTitleTooltip
             shouldTextInputAppearBelowOptions
             shouldShowTextInput={false}
             shouldUseStyleForChildren={false}
-<<<<<<< HEAD
-            optionHoveredStyle={userCanModifyParticipants.current ? styles.hoveredComponentBG : {}}
-=======
             optionHoveredStyle={canModifyParticipants ? styles.hoveredComponentBG : {}}
->>>>>>> 9201d821
             footerContent={!isEditingSplitBill && footerContent}
             listStyles={listStyles}
             shouldAllowScrollingChildren
@@ -1157,39 +1012,19 @@
                       !isDistanceRequest &&
                       iouType === CONST.IOU.TYPE.REQUEST && (
                           <ReceiptEmptyState
-<<<<<<< HEAD
-                              onPress={() => Navigation.navigate(ROUTES.MONEY_REQUEST_STEP_SCAN.getRoute(action, iouType, transactionID, reportID, Navigation.getActiveRouteWithoutParams()))}
-=======
                               onPress={() =>
                                   Navigation.navigate(
                                       ROUTES.MONEY_REQUEST_STEP_SCAN.getRoute(CONST.IOU.ACTION.CREATE, iouType, transactionID, reportID, Navigation.getActiveRouteWithoutParams()),
                                   )
                               }
->>>>>>> 9201d821
                           />
                       ))}
             {primaryFields}
             {!shouldShowAllFields && (
-<<<<<<< HEAD
-                <View style={[styles.flexRow, styles.justifyContentBetween, styles.mh3, styles.alignItemsCenter, styles.mb2, styles.mt1]}>
-                    <View style={[styles.shortTermsHorizontalRule, styles.flex1, styles.mr0]} />
-                    <Button
-                        small
-                        onPress={toggleShouldExpandFields}
-                        text={translate('common.showMore')}
-                        shouldShowRightIcon
-                        iconRight={Expensicons.DownArrow}
-                        iconFill={theme.icon}
-                        style={styles.mh0}
-                    />
-                    <View style={[styles.shortTermsHorizontalRule, styles.flex1, styles.ml0]} />
-                </View>
-=======
                 <ShowMoreButton
                     containerStyle={[styles.mt1, styles.mb2]}
                     onPress={toggleShouldExpandFields}
                 />
->>>>>>> 9201d821
             )}
             {shouldShowAllFields && supplementaryFields}
             <ConfirmModal
@@ -1205,7 +1040,7 @@
     );
 }
 
-MoneyTemporaryForRefactorRequestConfirmationList.displayName = 'MoneyTemporaryForRefactorRequestConfirmationList';
+MoneyRequestConfirmationList.displayName = 'MoneyRequestConfirmationList';
 
 export default withOnyx<MoneyRequestConfirmationListProps, MoneyRequestConfirmationListOnyxProps>({
     session: {
@@ -1228,11 +1063,7 @@
     policy: {
         key: ({policyID}) => `${ONYXKEYS.COLLECTION.POLICY}${policyID}`,
     },
-<<<<<<< HEAD
     lastSelectedDistanceRates: {
         key: ONYXKEYS.NVP_LAST_SELECTED_DISTANCE_RATES,
     },
-})(MoneyTemporaryForRefactorRequestConfirmationList);
-=======
-})(MoneyRequestConfirmationList);
->>>>>>> 9201d821
+})(MoneyRequestConfirmationList);