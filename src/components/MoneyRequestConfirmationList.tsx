import {useIsFocused} from '@react-navigation/native';
import {format} from 'date-fns';
import Str from 'expensify-common/lib/str';
import React, {useCallback, useEffect, useMemo, useReducer, useState} from 'react';
import {View} from 'react-native';
import {withOnyx} from 'react-native-onyx';
import type {OnyxCollection, OnyxEntry} from 'react-native-onyx';
import useCurrentUserPersonalDetails from '@hooks/useCurrentUserPersonalDetails';
import useLocalize from '@hooks/useLocalize';
import useNetwork from '@hooks/useNetwork';
import usePermissions from '@hooks/usePermissions';
import usePrevious from '@hooks/usePrevious';
import useTheme from '@hooks/useTheme';
import useThemeStyles from '@hooks/useThemeStyles';
import * as CurrencyUtils from '@libs/CurrencyUtils';
import DistanceRequestUtils from '@libs/DistanceRequestUtils';
import type {MileageRate} from '@libs/DistanceRequestUtils';
import * as IOUUtils from '@libs/IOUUtils';
import Log from '@libs/Log';
import * as MoneyRequestUtils from '@libs/MoneyRequestUtils';
import Navigation from '@libs/Navigation/Navigation';
import * as OptionsListUtils from '@libs/OptionsListUtils';
import * as PolicyUtils from '@libs/PolicyUtils';
import {isTaxTrackingEnabled} from '@libs/PolicyUtils';
import * as ReceiptUtils from '@libs/ReceiptUtils';
import * as ReportUtils from '@libs/ReportUtils';
import {getDefaultWorkspaceAvatar} from '@libs/ReportUtils';
import playSound, {SOUNDS} from '@libs/Sound';
import * as TransactionUtils from '@libs/TransactionUtils';
import tryResolveUrlFromApiRoot from '@libs/tryResolveUrlFromApiRoot';
import * as IOU from '@userActions/IOU';
import type {IOUAction, IOUType} from '@src/CONST';
import CONST from '@src/CONST';
import ONYXKEYS from '@src/ONYXKEYS';
import ROUTES from '@src/ROUTES';
import type {Route} from '@src/ROUTES';
import type * as OnyxTypes from '@src/types/onyx';
import type {Participant} from '@src/types/onyx/IOU';
import type {PaymentMethodType} from '@src/types/onyx/OriginalMessage';
import ButtonWithDropdownMenu from './ButtonWithDropdownMenu';
import type {DropdownOption} from './ButtonWithDropdownMenu/types';
import ConfirmedRoute from './ConfirmedRoute';
import ConfirmModal from './ConfirmModal';
import FormHelpMessage from './FormHelpMessage';
import MenuItem from './MenuItem';
import MenuItemWithTopDescription from './MenuItemWithTopDescription';
import PDFThumbnail from './PDFThumbnail';
import ReceiptEmptyState from './ReceiptEmptyState';
import ReceiptImage from './ReceiptImage';
import SelectionList from './SelectionList';
import InviteMemberListItem from './SelectionList/InviteMemberListItem';
import SettlementButton from './SettlementButton';
import ShowMoreButton from './ShowMoreButton';
import Switch from './Switch';
import Text from './Text';

type MoneyRequestConfirmationListOnyxProps = {
    /** Collection of categories attached to a policy */
    policyCategories: OnyxEntry<OnyxTypes.PolicyCategories>;

    /** Collection of tags attached to a policy */
    policyTags: OnyxEntry<OnyxTypes.PolicyTagList>;

    /** The policy of the report */
    policy: OnyxEntry<OnyxTypes.Policy>;

    /** The session of the logged in user */
    session: OnyxEntry<OnyxTypes.Session>;

    /** Unit and rate used for if the expense is a distance expense */
    mileageRates: OnyxEntry<Record<string, MileageRate>>;

    /** Mileage rate default for the policy */
    defaultMileageRate: OnyxEntry<MileageRate>;

    /** Last selected distance rates */
    lastSelectedDistanceRates: OnyxEntry<Record<string, string>>;

    /** The list of all policies */
    allPolicies: OnyxCollection<OnyxTypes.Policy>;
};

type MoneyRequestConfirmationListProps = MoneyRequestConfirmationListOnyxProps & {
    /** Callback to inform parent modal of success */
    onConfirm?: (selectedParticipants: Participant[]) => void;

    /** Callback to parent modal to pay someone */
    onSendMoney?: (paymentMethod: PaymentMethodType | undefined) => void;

    /** Callback to inform a participant is selected */
    onSelectParticipant?: (option: Participant) => void;

    /** Should we request a single or multiple participant selection from user */
    hasMultipleParticipants: boolean;

    /** IOU amount */
    iouAmount: number;

    /** IOU comment */
    iouComment?: string;

    /** IOU currency */
    iouCurrencyCode?: string;

    /** IOU type */
    iouType?: Exclude<IOUType, typeof CONST.IOU.TYPE.REQUEST | typeof CONST.IOU.TYPE.SEND>;

    /** IOU date */
    iouCreated?: string;

    /** IOU merchant */
    iouMerchant?: string;

    /** IOU Category */
    iouCategory?: string;

    /** IOU isBillable */
    iouIsBillable?: boolean;

    /** Callback to toggle the billable state */
    onToggleBillable?: (isOn: boolean) => void;

    /** Selected participants from MoneyRequestModal with login / accountID */
    selectedParticipants: Participant[];

    /** Payee of the expense with login */
    payeePersonalDetails?: OnyxEntry<OnyxTypes.PersonalDetails>;

    /** Can the participants be modified or not */
    canModifyParticipants?: boolean;

    /** Should the list be read only, and not editable? */
    isReadOnly?: boolean;

    /** Depending on expense report or personal IOU report, respective bank account route */
    bankAccountRoute?: Route;

    /** The policyID of the request */
    policyID?: string;

    /** The reportID of the request */
    reportID?: string;

    /** File path of the receipt */
    receiptPath?: string;

    /** File name of the receipt */
    receiptFilename?: string;

    /** Transaction that represents the expense */
    transaction?: OnyxEntry<OnyxTypes.Transaction>;

    /** Whether the expense is a distance expense */
    isDistanceRequest?: boolean;

    /** Whether the expense is a scan expense */
    isScanRequest?: boolean;

    /** Whether we're editing a split expense */
    isEditingSplitBill?: boolean;

    /** Whether we should show the amount, date, and merchant fields. */
    shouldShowSmartScanFields?: boolean;

    /** A flag for verifying that the current report is a sub-report of a workspace chat */
    isPolicyExpenseChat?: boolean;

    /** Whether smart scan failed */
    hasSmartScanFailed?: boolean;

    /** The ID of the report action */
    reportActionID?: string;

    /** The action to take */
    action?: IOUAction;
};

const getTaxAmount = (transaction: OnyxEntry<OnyxTypes.Transaction>, defaultTaxValue: string) => {
    const percentage = (transaction?.taxRate ? transaction?.taxRate?.data?.value : defaultTaxValue) ?? '';
    return TransactionUtils.calculateTaxAmount(percentage, transaction?.amount ?? 0);
};

function MoneyRequestConfirmationList({
    transaction = null,
    onSendMoney,
    onConfirm,
    onSelectParticipant,
    iouType = CONST.IOU.TYPE.SUBMIT,
    isScanRequest = false,
    iouAmount,
    policyCategories,
    mileageRates,
    isDistanceRequest = false,
    policy,
    isPolicyExpenseChat = false,
    iouCategory = '',
    shouldShowSmartScanFields = true,
    isEditingSplitBill,
    policyTags,
    iouCurrencyCode,
    iouMerchant,
    hasMultipleParticipants,
    selectedParticipants: selectedParticipantsProp,
    payeePersonalDetails: payeePersonalDetailsProp,
    canModifyParticipants: canModifyParticipantsProp = false,
    session,
    isReadOnly = false,
    bankAccountRoute = '',
    policyID = '',
    reportID = '',
    receiptPath = '',
    iouComment,
    receiptFilename = '',
    iouCreated,
    iouIsBillable = false,
    onToggleBillable,
    hasSmartScanFailed,
    reportActionID,
    defaultMileageRate,
    lastSelectedDistanceRates,
    allPolicies,
    action = CONST.IOU.ACTION.CREATE,
}: MoneyRequestConfirmationListProps) {
    const theme = useTheme();
    const styles = useThemeStyles();
    const {translate, toLocaleDigit} = useLocalize();
    const currentUserPersonalDetails = useCurrentUserPersonalDetails();
    const {canUseP2PDistanceRequests, canUseViolations} = usePermissions(iouType);
    const {isOffline} = useNetwork();

    const isTypeRequest = iouType === CONST.IOU.TYPE.SUBMIT;
    const isTypeSplit = iouType === CONST.IOU.TYPE.SPLIT;
    const isTypeSend = iouType === CONST.IOU.TYPE.PAY;
    const isTypeTrackExpense = iouType === CONST.IOU.TYPE.TRACK;
    const isTypeInvoice = iouType === CONST.IOU.TYPE.INVOICE;

    const transactionID = transaction?.transactionID ?? '';
    const customUnitRateID = TransactionUtils.getRateID(transaction) ?? '';

    useEffect(() => {
        if (customUnitRateID || !canUseP2PDistanceRequests) {
            return;
        }
        if (!customUnitRateID) {
            const rateID = lastSelectedDistanceRates?.[policy?.id ?? ''] ?? defaultMileageRate?.customUnitRateID ?? '';
            IOU.setCustomUnitRateID(transactionID, rateID);
        }
    }, [defaultMileageRate, customUnitRateID, lastSelectedDistanceRates, policy?.id, canUseP2PDistanceRequests, transactionID]);

    const policyCurrency = policy?.outputCurrency ?? PolicyUtils.getPersonalPolicy()?.outputCurrency ?? CONST.CURRENCY.USD;

    const mileageRate = TransactionUtils.isCustomUnitRateIDForP2P(transaction)
        ? DistanceRequestUtils.getRateForP2P(policyCurrency)
        : mileageRates?.[customUnitRateID] ?? DistanceRequestUtils.getDefaultMileageRate(policy);

    const {unit, rate} = mileageRate ?? {};

    const prevRate = usePrevious(rate);
    const shouldCalculateDistanceAmount = isDistanceRequest && (iouAmount === 0 || prevRate !== rate);

    const currency = (mileageRate as MileageRate)?.currency ?? policyCurrency;

    const distance = transaction?.routes?.route0?.distance ?? 0;
    const taxRates = policy?.taxRates ?? null;

    // A flag for showing the categories field
    const shouldShowCategories = isPolicyExpenseChat && (!!iouCategory || OptionsListUtils.hasEnabledOptions(Object.values(policyCategories ?? {})));

    // A flag and a toggler for showing the rest of the form fields
    const [shouldExpandFields, toggleShouldExpandFields] = useReducer((state) => !state, false);

    // Do not hide fields in case of paying someone
    const shouldShowAllFields = !!isDistanceRequest || shouldExpandFields || !shouldShowSmartScanFields || isTypeSend || !!isEditingSplitBill;

    // In Send Money and Split Bill with Scan flow, we don't allow the Merchant or Date to be edited. For distance requests, don't show the merchant as there's already another "Distance" menu item
    const shouldShowDate = (shouldShowSmartScanFields || isDistanceRequest) && !isTypeSend;
    const shouldShowMerchant = shouldShowSmartScanFields && !isDistanceRequest && !isTypeSend;

    const policyTagLists = useMemo(() => PolicyUtils.getTagLists(policyTags), [policyTags]);

    const senderWorkspace = useMemo(() => {
        const senderWorkspaceParticipant = selectedParticipantsProp.find((participant) => participant.isSender);
        return allPolicies?.[`${ONYXKEYS.COLLECTION.POLICY}${senderWorkspaceParticipant?.policyID}`];
    }, [allPolicies, selectedParticipantsProp]);

    const canUpdateSenderWorkspace = useMemo(() => PolicyUtils.canSendInvoice(allPolicies) && !!transaction?.isFromGlobalCreate, [allPolicies, transaction?.isFromGlobalCreate]);

    // A flag for showing the tags field
    const shouldShowTags = useMemo(() => isPolicyExpenseChat && OptionsListUtils.hasEnabledTags(policyTagLists), [isPolicyExpenseChat, policyTagLists]);

    // A flag for showing tax rate
    const shouldShowTax = isTaxTrackingEnabled(isPolicyExpenseChat, policy);

    // A flag for showing the billable field
    const shouldShowBillable = policy?.disabledFields?.defaultBillable === false;
    const isMovingTransactionFromTrackExpense = IOUUtils.isMovingTransactionFromTrackExpense(action);
    const hasRoute = TransactionUtils.hasRoute(transaction, isDistanceRequest);
    const isDistanceRequestWithPendingRoute = isDistanceRequest && (!hasRoute || !rate) && !isMovingTransactionFromTrackExpense;
    const formattedAmount = isDistanceRequestWithPendingRoute
        ? ''
        : CurrencyUtils.convertToDisplayString(
              shouldCalculateDistanceAmount ? DistanceRequestUtils.getDistanceRequestAmount(distance, unit ?? CONST.CUSTOM_UNITS.DISTANCE_UNIT_MILES, rate ?? 0) : iouAmount,
              isDistanceRequest ? currency : iouCurrencyCode,
          );
    const formattedTaxAmount = CurrencyUtils.convertToDisplayString(transaction?.taxAmount, iouCurrencyCode);
    const taxRateTitle = taxRates && transaction ? TransactionUtils.getDefaultTaxName(taxRates, transaction) : '';

    const previousTransactionAmount = usePrevious(transaction?.amount);

    const isFocused = useIsFocused();
    const [formError, setFormError] = useState('');

    const [didConfirm, setDidConfirm] = useState(false);
    const [didConfirmSplit, setDidConfirmSplit] = useState(false);

    const [isAttachmentInvalid, setIsAttachmentInvalid] = useState(false);

    const navigateBack = () => {
        Navigation.goBack(ROUTES.MONEY_REQUEST_CREATE_TAB_SCAN.getRoute(CONST.IOU.ACTION.CREATE, iouType, transactionID, reportID));
    };

    const shouldDisplayFieldError: boolean = useMemo(() => {
        if (!isEditingSplitBill) {
            return false;
        }

        return (!!hasSmartScanFailed && TransactionUtils.hasMissingSmartscanFields(transaction)) || (didConfirmSplit && TransactionUtils.areRequiredFieldsEmpty(transaction));
    }, [isEditingSplitBill, hasSmartScanFailed, transaction, didConfirmSplit]);

    const isMerchantEmpty = !iouMerchant || iouMerchant === CONST.TRANSACTION.PARTIAL_TRANSACTION_MERCHANT;
    const isMerchantRequired = isPolicyExpenseChat && !isScanRequest && shouldShowMerchant;

    const shouldDisplayMerchantError = isMerchantRequired && (shouldDisplayFieldError || formError === 'iou.error.invalidMerchant') && isMerchantEmpty;

    const isCategoryRequired = canUseViolations && !!policy?.requiresCategory;

    useEffect(() => {
        if (shouldDisplayFieldError && hasSmartScanFailed) {
            setFormError('iou.receiptScanningFailed');
            return;
        }
        if (shouldDisplayFieldError && didConfirmSplit) {
            setFormError('iou.error.genericSmartscanFailureMessage');
            return;
        }
        // reset the form error whenever the screen gains or loses focus
        setFormError('');
    }, [isFocused, transaction, shouldDisplayFieldError, hasSmartScanFailed, didConfirmSplit]);

    useEffect(() => {
        if (!shouldCalculateDistanceAmount) {
            return;
        }

        const amount = DistanceRequestUtils.getDistanceRequestAmount(distance, unit ?? CONST.CUSTOM_UNITS.DISTANCE_UNIT_MILES, rate ?? 0);
        IOU.setMoneyRequestAmount(transactionID, amount, currency ?? '');
    }, [shouldCalculateDistanceAmount, distance, rate, unit, transactionID, currency]);

    // Calculate and set tax amount in transaction draft
    useEffect(() => {
        const taxAmount = getTaxAmount(transaction, taxRates?.defaultValue ?? '').toString();
        const amountInSmallestCurrencyUnits = CurrencyUtils.convertToBackendAmount(Number.parseFloat(taxAmount));

        if (transaction?.taxAmount && previousTransactionAmount === transaction?.amount) {
            return IOU.setMoneyRequestTaxAmount(transaction?.transactionID, transaction?.taxAmount, true);
        }

        IOU.setMoneyRequestTaxAmount(transactionID, amountInSmallestCurrencyUnits, true);
    }, [taxRates?.defaultValue, transaction, transactionID, previousTransactionAmount]);

    /**
     * Returns the participants with amount
     */
    const getParticipantsWithAmount = useCallback(
        (participantsList: Participant[]) => {
            const amount = IOUUtils.calculateAmount(participantsList.length, iouAmount, iouCurrencyCode ?? '');
            return OptionsListUtils.getIOUConfirmationOptionsFromParticipants(participantsList, amount > 0 ? CurrencyUtils.convertToDisplayString(amount, iouCurrencyCode) : '');
        },
        [iouAmount, iouCurrencyCode],
    );

    // If completing a split expense fails, set didConfirm to false to allow the user to edit the fields again
    if (isEditingSplitBill && didConfirm) {
        setDidConfirm(false);
    }

    const splitOrRequestOptions: Array<DropdownOption<string>> = useMemo(() => {
        let text;
        if (isTypeInvoice) {
            text = translate('iou.sendInvoice', {amount: formattedAmount});
        } else if (isTypeTrackExpense) {
            text = translate('iou.trackExpense');
        } else if (isTypeSplit && iouAmount === 0) {
            text = translate('iou.splitExpense');
        } else if ((receiptPath && isTypeRequest) || isDistanceRequestWithPendingRoute) {
            text = translate('iou.submitExpense');
            if (iouAmount !== 0) {
                text = translate('iou.submitAmount', {amount: formattedAmount});
            }
        } else {
            const translationKey = isTypeSplit ? 'iou.splitAmount' : 'iou.submitAmount';
            text = translate(translationKey, {amount: formattedAmount});
        }
        return [
            {
                text: text[0].toUpperCase() + text.slice(1),
                value: iouType,
            },
        ];
    }, [isTypeTrackExpense, isTypeSplit, iouAmount, receiptPath, isTypeRequest, isDistanceRequestWithPendingRoute, iouType, translate, formattedAmount, isTypeInvoice]);

    const selectedParticipants = useMemo(() => selectedParticipantsProp.filter((participant) => participant.selected), [selectedParticipantsProp]);
    const payeePersonalDetails = useMemo(() => payeePersonalDetailsProp ?? currentUserPersonalDetails, [payeePersonalDetailsProp, currentUserPersonalDetails]);
    const canModifyParticipants = !isReadOnly && canModifyParticipantsProp && hasMultipleParticipants;
    const shouldDisablePaidBySection = canModifyParticipants;
    const selectionListSections = useMemo(() => {
        const sections = [];
        const unselectedParticipants = selectedParticipantsProp.filter((participant) => !participant.selected);
        if (hasMultipleParticipants) {
            const formattedSelectedParticipants = getParticipantsWithAmount(selectedParticipants).map((participant) => ({
                ...participant,
                rightElement: 'descriptiveText' in participant && <Text>{participant.descriptiveText}</Text>,
            }));
            let formattedParticipantsList = [...new Set([...formattedSelectedParticipants, ...unselectedParticipants])];

            if (!canModifyParticipants) {
                formattedParticipantsList = formattedParticipantsList.map((participant) => ({
                    ...participant,
                    isDisabled: ReportUtils.isOptimisticPersonalDetail(participant.accountID ?? -1),
                }));
            }

            const myIOUAmount = IOUUtils.calculateAmount(selectedParticipants.length, iouAmount, iouCurrencyCode ?? '', true);
            const formattedPayeeOption = OptionsListUtils.getIOUConfirmationOptionsFromPayeePersonalDetail(
                payeePersonalDetails,
                iouAmount > 0 ? CurrencyUtils.convertToDisplayString(myIOUAmount, iouCurrencyCode) : '',
            );

            sections.push(
                {
                    title: translate('moneyRequestConfirmationList.paidBy'),
                    data: [{...formattedPayeeOption, isSelected: true, rightElement: <Text>{formattedPayeeOption.descriptiveText}</Text>}],
                    shouldShow: true,
                    isDisabled: shouldDisablePaidBySection,
                },
                {
                    title: translate('moneyRequestConfirmationList.splitWith'),
                    data: formattedParticipantsList,
                    shouldShow: true,
                    isDisabled: !canModifyParticipants,
                },
            );
        } else {
            const formattedSelectedParticipants = selectedParticipants.map((participant) => ({
                ...participant,
                isDisabled: !participant.isPolicyExpenseChat && !participant.isSelfDM && ReportUtils.isOptimisticPersonalDetail(participant.accountID ?? -1),
            }));
            sections.push({
                title: translate('common.to'),
                data: formattedSelectedParticipants,
                shouldShow: true,
                isDisabled: false,
            });
        }
        return sections;
    }, [
        selectedParticipants,
        selectedParticipantsProp,
        hasMultipleParticipants,
        iouAmount,
        iouCurrencyCode,
        getParticipantsWithAmount,
        payeePersonalDetails,
        translate,
        shouldDisablePaidBySection,
        canModifyParticipants,
    ]);

    useEffect(() => {
        if (!isDistanceRequest || isMovingTransactionFromTrackExpense) {
            return;
        }

        /*
         Set pending waypoints based on the route status. We should handle this dynamically to cover cases such as:
         When the user completes the initial steps of the IOU flow offline and then goes online on the confirmation page.
         In this scenario, the route will be fetched from the server, and the waypoints will no longer be pending.
        */
        IOU.setMoneyRequestPendingFields(transactionID, {waypoints: isDistanceRequestWithPendingRoute ? CONST.RED_BRICK_ROAD_PENDING_ACTION.ADD : null});

        const distanceMerchant = DistanceRequestUtils.getDistanceMerchant(hasRoute, distance, unit, rate ?? 0, currency ?? CONST.CURRENCY.USD, translate, toLocaleDigit);
        IOU.setMoneyRequestMerchant(transactionID, distanceMerchant, true);
    }, [
        isDistanceRequestWithPendingRoute,
        hasRoute,
        distance,
        unit,
        rate,
        currency,
        translate,
        toLocaleDigit,
        isDistanceRequest,
        transaction,
        transactionID,
        action,
        isMovingTransactionFromTrackExpense,
    ]);

    // Auto select the category if there is only one enabled category and it is required
    useEffect(() => {
        const enabledCategories = Object.values(policyCategories ?? {}).filter((category) => category.enabled);
        if (iouCategory || !shouldShowCategories || enabledCategories.length !== 1 || !isCategoryRequired) {
            return;
        }
        IOU.setMoneyRequestCategory(transactionID, enabledCategories[0].name);
        // eslint-disable-next-line react-hooks/exhaustive-deps
    }, [shouldShowCategories, policyCategories, isCategoryRequired]);

    // Auto select the tag if there is only one enabled tag and it is required
    useEffect(() => {
        let updatedTagsString = TransactionUtils.getTag(transaction);
        policyTagLists.forEach((tagList, index) => {
            const enabledTags = Object.values(tagList.tags).filter((tag) => tag.enabled);
            const isTagListRequired = tagList.required === undefined ? false : tagList.required && canUseViolations;
            if (!isTagListRequired || enabledTags.length !== 1 || TransactionUtils.getTag(transaction, index)) {
                return;
            }
            updatedTagsString = IOUUtils.insertTagIntoTransactionTagsString(updatedTagsString, enabledTags[0] ? enabledTags[0].name : '', index);
        });
        if (updatedTagsString !== TransactionUtils.getTag(transaction) && updatedTagsString) {
            IOU.setMoneyRequestTag(transactionID, updatedTagsString);
        }
    }, [policyTagLists, transaction, transactionID, policyTags, canUseViolations]);

    /**
     */
    const selectParticipant = useCallback(
        (option: Participant) => {
            // Return early if selected option is currently logged in user.
            if (option.accountID === session?.accountID) {
                return;
            }
            onSelectParticipant?.(option);
        },
        [session?.accountID, onSelectParticipant],
    );

    /**
     * Navigate to report details or profile of selected user
     */
    const navigateToReportOrUserDetail = (option: Participant) => {
        const activeRoute = Navigation.getActiveRouteWithoutParams();

        if (option.isSelfDM) {
            Navigation.navigate(ROUTES.PROFILE.getRoute(currentUserPersonalDetails.accountID, activeRoute));
            return;
        }

        if (option.accountID) {
            Navigation.navigate(ROUTES.PROFILE.getRoute(option.accountID, activeRoute));
        } else if (option.reportID) {
            Navigation.navigate(ROUTES.REPORT_WITH_ID_DETAILS.getRoute(option.reportID, activeRoute));
        }
    };

    /**
     * @param {String} paymentMethod
     */
    const confirm = useCallback(
        (paymentMethod: PaymentMethodType | undefined) => {
            if (selectedParticipants.length === 0) {
                return;
            }
            if (!isEditingSplitBill && isMerchantRequired && (isMerchantEmpty || (shouldDisplayFieldError && TransactionUtils.isMerchantMissing(transaction ?? null)))) {
                setFormError('iou.error.invalidMerchant');
                return;
            }
            if (iouCategory.length > CONST.API_TRANSACTION_CATEGORY_MAX_LENGTH) {
                setFormError('iou.error.invalidCategoryLength');
                return;
            }

            if (iouType === CONST.IOU.TYPE.PAY) {
                if (!paymentMethod) {
                    return;
                }

                setDidConfirm(true);

                Log.info(`[IOU] Sending money via: ${paymentMethod}`);
                onSendMoney?.(paymentMethod);
            } else {
                // validate the amount for distance expenses
                const decimals = CurrencyUtils.getCurrencyDecimals(iouCurrencyCode);
                if (isDistanceRequest && !isDistanceRequestWithPendingRoute && !MoneyRequestUtils.validateAmount(String(iouAmount), decimals)) {
                    setFormError('common.error.invalidAmount');
                    return;
                }

                if (isEditingSplitBill && TransactionUtils.areRequiredFieldsEmpty(transaction ?? null)) {
                    setDidConfirmSplit(true);
                    setFormError('iou.error.genericSmartscanFailureMessage');
                    return;
                }

                playSound(SOUNDS.DONE);
                setDidConfirm(true);
                onConfirm?.(selectedParticipants);
            }
        },
        [
            selectedParticipants,
            isMerchantRequired,
            isMerchantEmpty,
            shouldDisplayFieldError,
            transaction,
            iouType,
            onSendMoney,
            iouCurrencyCode,
            isDistanceRequest,
            iouCategory,
            isDistanceRequestWithPendingRoute,
            iouAmount,
            isEditingSplitBill,
            onConfirm,
        ],
    );

    const footerContent = useMemo(() => {
        if (isReadOnly) {
            return;
        }

        const shouldShowSettlementButton = iouType === CONST.IOU.TYPE.PAY;
        const shouldDisableButton = selectedParticipants.length === 0;

        const button = shouldShowSettlementButton ? (
            <SettlementButton
                pressOnEnter
                isDisabled={shouldDisableButton}
                onPress={confirm}
                enablePaymentsRoute={ROUTES.IOU_SEND_ENABLE_PAYMENTS}
                addBankAccountRoute={bankAccountRoute}
                shouldShowPersonalBankAccountOption
                currency={iouCurrencyCode}
                policyID={policyID}
                buttonSize={CONST.DROPDOWN_BUTTON_SIZE.LARGE}
                kycWallAnchorAlignment={{
                    horizontal: CONST.MODAL.ANCHOR_ORIGIN_HORIZONTAL.LEFT,
                    vertical: CONST.MODAL.ANCHOR_ORIGIN_VERTICAL.BOTTOM,
                }}
                paymentMethodDropdownAnchorAlignment={{
                    horizontal: CONST.MODAL.ANCHOR_ORIGIN_HORIZONTAL.RIGHT,
                    vertical: CONST.MODAL.ANCHOR_ORIGIN_VERTICAL.BOTTOM,
                }}
                enterKeyEventListenerPriority={1}
            />
        ) : (
            <ButtonWithDropdownMenu
                success
                pressOnEnter
                isDisabled={shouldDisableButton}
                onPress={(event, value) => confirm(value as PaymentMethodType)}
                options={splitOrRequestOptions}
                buttonSize={CONST.DROPDOWN_BUTTON_SIZE.LARGE}
                enterKeyEventListenerPriority={1}
            />
        );

        return (
            <>
                {!!formError && (
                    <FormHelpMessage
                        style={[styles.ph1, styles.mb2]}
                        isError
                        message={formError}
                    />
                )}

                {button}
            </>
        );
    }, [isReadOnly, iouType, selectedParticipants.length, confirm, bankAccountRoute, iouCurrencyCode, policyID, splitOrRequestOptions, formError, styles.ph1, styles.mb2]);

    // An intermediate structure that helps us classify the fields as "primary" and "supplementary".
    // The primary fields are always shown to the user, while an extra action is needed to reveal the supplementary ones.
    const classifiedFields = [
        {
            item: (
                <MenuItemWithTopDescription
                    key={translate('iou.amount')}
                    shouldShowRightIcon={!isReadOnly && !isDistanceRequest}
                    title={formattedAmount}
                    description={translate('iou.amount')}
                    interactive={!isReadOnly}
                    onPress={() => {
                        if (isDistanceRequest) {
                            return;
                        }

                        Navigation.navigate(ROUTES.MONEY_REQUEST_STEP_AMOUNT.getRoute(action, iouType, transactionID, reportID, Navigation.getActiveRouteWithoutParams()));
                    }}
                    style={[styles.moneyRequestMenuItem, styles.mt2]}
                    titleStyle={styles.moneyRequestConfirmationAmount}
                    disabled={didConfirm}
                    brickRoadIndicator={shouldDisplayFieldError && TransactionUtils.isAmountMissing(transaction ?? null) ? CONST.BRICK_ROAD_INDICATOR_STATUS.ERROR : undefined}
                    error={shouldDisplayFieldError && TransactionUtils.isAmountMissing(transaction ?? null) ? translate('common.error.enterAmount') : ''}
                />
            ),
            shouldShow: shouldShowSmartScanFields,
            isSupplementary: false,
        },
        {
            item: (
                <MenuItemWithTopDescription
                    key={translate('common.description')}
                    shouldShowRightIcon={!isReadOnly}
                    shouldParseTitle
                    title={iouComment}
                    description={translate('common.description')}
                    onPress={() => {
                        Navigation.navigate(
                            ROUTES.MONEY_REQUEST_STEP_DESCRIPTION.getRoute(action, iouType, transactionID, reportID, Navigation.getActiveRouteWithoutParams(), reportActionID),
                        );
                    }}
                    style={[styles.moneyRequestMenuItem]}
                    titleStyle={styles.flex1}
                    disabled={didConfirm}
                    interactive={!isReadOnly}
                    numberOfLinesTitle={2}
                />
            ),
            shouldShow: true,
            isSupplementary: false,
        },
        {
            item: (
                <MenuItemWithTopDescription
                    key={translate('common.distance')}
                    shouldShowRightIcon={!isReadOnly && !isMovingTransactionFromTrackExpense}
                    title={isMerchantEmpty ? '' : iouMerchant}
                    description={translate('common.distance')}
                    style={[styles.moneyRequestMenuItem]}
                    titleStyle={styles.flex1}
                    onPress={() => Navigation.navigate(ROUTES.MONEY_REQUEST_STEP_DISTANCE.getRoute(action, iouType, transactionID, reportID, Navigation.getActiveRouteWithoutParams()))}
                    disabled={didConfirm}
                    // todo: handle edit for transaction while moving from track expense
                    interactive={!isReadOnly && !isMovingTransactionFromTrackExpense}
                />
            ),
            shouldShow: isDistanceRequest && !canUseP2PDistanceRequests,
            isSupplementary: false,
        },
        {
            item: (
                <MenuItemWithTopDescription
                    key={translate('common.distance')}
                    shouldShowRightIcon={!isReadOnly}
                    title={DistanceRequestUtils.getDistanceForDisplay(hasRoute, distance, unit, rate, translate)}
                    description={translate('common.distance')}
                    style={[styles.moneyRequestMenuItem]}
                    titleStyle={styles.flex1}
                    onPress={() => Navigation.navigate(ROUTES.MONEY_REQUEST_STEP_DISTANCE.getRoute(action, iouType, transactionID, reportID, Navigation.getActiveRouteWithoutParams()))}
                    disabled={didConfirm}
                    interactive={!isReadOnly}
                />
            ),
            shouldShow: isDistanceRequest && canUseP2PDistanceRequests,
            isSupplementary: false,
        },
        {
            item: (
                <MenuItemWithTopDescription
                    key={translate('common.rate')}
                    shouldShowRightIcon={Boolean(rate) && !isReadOnly && isPolicyExpenseChat}
                    title={DistanceRequestUtils.getRateForDisplay(unit, rate, currency, translate, toLocaleDigit, isOffline)}
                    description={translate('common.rate')}
                    style={[styles.moneyRequestMenuItem]}
                    titleStyle={styles.flex1}
                    onPress={() => Navigation.navigate(ROUTES.MONEY_REQUEST_STEP_DISTANCE_RATE.getRoute(action, iouType, transactionID, reportID, Navigation.getActiveRouteWithoutParams()))}
                    disabled={didConfirm}
                    interactive={Boolean(rate) && !isReadOnly && isPolicyExpenseChat}
                />
            ),
            shouldShow: isDistanceRequest && canUseP2PDistanceRequests,
            isSupplementary: false,
        },
        {
            item: (
                <MenuItemWithTopDescription
                    key={translate('common.merchant')}
                    shouldShowRightIcon={!isReadOnly}
                    title={isMerchantEmpty ? '' : iouMerchant}
                    description={translate('common.merchant')}
                    style={[styles.moneyRequestMenuItem]}
                    titleStyle={styles.flex1}
                    onPress={() => {
                        Navigation.navigate(ROUTES.MONEY_REQUEST_STEP_MERCHANT.getRoute(action, iouType, transactionID, reportID, Navigation.getActiveRouteWithoutParams()));
                    }}
                    disabled={didConfirm}
                    interactive={!isReadOnly}
                    brickRoadIndicator={shouldDisplayMerchantError ? CONST.BRICK_ROAD_INDICATOR_STATUS.ERROR : undefined}
                    error={shouldDisplayMerchantError ? translate('common.error.fieldRequired') : ''}
                    rightLabel={isMerchantRequired ? translate('common.required') : ''}
                />
            ),
            shouldShow: shouldShowMerchant,
            isSupplementary: !isMerchantRequired,
        },
        {
            item: (
                <MenuItemWithTopDescription
                    key={translate('common.date')}
                    shouldShowRightIcon={!isReadOnly}
                    // eslint-disable-next-line @typescript-eslint/prefer-nullish-coalescing
                    title={iouCreated || format(new Date(), CONST.DATE.FNS_FORMAT_STRING)}
                    description={translate('common.date')}
                    style={[styles.moneyRequestMenuItem]}
                    titleStyle={styles.flex1}
                    onPress={() => {
                        Navigation.navigate(ROUTES.MONEY_REQUEST_STEP_DATE.getRoute(action, iouType, transactionID, reportID, Navigation.getActiveRouteWithoutParams()));
                    }}
                    disabled={didConfirm}
                    interactive={!isReadOnly}
                    brickRoadIndicator={shouldDisplayFieldError && TransactionUtils.isCreatedMissing(transaction) ? CONST.BRICK_ROAD_INDICATOR_STATUS.ERROR : undefined}
                    error={shouldDisplayFieldError && TransactionUtils.isCreatedMissing(transaction) ? translate('common.error.enterDate') : ''}
                />
            ),
            shouldShow: shouldShowDate,
            isSupplementary: true,
        },
        {
            item: (
                <MenuItemWithTopDescription
                    key={translate('common.category')}
                    shouldShowRightIcon={!isReadOnly}
                    title={iouCategory}
                    description={translate('common.category')}
                    numberOfLinesTitle={2}
                    onPress={() =>
                        Navigation.navigate(ROUTES.MONEY_REQUEST_STEP_CATEGORY.getRoute(action, iouType, transactionID, reportID, Navigation.getActiveRouteWithoutParams(), reportActionID))
                    }
                    style={[styles.moneyRequestMenuItem]}
                    titleStyle={styles.flex1}
                    disabled={didConfirm}
                    interactive={!isReadOnly}
                    rightLabel={isCategoryRequired ? translate('common.required') : ''}
                />
            ),
            shouldShow: shouldShowCategories,
            isSupplementary: action === CONST.IOU.ACTION.CATEGORIZE ? false : !isCategoryRequired,
        },
        ...policyTagLists.map(({name, required}, index) => {
            const isTagRequired = required === undefined ? false : canUseViolations && required;
            return {
                item: (
                    <MenuItemWithTopDescription
                        key={name}
                        shouldShowRightIcon={!isReadOnly}
                        title={TransactionUtils.getTagForDisplay(transaction, index)}
                        description={name}
                        numberOfLinesTitle={2}
                        onPress={() =>
                            Navigation.navigate(
                                ROUTES.MONEY_REQUEST_STEP_TAG.getRoute(action, iouType, index, transactionID, reportID, Navigation.getActiveRouteWithoutParams(), reportActionID),
                            )
                        }
                        style={[styles.moneyRequestMenuItem]}
                        disabled={didConfirm}
                        interactive={!isReadOnly}
                        rightLabel={isTagRequired ? translate('common.required') : ''}
                    />
                ),
                shouldShow: shouldShowTags,
                isSupplementary: !isTagRequired,
            };
        }),
        {
            item: (
                <MenuItemWithTopDescription
                    key={`${taxRates?.name}${taxRateTitle}`}
                    shouldShowRightIcon={!isReadOnly}
                    title={taxRateTitle}
                    description={taxRates?.name}
                    style={[styles.moneyRequestMenuItem]}
                    titleStyle={styles.flex1}
                    onPress={() => Navigation.navigate(ROUTES.MONEY_REQUEST_STEP_TAX_RATE.getRoute(action, iouType, transactionID, reportID, Navigation.getActiveRouteWithoutParams()))}
                    disabled={didConfirm}
                    interactive={!isReadOnly}
                />
            ),
            shouldShow: shouldShowTax,
            isSupplementary: true,
        },
        {
            item: (
                <MenuItemWithTopDescription
                    key={`${taxRates?.name}${formattedTaxAmount}`}
                    shouldShowRightIcon={!isReadOnly}
                    title={formattedTaxAmount}
                    description={translate('iou.taxAmount')}
                    style={[styles.moneyRequestMenuItem]}
                    titleStyle={styles.flex1}
                    onPress={() => Navigation.navigate(ROUTES.MONEY_REQUEST_STEP_TAX_AMOUNT.getRoute(action, iouType, transactionID, reportID, Navigation.getActiveRouteWithoutParams()))}
                    disabled={didConfirm}
                    interactive={!isReadOnly}
                />
            ),
            shouldShow: shouldShowTax,
            isSupplementary: true,
        },
        {
            item: (
                <View style={[styles.flexRow, styles.justifyContentBetween, styles.alignItemsCenter, styles.ml5, styles.mr8, styles.optionRow]}>
                    <Text color={!iouIsBillable ? theme.textSupporting : undefined}>{translate('common.billable')}</Text>
                    <Switch
                        accessibilityLabel={translate('common.billable')}
                        isOn={iouIsBillable}
                        onToggle={(isOn) => onToggleBillable?.(isOn)}
                    />
                </View>
            ),
            shouldShow: shouldShowBillable,
            isSupplementary: true,
        },
    ];

    const primaryFields = classifiedFields.filter((classifiedField) => classifiedField.shouldShow && !classifiedField.isSupplementary).map((primaryField) => primaryField.item);

    const supplementaryFields = classifiedFields
        .filter((classifiedField) => classifiedField.shouldShow && classifiedField.isSupplementary)
        .map((supplementaryField) => supplementaryField.item);

    const {
        image: receiptImage,
        thumbnail: receiptThumbnail,
        isThumbnail,
        fileExtension,
        isLocalFile,
    } = receiptPath && receiptFilename ? ReceiptUtils.getThumbnailAndImageURIs(transaction ?? null, receiptPath, receiptFilename) : ({} as ReceiptUtils.ThumbnailAndImageURI);

    const resolvedThumbnail = isLocalFile ? receiptThumbnail : tryResolveUrlFromApiRoot(receiptThumbnail ?? '');
    const resolvedReceiptImage = isLocalFile ? receiptImage : tryResolveUrlFromApiRoot(receiptImage ?? '');

    const receiptThumbnailContent = useMemo(
        () =>
            isLocalFile && Str.isPDF(receiptFilename) ? (
                <PDFThumbnail
                    // eslint-disable-next-line @typescript-eslint/non-nullable-type-assertion-style
                    previewSourceURL={resolvedReceiptImage as string}
                    style={styles.moneyRequestImage}
                    // We don't support scaning password protected PDF receipt
                    enabled={!isAttachmentInvalid}
                    onPassword={() => setIsAttachmentInvalid(true)}
                />
            ) : (
                <ReceiptImage
                    style={styles.moneyRequestImage}
                    isThumbnail={isThumbnail}
                    // eslint-disable-next-line @typescript-eslint/prefer-nullish-coalescing
                    source={resolvedThumbnail || resolvedReceiptImage || ''}
                    // AuthToken is required when retrieving the image from the server
                    // but we don't need it to load the blob:// or file:// image when starting an expense/split
                    // So if we have a thumbnail, it means we're retrieving the image from the server
                    isAuthTokenRequired={!!receiptThumbnail}
                    fileExtension={fileExtension}
                />
            ),
        [isLocalFile, receiptFilename, resolvedThumbnail, styles.moneyRequestImage, isAttachmentInvalid, isThumbnail, resolvedReceiptImage, receiptThumbnail, fileExtension],
    );

    return (
        <SelectionList
            canSelectMultiple={canModifyParticipants}
            sections={selectionListSections}
            ListItem={InviteMemberListItem}
            onSelectRow={canModifyParticipants ? selectParticipant : navigateToReportOrUserDetail}
            shouldShowTooltips
            sectionTitleStyles={styles.sidebarLinkTextBold}
            showScrollIndicator
            footerContent={footerContent}
<<<<<<< HEAD
            listFooterContent={
                <>
                    {isDistanceRequest && (
                        <View style={styles.confirmationListMapItem}>
                            <ConfirmedRoute transaction={transaction ?? ({} as OnyxTypes.Transaction)} />
                        </View>
                    )}
                    {!isDistanceRequest &&
                        // eslint-disable-next-line @typescript-eslint/prefer-nullish-coalescing
                        (receiptImage || receiptThumbnail
                            ? receiptThumbnailContent
                            : // The empty receipt component should only show for IOU Requests of a paid policy ("Team" or "Corporate")
                              PolicyUtils.isPaidGroupPolicy(policy) &&
                              !isDistanceRequest &&
                              iouType === CONST.IOU.TYPE.SUBMIT && (
                                  <ReceiptEmptyState
                                      onPress={() =>
                                          Navigation.navigate(
                                              ROUTES.MONEY_REQUEST_STEP_SCAN.getRoute(CONST.IOU.ACTION.CREATE, iouType, transactionID, reportID, Navigation.getActiveRouteWithoutParams()),
                                          )
                                      }
                                  />
                              ))}
                    {primaryFields}
                    {!shouldShowAllFields && (
                        <ShowMoreButton
                            containerStyle={[styles.mt1, styles.mb2]}
                            onPress={toggleShouldExpandFields}
                        />
                    )}
                    {shouldShowAllFields && supplementaryFields}
                    <ConfirmModal
                        title={translate('attachmentPicker.wrongFileType')}
                        onConfirm={navigateBack}
                        onCancel={navigateBack}
                        isVisible={isAttachmentInvalid}
                        prompt={translate('attachmentPicker.protectedPDFNotSupported')}
                        confirmText={translate('common.close')}
                        shouldShowCancelButton={false}
                    />
                </>
            }
        />
=======
            listStyles={listStyles}
            shouldAllowScrollingChildren
        >
            {isDistanceRequest && (
                <View style={styles.confirmationListMapItem}>
                    <ConfirmedRoute transaction={transaction ?? ({} as OnyxTypes.Transaction)} />
                </View>
            )}
            {isTypeInvoice && (
                <MenuItem
                    key={translate('workspace.invoices.sendFrom')}
                    shouldShowRightIcon={!isReadOnly && canUpdateSenderWorkspace}
                    title={senderWorkspace?.name}
                    icon={senderWorkspace?.avatar ? senderWorkspace?.avatar : getDefaultWorkspaceAvatar(senderWorkspace?.name)}
                    iconType={CONST.ICON_TYPE_WORKSPACE}
                    description={translate('workspace.common.workspace')}
                    label={translate('workspace.invoices.sendFrom')}
                    isLabelHoverable={false}
                    interactive={!isReadOnly && canUpdateSenderWorkspace}
                    onPress={() => {
                        Navigation.navigate(ROUTES.MONEY_REQUEST_STEP_SEND_FROM.getRoute(iouType, transaction?.transactionID ?? '', reportID, Navigation.getActiveRouteWithoutParams()));
                    }}
                    style={styles.moneyRequestMenuItem}
                    labelStyle={styles.mt2}
                    titleStyle={styles.flex1}
                    disabled={didConfirm || !canUpdateSenderWorkspace}
                />
            )}
            {!isDistanceRequest &&
                // eslint-disable-next-line @typescript-eslint/prefer-nullish-coalescing
                (receiptImage || receiptThumbnail
                    ? receiptThumbnailContent
                    : // The empty receipt component should only show for IOU Requests of a paid policy ("Team" or "Corporate")
                      PolicyUtils.isPaidGroupPolicy(policy) &&
                      !isDistanceRequest &&
                      iouType === CONST.IOU.TYPE.SUBMIT && (
                          <ReceiptEmptyState
                              onPress={() =>
                                  Navigation.navigate(
                                      ROUTES.MONEY_REQUEST_STEP_SCAN.getRoute(CONST.IOU.ACTION.CREATE, iouType, transactionID, reportID, Navigation.getActiveRouteWithoutParams()),
                                  )
                              }
                          />
                      ))}
            {primaryFields}
            {!shouldShowAllFields && (
                <ShowMoreButton
                    containerStyle={[styles.mt1, styles.mb2]}
                    onPress={toggleShouldExpandFields}
                />
            )}
            {shouldShowAllFields && supplementaryFields}
            <ConfirmModal
                title={translate('attachmentPicker.wrongFileType')}
                onConfirm={navigateBack}
                onCancel={navigateBack}
                isVisible={isAttachmentInvalid}
                prompt={translate('attachmentPicker.protectedPDFNotSupported')}
                confirmText={translate('common.close')}
                shouldShowCancelButton={false}
            />
        </OptionsSelector>
>>>>>>> e5beed29
    );
}

MoneyRequestConfirmationList.displayName = 'MoneyRequestConfirmationList';

export default withOnyx<MoneyRequestConfirmationListProps, MoneyRequestConfirmationListOnyxProps>({
    session: {
        key: ONYXKEYS.SESSION,
    },
    policyCategories: {
        key: ({policyID}) => `${ONYXKEYS.COLLECTION.POLICY_CATEGORIES}${policyID}`,
    },
    policyTags: {
        key: ({policyID}) => `${ONYXKEYS.COLLECTION.POLICY_TAGS}${policyID}`,
    },
    defaultMileageRate: {
        key: ({policyID}) => `${ONYXKEYS.COLLECTION.POLICY}${policyID}`,
        selector: DistanceRequestUtils.getDefaultMileageRate,
    },
    mileageRates: {
        key: ({policyID}) => `${ONYXKEYS.COLLECTION.POLICY}${policyID}`,
        selector: DistanceRequestUtils.getMileageRates,
    },
    policy: {
        key: ({policyID}) => `${ONYXKEYS.COLLECTION.POLICY}${policyID}`,
    },
    lastSelectedDistanceRates: {
        key: ONYXKEYS.NVP_LAST_SELECTED_DISTANCE_RATES,
    },
    allPolicies: {
        key: ONYXKEYS.COLLECTION.POLICY,
    },
})(MoneyRequestConfirmationList);<|MERGE_RESOLUTION|>--- conflicted
+++ resolved
@@ -979,13 +979,32 @@
             sectionTitleStyles={styles.sidebarLinkTextBold}
             showScrollIndicator
             footerContent={footerContent}
-<<<<<<< HEAD
             listFooterContent={
                 <>
                     {isDistanceRequest && (
                         <View style={styles.confirmationListMapItem}>
                             <ConfirmedRoute transaction={transaction ?? ({} as OnyxTypes.Transaction)} />
                         </View>
+                    )}
+                    {isTypeInvoice && (
+                        <MenuItem
+                            key={translate('workspace.invoices.sendFrom')}
+                            shouldShowRightIcon={!isReadOnly && canUpdateSenderWorkspace}
+                            title={senderWorkspace?.name}
+                            icon={senderWorkspace?.avatar ? senderWorkspace?.avatar : getDefaultWorkspaceAvatar(senderWorkspace?.name)}
+                            iconType={CONST.ICON_TYPE_WORKSPACE}
+                            description={translate('workspace.common.workspace')}
+                            label={translate('workspace.invoices.sendFrom')}
+                            isLabelHoverable={false}
+                            interactive={!isReadOnly && canUpdateSenderWorkspace}
+                            onPress={() => {
+                                Navigation.navigate(ROUTES.MONEY_REQUEST_STEP_SEND_FROM.getRoute(iouType, transaction?.transactionID ?? '', reportID, Navigation.getActiveRouteWithoutParams()));
+                            }}
+                            style={styles.moneyRequestMenuItem}
+                            labelStyle={styles.mt2}
+                            titleStyle={styles.flex1}
+                            disabled={didConfirm || !canUpdateSenderWorkspace}
+                        />
                     )}
                     {!isDistanceRequest &&
                         // eslint-disable-next-line @typescript-eslint/prefer-nullish-coalescing
@@ -1023,70 +1042,6 @@
                 </>
             }
         />
-=======
-            listStyles={listStyles}
-            shouldAllowScrollingChildren
-        >
-            {isDistanceRequest && (
-                <View style={styles.confirmationListMapItem}>
-                    <ConfirmedRoute transaction={transaction ?? ({} as OnyxTypes.Transaction)} />
-                </View>
-            )}
-            {isTypeInvoice && (
-                <MenuItem
-                    key={translate('workspace.invoices.sendFrom')}
-                    shouldShowRightIcon={!isReadOnly && canUpdateSenderWorkspace}
-                    title={senderWorkspace?.name}
-                    icon={senderWorkspace?.avatar ? senderWorkspace?.avatar : getDefaultWorkspaceAvatar(senderWorkspace?.name)}
-                    iconType={CONST.ICON_TYPE_WORKSPACE}
-                    description={translate('workspace.common.workspace')}
-                    label={translate('workspace.invoices.sendFrom')}
-                    isLabelHoverable={false}
-                    interactive={!isReadOnly && canUpdateSenderWorkspace}
-                    onPress={() => {
-                        Navigation.navigate(ROUTES.MONEY_REQUEST_STEP_SEND_FROM.getRoute(iouType, transaction?.transactionID ?? '', reportID, Navigation.getActiveRouteWithoutParams()));
-                    }}
-                    style={styles.moneyRequestMenuItem}
-                    labelStyle={styles.mt2}
-                    titleStyle={styles.flex1}
-                    disabled={didConfirm || !canUpdateSenderWorkspace}
-                />
-            )}
-            {!isDistanceRequest &&
-                // eslint-disable-next-line @typescript-eslint/prefer-nullish-coalescing
-                (receiptImage || receiptThumbnail
-                    ? receiptThumbnailContent
-                    : // The empty receipt component should only show for IOU Requests of a paid policy ("Team" or "Corporate")
-                      PolicyUtils.isPaidGroupPolicy(policy) &&
-                      !isDistanceRequest &&
-                      iouType === CONST.IOU.TYPE.SUBMIT && (
-                          <ReceiptEmptyState
-                              onPress={() =>
-                                  Navigation.navigate(
-                                      ROUTES.MONEY_REQUEST_STEP_SCAN.getRoute(CONST.IOU.ACTION.CREATE, iouType, transactionID, reportID, Navigation.getActiveRouteWithoutParams()),
-                                  )
-                              }
-                          />
-                      ))}
-            {primaryFields}
-            {!shouldShowAllFields && (
-                <ShowMoreButton
-                    containerStyle={[styles.mt1, styles.mb2]}
-                    onPress={toggleShouldExpandFields}
-                />
-            )}
-            {shouldShowAllFields && supplementaryFields}
-            <ConfirmModal
-                title={translate('attachmentPicker.wrongFileType')}
-                onConfirm={navigateBack}
-                onCancel={navigateBack}
-                isVisible={isAttachmentInvalid}
-                prompt={translate('attachmentPicker.protectedPDFNotSupported')}
-                confirmText={translate('common.close')}
-                shouldShowCancelButton={false}
-            />
-        </OptionsSelector>
->>>>>>> e5beed29
     );
 }
 
