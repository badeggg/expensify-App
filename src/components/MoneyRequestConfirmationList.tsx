--- conflicted
+++ resolved
@@ -4,10 +4,6 @@
 import React, {useCallback, useEffect, useMemo, useReducer, useState} from 'react';
 import type {TextStyle} from 'react-native';
 import {View} from 'react-native';
-<<<<<<< HEAD
-import type {TextStyle} from 'react-native';
-=======
->>>>>>> cf145053
 import {withOnyx} from 'react-native-onyx';
 import type {OnyxCollection, OnyxEntry} from 'react-native-onyx';
 import useCurrentUserPersonalDetails from '@hooks/useCurrentUserPersonalDetails';
@@ -53,20 +49,12 @@
 import MenuItem from './MenuItem';
 import MenuItemWithTopDescription from './MenuItemWithTopDescription';
 import MoneyRequestAmountInput from './MoneyRequestAmountInput';
-<<<<<<< HEAD
-import type {MoneyRequestAmountInputProps} from './MoneyRequestAmountInput';
-=======
->>>>>>> cf145053
 import PDFThumbnail from './PDFThumbnail';
 import {PressableWithFeedback} from './Pressable';
 import ReceiptEmptyState from './ReceiptEmptyState';
 import ReceiptImage from './ReceiptImage';
 import SelectionList from './SelectionList';
-<<<<<<< HEAD
-import type {ListItem, SectionListDataType, SectionWithIndexOffset} from './SelectionList/types';
-=======
 import type {SectionListDataType} from './SelectionList/types';
->>>>>>> cf145053
 import UserListItem from './SelectionList/UserListItem';
 import SettlementButton from './SettlementButton';
 import ShowMoreButton from './ShowMoreButton';
@@ -188,16 +176,7 @@
     action?: IOUAction;
 };
 
-<<<<<<< HEAD
-type IouListItem = {
-    descriptiveText?: string;
-    shouldShowAmountInput?: boolean;
-    amountInputProps?: MoneyRequestAmountInputProps;
-    tabIndex?: number;
-} & ListItem;
-=======
 type MoneyRequestConfirmationListItem = Participant | ReportUtils.OptionData;
->>>>>>> cf145053
 
 const getTaxAmount = (transaction: OnyxEntry<OnyxTypes.Transaction>, policy: OnyxEntry<OnyxTypes.Policy>) => {
     const defaultTaxCode = TransactionUtils.getDefaultTaxCode(policy, transaction) ?? '';
@@ -480,7 +459,7 @@
     const payeePersonalDetails = useMemo(() => payeePersonalDetailsProp ?? currentUserPersonalDetails, [payeePersonalDetailsProp, currentUserPersonalDetails]);
     const shouldShowReadOnlySplits = useMemo(() => isPolicyExpenseChat || isReadOnly || isScanRequest, [isPolicyExpenseChat, isReadOnly, isScanRequest]);
 
-    const splitParticipants: IouListItem[] | undefined = useMemo(() => {
+    const splitParticipants = useMemo(() => {
         if (!isTypeSplit) {
             return [];
         }
@@ -515,18 +494,6 @@
         return [payeeOption, ...selectedParticipants].map((participantOption: Participant) => ({
             ...participantOption,
             tabIndex: -1,
-<<<<<<< HEAD
-            shouldShowAmountInput: true,
-            amountInputProps: {
-                amount: transaction?.splitShares?.[participantOption.accountID ?? 0]?.amount,
-                currency: iouCurrencyCode,
-                prefixCharacter: currencySymbol,
-                containerStyle: [amountWidth],
-                inputStyle: [amountWidth as TextStyle],
-                maxLength: formattedTotalAmount.length,
-                onAmountChange: (value: string) => onSplitShareChange(participantOption.accountID ?? 0, Number(value)),
-            },
-=======
             isSelected: false,
             rightElement: (
                 <MoneyRequestAmountInput
@@ -547,7 +514,6 @@
                     maxLength={formattedTotalAmount.length}
                 />
             ),
->>>>>>> cf145053
         }));
     }, [
         isTypeSplit,
@@ -577,15 +543,6 @@
         return Object.keys(transaction.splitShares).some((key) => transaction.splitShares?.[Number(key) ?? -1]?.isModified);
     }, [transaction?.splitShares]);
 
-<<<<<<< HEAD
-    const SplitAmountSectionHeader = useCallback(
-        (sectionWithIndex: {section: SectionWithIndexOffset<IouListItem>}) => (
-            <View style={[styles.optionsListSectionHeader, styles.flexRow, styles.justifyContentBetween]}>
-                <Text style={[styles.ph5, styles.textLabelSupporting]}>{sectionWithIndex.section.title}</Text>
-                {!shouldShowReadOnlySplits && isSplitModified && (
-                    <PressableWithFeedback
-                        onPress={() => IOU.resetSplitShares(transaction)}
-=======
     const getSplitSectionHeader = useCallback(
         () => (
             <View style={[styles.mt2, styles.mb1, styles.flexRow, styles.justifyContentBetween]}>
@@ -595,7 +552,6 @@
                         onPress={() => {
                             IOU.resetSplitShares(transaction);
                         }}
->>>>>>> cf145053
                         accessibilityLabel={CONST.ROLE.BUTTON}
                         role={CONST.ROLE.BUTTON}
                         shouldUseAutoHitSlop
@@ -611,12 +567,8 @@
             styles.flexRow,
             styles.justifyContentBetween,
             styles.link,
-<<<<<<< HEAD
-            styles.optionsListSectionHeader,
-=======
             styles.mb1,
             styles.mt2,
->>>>>>> cf145053
             styles.ph5,
             styles.pr5,
             styles.textLabelSupporting,
@@ -625,13 +577,8 @@
         ],
     );
 
-<<<<<<< HEAD
-    const selectionListSections = useMemo(() => {
-        const sections: Array<SectionListDataType<IouListItem>> = [];
-=======
     const sections = useMemo(() => {
         const options: Array<SectionListDataType<MoneyRequestConfirmationListItem>> = [];
->>>>>>> cf145053
         if (isTypeSplit) {
             options.push(
                 ...[
@@ -641,43 +588,8 @@
                         shouldShow: true,
                     },
                     {
-<<<<<<< HEAD
-                        title: translate('moneyRequestConfirmationList.splitAmounts'),
-                        CustomSectionHeader: SplitAmountSectionHeader,
-                        data:
-                            splitParticipants?.map((participant) => ({
-                                ...participant,
-                                rightElement:
-                                    participant.shouldShowAmountInput && participant.amountInputProps ? (
-                                        <MoneyRequestAmountInput
-                                            amount={participant.amountInputProps.amount}
-                                            currency={participant.amountInputProps.currency}
-                                            prefixCharacter={participant.amountInputProps.prefixCharacter}
-                                            disableKeyboard={false}
-                                            isCurrencyPressable={false}
-                                            hideFocusedState={false}
-                                            hideCurrencySymbol
-                                            formatAmountOnBlur
-                                            prefixContainerStyle={[styles.pv0]}
-                                            containerStyle={[styles.textInputContainer]}
-                                            inputStyle={[
-                                                styles.optionRowAmountInput,
-                                                StyleUtils.getPaddingLeft(
-                                                    StyleUtils.getCharacterPadding(participant.amountInputProps.prefixCharacter ?? '') + styles.pl1.paddingLeft,
-                                                ) as TextStyle,
-                                                participant.amountInputProps.inputStyle,
-                                            ]}
-                                            onAmountChange={participant.amountInputProps.onAmountChange}
-                                            maxLength={participant.amountInputProps.maxLength}
-                                        />
-                                    ) : (
-                                        <Text style={[styles.textLabel]}>{participant.descriptiveText}</Text>
-                                    ),
-                            })) ?? [],
-=======
                         CustomSectionHeader: getSplitSectionHeader,
                         data: splitParticipants,
->>>>>>> cf145053
                         shouldShow: true,
                     },
                 ],
@@ -695,27 +607,9 @@
                 shouldShow: true,
             });
         }
-<<<<<<< HEAD
-        return sections;
-    }, [
-        selectedParticipants,
-        isTypeSplit,
-        translate,
-        splitParticipants,
-        payeePersonalDetails,
-        StyleUtils,
-        styles.optionRowAmountInput,
-        styles.pl1.paddingLeft,
-        styles.pv0,
-        SplitAmountSectionHeader,
-        styles.textInputContainer,
-        styles.textLabel,
-    ]);
-=======
 
         return options;
     }, [isTypeSplit, translate, payeePersonalDetails, getSplitSectionHeader, splitParticipants, selectedParticipants]);
->>>>>>> cf145053
 
     useEffect(() => {
         if (!isDistanceRequest || isMovingTransactionFromTrackExpense) {
@@ -774,21 +668,18 @@
         }
         // Keep 'transaction' out to ensure that we autoselect the option only once
         // eslint-disable-next-line react-hooks/exhaustive-deps
-<<<<<<< HEAD
-    }, [policyTagLists, policyTags, canUseViolations]);
-=======
     }, [policyTagLists, policyTags]);
->>>>>>> cf145053
 
     /**
      * Navigate to report details or profile of selected user
      */
-<<<<<<< HEAD
-    const navigateToReportOrUserDetail = (option: IouListItem) => {
-=======
     const navigateToReportOrUserDetail = (option: MoneyRequestConfirmationListItem) => {
->>>>>>> cf145053
         const activeRoute = Navigation.getActiveRouteWithoutParams();
+
+        if (option.isSelfDM) {
+            Navigation.navigate(ROUTES.PROFILE.getRoute(currentUserPersonalDetails.accountID, activeRoute));
+            return;
+        }
 
         if (option.accountID) {
             Navigation.navigate(ROUTES.PROFILE.getRoute(option.accountID, activeRoute));
@@ -1333,81 +1224,6 @@
     );
 
     return (
-<<<<<<< HEAD
-        <SelectionList
-            sections={selectionListSections}
-            ListItem={UserListItem}
-            onSelectRow={navigateToReportOrUserDetail}
-            shouldShowTooltips
-            sectionTitleStyles={styles.sidebarLinkTextBold}
-            showScrollIndicator
-            footerContent={footerContent}
-            rightHandSideComponent={<View />}
-            listFooterContent={
-                <>
-                    {isDistanceRequest && (
-                        <View style={styles.confirmationListMapItem}>
-                            <ConfirmedRoute transaction={transaction ?? ({} as OnyxTypes.Transaction)} />
-                        </View>
-                    )}
-                    {isTypeInvoice && (
-                        <MenuItem
-                            key={translate('workspace.invoices.sendFrom')}
-                            shouldShowRightIcon={!isReadOnly && canUpdateSenderWorkspace}
-                            title={senderWorkspace?.name}
-                            icon={senderWorkspace?.avatarURL ? senderWorkspace?.avatarURL : getDefaultWorkspaceAvatar(senderWorkspace?.name)}
-                            iconType={CONST.ICON_TYPE_WORKSPACE}
-                            description={translate('workspace.common.workspace')}
-                            label={translate('workspace.invoices.sendFrom')}
-                            isLabelHoverable={false}
-                            interactive={!isReadOnly && canUpdateSenderWorkspace}
-                            onPress={() => {
-                                Navigation.navigate(
-                                    ROUTES.MONEY_REQUEST_STEP_SEND_FROM.getRoute(iouType, transaction?.transactionID ?? '', reportID, Navigation.getActiveRouteWithoutParams()),
-                                );
-                            }}
-                            style={styles.moneyRequestMenuItem}
-                            labelStyle={styles.mt2}
-                            titleStyle={styles.flex1}
-                            disabled={didConfirm || !canUpdateSenderWorkspace}
-                        />
-                    )}
-                    {!isDistanceRequest &&
-                        // eslint-disable-next-line @typescript-eslint/prefer-nullish-coalescing
-                        (receiptImage || receiptThumbnail
-                            ? receiptThumbnailContent
-                            : // The empty receipt component should only show for IOU Requests of a paid policy ("Team" or "Corporate")
-                              PolicyUtils.isPaidGroupPolicy(policy) &&
-                              !isDistanceRequest &&
-                              iouType === CONST.IOU.TYPE.SUBMIT && (
-                                  <ReceiptEmptyState
-                                      onPress={() =>
-                                          Navigation.navigate(
-                                              ROUTES.MONEY_REQUEST_STEP_SCAN.getRoute(CONST.IOU.ACTION.CREATE, iouType, transactionID, reportID, Navigation.getActiveRouteWithoutParams()),
-                                          )
-                                      }
-                                  />
-                              ))}
-                    {primaryFields}
-                    {!shouldShowAllFields && (
-                        <ShowMoreButton
-                            containerStyle={[styles.mt1, styles.mb2]}
-                            onPress={toggleShouldExpandFields}
-                        />
-                    )}
-                    {shouldShowAllFields && supplementaryFields}
-                    <ConfirmModal
-                        title={translate('attachmentPicker.wrongFileType')}
-                        onConfirm={navigateBack}
-                        onCancel={navigateBack}
-                        isVisible={isAttachmentInvalid}
-                        prompt={translate('attachmentPicker.protectedPDFNotSupported')}
-                        confirmText={translate('common.close')}
-                        shouldShowCancelButton={false}
-                    />
-                </>
-            }
-=======
         <SelectionList<MoneyRequestConfirmationListItem>
             sections={sections}
             ListItem={UserListItem}
@@ -1416,7 +1232,6 @@
             shouldPreventDefaultFocusOnSelectRow
             footerContent={footerContent}
             listFooterContent={listFooterContent}
->>>>>>> cf145053
         />
     );
 }
