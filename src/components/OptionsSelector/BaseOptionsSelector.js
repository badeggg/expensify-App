import _ from 'underscore';
import lodashGet from 'lodash/get';
import React, {Component} from 'react';
import PropTypes from 'prop-types';
import {View} from 'react-native';
import Button from '../Button';
import FixedFooter from '../FixedFooter';
import OptionsList from '../OptionsList';
import CONST from '../../CONST';
import styles from '../../styles/styles';
import withLocalize, {withLocalizePropTypes} from '../withLocalize';
import withNavigationFocus, {withNavigationFocusPropTypes} from '../withNavigationFocus';
import TextInput from '../TextInput';
import ArrowKeyFocusManager from '../ArrowKeyFocusManager';
import KeyboardShortcut from '../../libs/KeyboardShortcut';
import {propTypes as optionsSelectorPropTypes, defaultProps as optionsSelectorDefaultProps} from './optionsSelectorPropTypes';
import setSelection from '../../libs/setSelection';
import compose from '../../libs/compose';
import getPlatform from '../../libs/getPlatform';
import OptionsListSkeletonRow from '../OptionsListSkeletonRow';
import FormHelpMessage from '../FormHelpMessage';

const propTypes = {
    /** padding bottom style of safe area */
    safeAreaPaddingBottomStyle: PropTypes.oneOfType([PropTypes.arrayOf(PropTypes.object), PropTypes.object]),

    /** Content container styles for OptionsList */
    contentContainerStyles: PropTypes.oneOfType([PropTypes.arrayOf(PropTypes.object), PropTypes.object]),

    /** List container styles for OptionsList */
    listContainerStyles: PropTypes.oneOfType([PropTypes.arrayOf(PropTypes.object), PropTypes.object]),

    /** List styles for OptionsList */
    listStyles: PropTypes.oneOfType([PropTypes.arrayOf(PropTypes.object), PropTypes.object]),

    ...optionsSelectorPropTypes,
    ...withLocalizePropTypes,
    ...withNavigationFocusPropTypes,
};

const defaultProps = {
    shouldDelayFocus: false,
    safeAreaPaddingBottomStyle: {},
    contentContainerStyles: [],
    listContainerStyles: [styles.flex1],
    listStyles: [],
    ...optionsSelectorDefaultProps,
};

class BaseOptionsSelector extends Component {
    constructor(props) {
        super(props);

        this.updateFocusedIndex = this.updateFocusedIndex.bind(this);
        this.scrollToIndex = this.scrollToIndex.bind(this);
        this.selectRow = this.selectRow.bind(this);
        this.selectFocusedOption = this.selectFocusedOption.bind(this);
        this.addToSelection = this.addToSelection.bind(this);
        this.relatedTarget = null;

        const allOptions = this.flattenSections();
        const focusedIndex = this.getInitiallyFocusedIndex(allOptions);

        this.state = {
            allOptions,
            focusedIndex,
            shouldDisableRowSelection: false,
        };
    }

    componentDidMount() {
        this.subscribeToKeyboardShortcut();

        if (this.props.isFocused && this.props.autoFocus && this.textInput) {
            setTimeout(() => {
                this.textInput.focus();
            }, CONST.ANIMATED_TRANSITION);
        }

        this.scrollToIndex(this.props.selectedOptions.length ? 0 : this.state.focusedIndex, false);
    }

    componentDidUpdate(prevProps) {
        if (prevProps.isFocused !== this.props.isFocused) {
            if (this.props.isFocused) {
                this.subscribeToKeyboardShortcut();
            } else {
                this.unSubscribeFromKeyboardShortcut();
            }
        }

        // Screen coming back into focus, for example
        // when doing Cmd+Shift+K, then Cmd+K, then Cmd+Shift+K.
        // Only applies to platforms that support keyboard shortcuts
        if ([CONST.PLATFORM.DESKTOP, CONST.PLATFORM.WEB].includes(getPlatform()) && !prevProps.isFocused && this.props.isFocused && this.props.autoFocus && this.textInput) {
            setTimeout(() => {
                this.textInput.focus();
            }, CONST.ANIMATED_TRANSITION);
        }

        if (_.isEqual(this.props.sections, prevProps.sections)) {
            return;
        }

        const newOptions = this.flattenSections();

        if (prevProps.preferredLocale !== this.props.preferredLocale) {
            this.setState({
                allOptions: newOptions,
            });
            return;
        }

        const newFocusedIndex = this.props.selectedOptions.length;
        // eslint-disable-next-line react/no-did-update-set-state
        this.setState(
            {
                allOptions: newOptions,
                focusedIndex: _.isNumber(this.props.initialFocusedIndex) ? this.props.initialFocusedIndex : newFocusedIndex,
            },
            () => {
                // If we just toggled an option on a multi-selection page or cleared the search input, scroll to top
                if (this.props.selectedOptions.length !== prevProps.selectedOptions.length || this.props.value === '') {
                    this.scrollToIndex(0);
                    return;
                }

                // Otherwise, scroll to the focused index (as long as it's in range)
                if (this.state.allOptions.length <= this.state.focusedIndex) {
                    return;
                }
                this.scrollToIndex(this.state.focusedIndex);
            },
        );
    }

    componentWillUnmount() {
        if (this.focusTimeout) {
            clearTimeout(this.focusTimeout);
        }

        this.unSubscribeFromKeyboardShortcut();
    }

    /**
     * @param {Array<Object>} allOptions
     * @returns {Number}
     */
    getInitiallyFocusedIndex(allOptions) {
        if (_.isNumber(this.props.initialFocusedIndex)) {
            return this.props.initialFocusedIndex;
        }

        if (this.props.selectedOptions.length > 0) {
            return this.props.selectedOptions.length;
        }
        const defaultIndex = this.props.shouldTextInputAppearBelowOptions ? allOptions.length : 0;
        if (_.isUndefined(this.props.initiallyFocusedOptionKey)) {
            return defaultIndex;
        }

        const indexOfInitiallyFocusedOption = _.findIndex(allOptions, (option) => option.keyForList === this.props.initiallyFocusedOptionKey);

        if (indexOfInitiallyFocusedOption >= 0) {
            return indexOfInitiallyFocusedOption;
        }

        return defaultIndex;
    }

    subscribeToKeyboardShortcut() {
        const enterConfig = CONST.KEYBOARD_SHORTCUTS.ENTER;
        this.unsubscribeEnter = KeyboardShortcut.subscribe(
            enterConfig.shortcutKey,
            this.selectFocusedOption,
            enterConfig.descriptionKey,
            enterConfig.modifiers,
            true,
            () => !this.state.allOptions[this.state.focusedIndex],
        );

        const CTRLEnterConfig = CONST.KEYBOARD_SHORTCUTS.CTRL_ENTER;
        this.unsubscribeCTRLEnter = KeyboardShortcut.subscribe(
            CTRLEnterConfig.shortcutKey,
            () => {
                if (this.props.canSelectMultipleOptions) {
                    this.props.onConfirmSelection();
                    return;
                }

                const focusedOption = this.state.allOptions[this.state.focusedIndex];
                if (!focusedOption) {
                    return;
                }

                this.selectRow(focusedOption);
            },
            CTRLEnterConfig.descriptionKey,
            CTRLEnterConfig.modifiers,
            true,
        );
    }

    unSubscribeFromKeyboardShortcut() {
        if (this.unsubscribeEnter) {
            this.unsubscribeEnter();
        }

        if (this.unsubscribeCTRLEnter) {
            this.unsubscribeCTRLEnter();
        }
    }

    selectFocusedOption() {
        const focusedOption = this.state.allOptions[this.state.focusedIndex];

        if (!focusedOption || !this.props.isFocused) {
            return;
        }

        if (this.props.canSelectMultipleOptions) {
            this.selectRow(focusedOption);
        } else if (!this.state.shouldDisableRowSelection) {
            this.setState({shouldDisableRowSelection: true});

            let result = this.selectRow(focusedOption);
            if (!(result instanceof Promise)) {
                result = Promise.resolve();
            }

            setTimeout(() => {
                result.finally(() => {
                    this.setState({shouldDisableRowSelection: false});
                });
            }, 500);
        }
    }

    focus() {
        if (!this.textInput) {
            return;
        }

        this.textInput.focus();
    }

    /**
     * Flattens the sections into a single array of options.
     * Each object in this array is enhanced to have:
     *
     *   1. A `sectionIndex`, which represents the index of the section it came from
     *   2. An `index`, which represents the index of the option within the section it came from.
     *
     * @returns {Array<Object>}
     */
    flattenSections() {
        const allOptions = [];
        this.disabledOptionsIndexes = [];
        let index = 0;
        _.each(this.props.sections, (section, sectionIndex) => {
            _.each(section.data, (option, optionIndex) => {
                allOptions.push({
                    ...option,
                    sectionIndex,
                    index: optionIndex,
                });
                if (section.isDisabled || option.isDisabled) {
                    this.disabledOptionsIndexes.push(index);
                }
                index += 1;
            });
        });
        return allOptions;
    }

    /**
     * @param {Number} index
     */
    updateFocusedIndex(index) {
        this.setState({focusedIndex: index}, () => this.scrollToIndex(index));
    }

    /**
     * Scrolls to the focused index within the SectionList
     *
     * @param {Number} index
     * @param {Boolean} animated
     */
    scrollToIndex(index, animated = true) {
        const option = this.state.allOptions[index];
        if (!this.list || !option) {
            return;
        }

        const itemIndex = option.index;
        const sectionIndex = option.sectionIndex;

        // Note: react-native's SectionList automatically strips out any empty sections.
        // So we need to reduce the sectionIndex to remove any empty sections in front of the one we're trying to scroll to.
        // Otherwise, it will cause an index-out-of-bounds error and crash the app.
        let adjustedSectionIndex = sectionIndex;
        for (let i = 0; i < sectionIndex; i++) {
            if (_.isEmpty(lodashGet(this.props.sections, `[${i}].data`))) {
                adjustedSectionIndex--;
            }
        }

        this.list.scrollToLocation({sectionIndex: adjustedSectionIndex, itemIndex, animated});
    }

    /**
     * Completes the follow-up actions after a row is selected
     *
     * @param {Object} option
     * @param {Object} ref
     * @returns {Promise}
     */
    selectRow(option, ref) {
        return new Promise((resolve) => {
            if (this.props.shouldShowTextInput && this.props.shouldFocusOnSelectRow) {
                if (this.relatedTarget && ref === this.relatedTarget) {
                    this.textInput.focus();
                    this.relatedTarget = null;
                }
                if (this.textInput.isFocused()) {
                    setSelection(this.textInput, 0, this.props.value.length);
                }
            }
            const selectedOption = this.props.onSelectRow(option);
            resolve(selectedOption);

            if (!this.props.canSelectMultipleOptions) {
                return;
            }

            // Focus the first unselected item from the list (i.e: the best result according to the current search term)
            this.setState({
                focusedIndex: this.props.selectedOptions.length,
            });
        });
    }

    /**
     * Completes the follow-up action after clicking on multiple select button
     * @param {Object} option
     */
    addToSelection(option) {
        if (this.props.shouldShowTextInput && this.props.shouldFocusOnSelectRow) {
            this.textInput.focus();
            if (this.textInput.isFocused()) {
                setSelection(this.textInput, 0, this.props.value.length);
            }
        }
        this.props.onAddToSelection(option);
    }

    render() {
        const shouldShowFooter =
            !this.props.isReadOnly && (this.props.shouldShowConfirmButton || this.props.footerContent) && !(this.props.canSelectMultipleOptions && _.isEmpty(this.props.selectedOptions));
        const defaultConfirmButtonText = _.isUndefined(this.props.confirmButtonText) ? this.props.translate('common.confirm') : this.props.confirmButtonText;
        const shouldShowDefaultConfirmButton = !this.props.footerContent && defaultConfirmButtonText;
        const safeAreaPaddingBottomStyle = shouldShowFooter ? undefined : this.props.safeAreaPaddingBottomStyle;
        const textInput = (
            <>
                <TextInput
                    ref={(el) => (this.textInput = el)}
                    value={this.props.value}
                    label={this.props.textInputLabel}
                    accessibilityLabel={this.props.textInputLabel}
                    accessibilityRole={CONST.ACCESSIBILITY_ROLE.TEXT}
                    onChangeText={this.props.onChangeText}
                    onSubmitEditing={this.selectFocusedOption}
                    placeholder={this.props.placeholderText}
                    maxLength={this.props.maxLength}
                    keyboardType={this.props.keyboardType}
                    onBlur={(e) => {
                        if (!this.props.shouldFocusOnSelectRow) {
                            return;
                        }
                        this.relatedTarget = e.relatedTarget;
                    }}
                    selectTextOnFocus
                    blurOnSubmit={Boolean(this.state.allOptions.length)}
                    spellCheck={false}
                />
                {Boolean(this.props.textInputAlert) && (
                    <FormHelpMessage
                        message={this.props.textInputAlert}
                        style={[styles.mb3]}
                        isError={false}
                    />
                )}
            </>
        );
        const optionsList = (
<<<<<<< HEAD
            <>
                {this.props.shouldShowLoader && (
                    <OptionsListSkeletonRow
                        lineWidth="100%"
                        shouldAnimate
                    />
                )}
                <OptionsList
                    ref={(el) => (this.list = el)}
                    optionHoveredStyle={this.props.optionHoveredStyle}
                    onSelectRow={this.props.onSelectRow ? this.selectRow : undefined}
                    sections={this.props.sections}
                    focusedIndex={this.state.focusedIndex}
                    selectedOptions={this.props.selectedOptions}
                    canSelectMultipleOptions={this.props.canSelectMultipleOptions}
                    shouldShowMultipleOptionSelectorAsButton={this.props.shouldShowMultipleOptionSelectorAsButton}
                    multipleOptionSelectorButtonText={this.props.multipleOptionSelectorButtonText}
                    onAddToSelection={this.props.onAddToSelection}
                    hideSectionHeaders={this.props.hideSectionHeaders}
                    headerMessage={this.props.headerMessage}
                    boldStyle={this.props.boldStyle}
                    showTitleTooltip={this.props.showTitleTooltip}
                    isDisabled={this.props.isDisabled}
                    shouldHaveOptionSeparator={this.props.shouldHaveOptionSeparator}
                    highlightSelectedOptions={this.props.highlightSelectedOptions}
                    onLayout={() => {
                        if (this.props.selectedOptions.length === 0) {
                            this.scrollToIndex(this.state.focusedIndex, false);
                        }

                        if (this.props.onLayout) {
                            this.props.onLayout();
                        }
                    }}
                    contentContainerStyles={[safeAreaPaddingBottomStyle, ...this.props.contentContainerStyles]}
                    listContainerStyles={this.props.listContainerStyles}
                    listStyles={this.props.listStyles}
                    isLoading={!this.props.shouldShowOptions}
                    showScrollIndicator={this.props.showScrollIndicator}
                    isRowMultilineSupported={this.props.isRowMultilineSupported}
                />
            </>
=======
            <OptionsList
                ref={(el) => (this.list = el)}
                optionHoveredStyle={this.props.optionHoveredStyle}
                onSelectRow={this.props.onSelectRow ? this.selectRow : undefined}
                sections={this.props.sections}
                focusedIndex={this.state.focusedIndex}
                selectedOptions={this.props.selectedOptions}
                canSelectMultipleOptions={this.props.canSelectMultipleOptions}
                shouldShowMultipleOptionSelectorAsButton={this.props.shouldShowMultipleOptionSelectorAsButton}
                multipleOptionSelectorButtonText={this.props.multipleOptionSelectorButtonText}
                onAddToSelection={this.addToSelection}
                hideSectionHeaders={this.props.hideSectionHeaders}
                headerMessage={this.props.headerMessage}
                boldStyle={this.props.boldStyle}
                showTitleTooltip={this.props.showTitleTooltip}
                isDisabled={this.props.isDisabled}
                shouldHaveOptionSeparator={this.props.shouldHaveOptionSeparator}
                highlightSelectedOptions={this.props.highlightSelectedOptions}
                onLayout={() => {
                    if (this.props.selectedOptions.length === 0) {
                        this.scrollToIndex(this.state.focusedIndex, false);
                    }

                    if (this.props.onLayout) {
                        this.props.onLayout();
                    }
                }}
                contentContainerStyles={[safeAreaPaddingBottomStyle, ...this.props.contentContainerStyles]}
                listContainerStyles={this.props.listContainerStyles}
                listStyles={this.props.listStyles}
                isLoading={!this.props.shouldShowOptions}
                showScrollIndicator={this.props.showScrollIndicator}
                isRowMultilineSupported={this.props.isRowMultilineSupported}
            />
>>>>>>> a4b3669e
        );
        return (
            <ArrowKeyFocusManager
                disabledIndexes={this.disabledOptionsIndexes}
                focusedIndex={this.state.focusedIndex}
                maxIndex={this.state.allOptions.length - 1}
                onFocusedIndexChanged={this.props.disableArrowKeysActions ? () => {} : this.updateFocusedIndex}
                shouldResetIndexOnEndReached={false}
            >
                <View style={[styles.flexGrow1, styles.flexShrink1, styles.flexBasisAuto]}>
                    {this.props.shouldTextInputAppearBelowOptions ? (
                        <>
                            <View style={[styles.flexGrow0, styles.flexShrink1, styles.flexBasisAuto, styles.w100, styles.flexRow]}>{optionsList}</View>
                            <View style={this.props.shouldUseStyleForChildren ? [styles.ph5, styles.pv5, styles.flexGrow1, styles.flexShrink0] : []}>
                                {this.props.children}
                                {this.props.shouldShowTextInput && textInput}
                            </View>
                        </>
                    ) : (
                        <>
                            <View style={this.props.shouldUseStyleForChildren ? [styles.ph5, styles.pb3] : []}>
                                {this.props.children}
                                {this.props.shouldShowTextInput && textInput}
                            </View>
                            {optionsList}
                        </>
                    )}
                </View>
                {shouldShowFooter && (
                    <FixedFooter>
                        {shouldShowDefaultConfirmButton && (
                            <Button
                                success
                                style={[styles.w100]}
                                text={defaultConfirmButtonText}
                                onPress={this.props.onConfirmSelection}
                                pressOnEnter
                                enterKeyEventListenerPriority={1}
                            />
                        )}
                        {this.props.footerContent}
                    </FixedFooter>
                )}
            </ArrowKeyFocusManager>
        );
    }
}

BaseOptionsSelector.defaultProps = defaultProps;
BaseOptionsSelector.propTypes = propTypes;

export default compose(withLocalize, withNavigationFocus)(BaseOptionsSelector);<|MERGE_RESOLUTION|>--- conflicted
+++ resolved
@@ -393,7 +393,6 @@
             </>
         );
         const optionsList = (
-<<<<<<< HEAD
             <>
                 {this.props.shouldShowLoader && (
                     <OptionsListSkeletonRow
@@ -411,7 +410,7 @@
                     canSelectMultipleOptions={this.props.canSelectMultipleOptions}
                     shouldShowMultipleOptionSelectorAsButton={this.props.shouldShowMultipleOptionSelectorAsButton}
                     multipleOptionSelectorButtonText={this.props.multipleOptionSelectorButtonText}
-                    onAddToSelection={this.props.onAddToSelection}
+                    onAddToSelection={this.addToSelection}
                     hideSectionHeaders={this.props.hideSectionHeaders}
                     headerMessage={this.props.headerMessage}
                     boldStyle={this.props.boldStyle}
@@ -423,11 +422,10 @@
                         if (this.props.selectedOptions.length === 0) {
                             this.scrollToIndex(this.state.focusedIndex, false);
                         }
-
                         if (this.props.onLayout) {
-                            this.props.onLayout();
-                        }
-                    }}
+                                this.props.onLayout();
+                            }
+                        }}
                     contentContainerStyles={[safeAreaPaddingBottomStyle, ...this.props.contentContainerStyles]}
                     listContainerStyles={this.props.listContainerStyles}
                     listStyles={this.props.listStyles}
@@ -436,42 +434,6 @@
                     isRowMultilineSupported={this.props.isRowMultilineSupported}
                 />
             </>
-=======
-            <OptionsList
-                ref={(el) => (this.list = el)}
-                optionHoveredStyle={this.props.optionHoveredStyle}
-                onSelectRow={this.props.onSelectRow ? this.selectRow : undefined}
-                sections={this.props.sections}
-                focusedIndex={this.state.focusedIndex}
-                selectedOptions={this.props.selectedOptions}
-                canSelectMultipleOptions={this.props.canSelectMultipleOptions}
-                shouldShowMultipleOptionSelectorAsButton={this.props.shouldShowMultipleOptionSelectorAsButton}
-                multipleOptionSelectorButtonText={this.props.multipleOptionSelectorButtonText}
-                onAddToSelection={this.addToSelection}
-                hideSectionHeaders={this.props.hideSectionHeaders}
-                headerMessage={this.props.headerMessage}
-                boldStyle={this.props.boldStyle}
-                showTitleTooltip={this.props.showTitleTooltip}
-                isDisabled={this.props.isDisabled}
-                shouldHaveOptionSeparator={this.props.shouldHaveOptionSeparator}
-                highlightSelectedOptions={this.props.highlightSelectedOptions}
-                onLayout={() => {
-                    if (this.props.selectedOptions.length === 0) {
-                        this.scrollToIndex(this.state.focusedIndex, false);
-                    }
-
-                    if (this.props.onLayout) {
-                        this.props.onLayout();
-                    }
-                }}
-                contentContainerStyles={[safeAreaPaddingBottomStyle, ...this.props.contentContainerStyles]}
-                listContainerStyles={this.props.listContainerStyles}
-                listStyles={this.props.listStyles}
-                isLoading={!this.props.shouldShowOptions}
-                showScrollIndicator={this.props.showScrollIndicator}
-                isRowMultilineSupported={this.props.isRowMultilineSupported}
-            />
->>>>>>> a4b3669e
         );
         return (
             <ArrowKeyFocusManager
