import lodashGet from 'lodash/get';
import PropTypes from 'prop-types';
import React, {Component} from 'react';
import {InteractionManager, ScrollView, View} from 'react-native';
import _ from 'underscore';
import ArrowKeyFocusManager from '@components/ArrowKeyFocusManager';
import Button from '@components/Button';
import FixedFooter from '@components/FixedFooter';
import FormHelpMessage from '@components/FormHelpMessage';
import Icon from '@components/Icon';
import {Info} from '@components/Icon/Expensicons';
import OptionsList from '@components/OptionsList';
import {PressableWithoutFeedback} from '@components/Pressable';
import ShowMoreButton from '@components/ShowMoreButton';
import Text from '@components/Text';
import TextInput from '@components/TextInput';
import withLocalize, {withLocalizePropTypes} from '@components/withLocalize';
import withNavigation from '@components/withNavigation';
import compose from '@libs/compose';
import getPlatform from '@libs/getPlatform';
import KeyboardShortcut from '@libs/KeyboardShortcut';
import Navigation from '@libs/Navigation/Navigation';
import setSelection from '@libs/setSelection';
import colors from '@styles/colors';
import styles from '@styles/styles';
import CONST from '@src/CONST';
import ROUTES from '@src/ROUTES';
import {defaultProps as optionsSelectorDefaultProps, propTypes as optionsSelectorPropTypes} from './optionsSelectorPropTypes';

const propTypes = {
    /** padding bottom style of safe area */
    safeAreaPaddingBottomStyle: PropTypes.oneOfType([PropTypes.arrayOf(PropTypes.object), PropTypes.object]),

    /** Content container styles for OptionsList */
    contentContainerStyles: PropTypes.oneOfType([PropTypes.arrayOf(PropTypes.object), PropTypes.object]),

    /** List container styles for OptionsList */
    listContainerStyles: PropTypes.oneOfType([PropTypes.arrayOf(PropTypes.object), PropTypes.object]),

    /** List styles for OptionsList */
    listStyles: PropTypes.oneOfType([PropTypes.arrayOf(PropTypes.object), PropTypes.object]),

    /** Whether referral CTA should be displayed */
    shouldShowReferralCTA: PropTypes.bool,

    /** Referral content type */
    referralContentType: PropTypes.string,

    ...optionsSelectorPropTypes,
    ...withLocalizePropTypes,
};

const defaultProps = {
    shouldDelayFocus: false,
    shouldShowReferralCTA: false,
    referralContentType: CONST.REFERRAL_PROGRAM.CONTENT_TYPES.REFER_FRIEND,
    safeAreaPaddingBottomStyle: {},
    contentContainerStyles: [],
    listContainerStyles: [styles.flex1],
    listStyles: [],
    ...optionsSelectorDefaultProps,
};

class BaseOptionsSelector extends Component {
    constructor(props) {
        super(props);

        this.updateFocusedIndex = this.updateFocusedIndex.bind(this);
        this.scrollToIndex = this.scrollToIndex.bind(this);
        this.selectRow = this.selectRow.bind(this);
        this.handleReferralModal = this.handleReferralModal.bind(this);
        this.selectFocusedOption = this.selectFocusedOption.bind(this);
        this.addToSelection = this.addToSelection.bind(this);
        this.updateSearchValue = this.updateSearchValue.bind(this);
<<<<<<< HEAD
        this.onLayout = this.onLayout.bind(this);
        this.setListRef = this.setListRef.bind(this);
        this.relatedTarget = null;

        this.focusListener = null;
        this.blurListener = null;
        this.isFocused = false;
        this.state = {
            allOptions: [],
            focusedIndex: 0,
=======
        this.incrementPage = this.incrementPage.bind(this);
        this.sliceSections = this.sliceSections.bind(this);
        this.calculateAllVisibleOptionsCount = this.calculateAllVisibleOptionsCount.bind(this);
        this.relatedTarget = null;

        const allOptions = this.flattenSections();
        const sections = this.sliceSections();
        const focusedIndex = this.getInitiallyFocusedIndex(allOptions);

        this.state = {
            sections,
            allOptions,
            focusedIndex,
>>>>>>> bfb7d9ce
            shouldDisableRowSelection: false,
            shouldShowReferralModal: false,
            errorMessage: '',
            paginationPage: 1,
        };
    }

    componentDidMount() {
        this.focusListener = this.props.navigation.addListener('focus', () => {
            if ([CONST.PLATFORM.DESKTOP, CONST.PLATFORM.WEB].includes(getPlatform())) {
                this.subscribeToKeyboardShortcut();
            }

            if (this.props.autoFocus && this.textInput) {
                this.focusTimeout = setTimeout(() => {
                    this.textInput.focus();
                }, CONST.ANIMATED_TRANSITION);
            }

            this.isFocused = true;
        });

<<<<<<< HEAD
        this.blurListener = this.props.navigation.addListener('blur', () => {
            if ([CONST.PLATFORM.DESKTOP, CONST.PLATFORM.WEB].includes(getPlatform())) {
=======
    componentDidUpdate(prevProps, prevState) {
        if (prevProps.isFocused !== this.props.isFocused) {
            if (this.props.isFocused) {
                this.subscribeToKeyboardShortcut();
            } else {
>>>>>>> bfb7d9ce
                this.unSubscribeFromKeyboardShortcut();
            }
            this.isFocused = false;
        });
        this.scrollToIndex(this.props.selectedOptions.length ? 0 : this.state.focusedIndex, false);

        /**
         * Execute the following code after all interactions have been completed.
         * Which means once we are sure that all navigation animations are done,
         * we will execute the callback passed to `runAfterInteractions`.
         */
        this.interactionTask = InteractionManager.runAfterInteractions(() => {
            const allOptions = this.flattenSections();
            const focusedIndex = this.getInitiallyFocusedIndex(allOptions);
            this.setState({
                allOptions,
                focusedIndex,
            });
        });
    }

<<<<<<< HEAD
    componentDidUpdate(prevProps) {
=======
        if (prevState.paginationPage !== this.state.paginationPage) {
            const newSections = this.sliceSections();

            this.setState({
                sections: newSections,
            });
        }

>>>>>>> bfb7d9ce
        if (_.isEqual(this.props.sections, prevProps.sections)) {
            return;
        }

        const newSections = this.sliceSections();
        const newOptions = this.flattenSections();

        if (prevProps.preferredLocale !== this.props.preferredLocale) {
            this.setState({
                sections: newSections,
                allOptions: newOptions,
            });
            return;
        }
        const newFocusedIndex = this.props.selectedOptions.length;
        const isNewFocusedIndex = newFocusedIndex !== this.state.focusedIndex;

        // eslint-disable-next-line react/no-did-update-set-state
        this.setState(
            {
                sections: newSections,
                allOptions: newOptions,
                focusedIndex: _.isNumber(this.props.focusedIndex) ? this.props.focusedIndex : newFocusedIndex,
            },
            () => {
                // If we just toggled an option on a multi-selection page or cleared the search input, scroll to top
                if (this.props.selectedOptions.length !== prevProps.selectedOptions.length || (!!prevProps.value && !this.props.value)) {
                    this.scrollToIndex(0);
                    return;
                }

                // Otherwise, scroll to the focused index (as long as it's in range)
                if (this.state.allOptions.length <= this.state.focusedIndex || !isNewFocusedIndex) {
                    return;
                }
                this.scrollToIndex(this.state.focusedIndex);
            },
        );
    }

    componentWillUnmount() {
        this.interactionTask.cancel();
        this.focusListener();
        this.blurListener();
        if (this.focusTimeout) {
            clearTimeout(this.focusTimeout);
        }
    }

    onLayout() {
        if (this.props.selectedOptions.length === 0) {
            this.scrollToIndex(this.state.focusedIndex, false);
        }

        if (this.props.onLayout) {
            this.props.onLayout();
        }
    }

    /**
     * @param {Array<Object>} allOptions
     * @returns {Number}
     */
    getInitiallyFocusedIndex(allOptions) {
        let defaultIndex;
        if (this.props.shouldTextInputAppearBelowOptions) {
            defaultIndex = allOptions.length;
        } else if (this.props.focusedIndex >= 0) {
            defaultIndex = this.props.focusedIndex;
        } else {
            defaultIndex = this.props.selectedOptions.length;
        }
        if (_.isUndefined(this.props.initiallyFocusedOptionKey)) {
            return defaultIndex;
        }

        const indexOfInitiallyFocusedOption = _.findIndex(allOptions, (option) => option.keyForList === this.props.initiallyFocusedOptionKey);

        if (indexOfInitiallyFocusedOption >= 0) {
            return indexOfInitiallyFocusedOption;
        }

        return defaultIndex;
    }

<<<<<<< HEAD
    setListRef(ref) {
        this.list = ref;
=======
    /**
     * Maps sections to render only allowed count of them per section.
     *
     * @returns {Objects[]}
     */
    sliceSections() {
        return _.map(this.props.sections, (section) => {
            if (_.isEmpty(section.data)) {
                return section;
            }

            return {
                ...section,
                data: section.data.slice(0, CONST.MAX_OPTIONS_SELECTOR_PAGE_LENGTH * lodashGet(this.state, 'paginationPage', 1)),
            };
        });
    }

    /**
     * Calculates all currently visible options based on the sections that are currently being shown
     * and the number of items of those sections.
     *
     * @returns {Number}
     */
    calculateAllVisibleOptionsCount() {
        let count = 0;

        _.forEach(this.state.sections, (section) => {
            count += lodashGet(section, 'data.length', 0);
        });

        return count;
>>>>>>> bfb7d9ce
    }

    updateSearchValue(value) {
        this.setState({
            paginationPage: 1,
            errorMessage: value.length > this.props.maxLength ? this.props.translate('common.error.characterLimitExceedCounter', {length: value.length, limit: this.props.maxLength}) : '',
        });

        this.props.onChangeText(value);
    }

    handleReferralModal() {
        this.setState((prevState) => ({shouldShowReferralModal: !prevState.shouldShowReferralModal}));
    }

    subscribeToKeyboardShortcut() {
        const enterConfig = CONST.KEYBOARD_SHORTCUTS.ENTER;
        this.unsubscribeEnter = KeyboardShortcut.subscribe(
            enterConfig.shortcutKey,
            this.selectFocusedOption,
            enterConfig.descriptionKey,
            enterConfig.modifiers,
            true,
            () => !this.state.allOptions[this.state.focusedIndex],
        );

        const CTRLEnterConfig = CONST.KEYBOARD_SHORTCUTS.CTRL_ENTER;
        this.unsubscribeCTRLEnter = KeyboardShortcut.subscribe(
            CTRLEnterConfig.shortcutKey,
            () => {
                if (this.props.canSelectMultipleOptions) {
                    this.props.onConfirmSelection();
                    return;
                }

                const focusedOption = this.state.allOptions[this.state.focusedIndex];
                if (!focusedOption) {
                    return;
                }

                this.selectRow(focusedOption);
            },
            CTRLEnterConfig.descriptionKey,
            CTRLEnterConfig.modifiers,
            true,
        );
    }

    unSubscribeFromKeyboardShortcut() {
        if (this.unsubscribeEnter) {
            this.unsubscribeEnter();
        }

        if (this.unsubscribeCTRLEnter) {
            this.unsubscribeCTRLEnter();
        }
    }

    selectFocusedOption() {
        const focusedOption = this.state.allOptions[this.state.focusedIndex];

        if (!focusedOption || !this.isFocused) {
            return;
        }

        if (this.props.canSelectMultipleOptions) {
            this.selectRow(focusedOption);
        } else if (!this.state.shouldDisableRowSelection) {
            this.setState({shouldDisableRowSelection: true});

            let result = this.selectRow(focusedOption);
            if (!(result instanceof Promise)) {
                result = Promise.resolve();
            }

            setTimeout(() => {
                result.finally(() => {
                    this.setState({shouldDisableRowSelection: false});
                });
            }, 500);
        }
    }

    focus() {
        if (!this.textInput) {
            return;
        }

        this.textInput.focus();
    }

    /**
     * Flattens the sections into a single array of options.
     * Each object in this array is enhanced to have:
     *
     *   1. A `sectionIndex`, which represents the index of the section it came from
     *   2. An `index`, which represents the index of the option within the section it came from.
     *
     * @returns {Array<Object>}
     */
    flattenSections() {
        const allOptions = [];
        this.disabledOptionsIndexes = [];
        let index = 0;
        _.each(this.props.sections, (section, sectionIndex) => {
            _.each(section.data, (option, optionIndex) => {
                allOptions.push({
                    ...option,
                    sectionIndex,
                    index: optionIndex,
                });
                if (section.isDisabled || option.isDisabled) {
                    this.disabledOptionsIndexes.push(index);
                }
                index += 1;
            });
        });
        return allOptions;
    }

    /**
     * @param {Number} index
     */
    updateFocusedIndex(index) {
        this.setState({focusedIndex: index}, () => this.scrollToIndex(index));
    }

    /**
     * Scrolls to the focused index within the SectionList
     *
     * @param {Number} index
     * @param {Boolean} animated
     */
    scrollToIndex(index, animated = true) {
        const option = this.state.allOptions[index];
        if (!this.list || !option) {
            return;
        }

        const itemIndex = option.index;
        const sectionIndex = option.sectionIndex;

        if (!lodashGet(this.state.sections, `[${sectionIndex}].data[${itemIndex}]`, null)) {
            return;
        }

        // Note: react-native's SectionList automatically strips out any empty sections.
        // So we need to reduce the sectionIndex to remove any empty sections in front of the one we're trying to scroll to.
        // Otherwise, it will cause an index-out-of-bounds error and crash the app.
        let adjustedSectionIndex = sectionIndex;
        for (let i = 0; i < sectionIndex; i++) {
            if (_.isEmpty(lodashGet(this.state.sections, `[${i}].data`))) {
                adjustedSectionIndex--;
            }
        }

        this.list.scrollToLocation({sectionIndex: adjustedSectionIndex, itemIndex, animated});
    }

    /**
     * Completes the follow-up actions after a row is selected
     *
     * @param {Object} option
     * @param {Object} ref
     * @returns {Promise}
     */
    selectRow(option, ref) {
        return new Promise((resolve) => {
            if (this.props.shouldShowTextInput && this.props.shouldPreventDefaultFocusOnSelectRow) {
                if (this.relatedTarget && ref === this.relatedTarget) {
                    this.textInput.focus();
                    this.relatedTarget = null;
                }
                if (this.textInput.isFocused()) {
                    setSelection(this.textInput, 0, this.props.value.length);
                }
            }
            const selectedOption = this.props.onSelectRow(option);
            resolve(selectedOption);

            if (!this.props.canSelectMultipleOptions) {
                return;
            }

            // Focus the first unselected item from the list (i.e: the best result according to the current search term)
            this.setState({
                focusedIndex: this.props.selectedOptions.length,
            });
        });
    }

    /**
     * Completes the follow-up action after clicking on multiple select button
     * @param {Object} option
     */
    addToSelection(option) {
        if (this.props.shouldShowTextInput && this.props.shouldPreventDefaultFocusOnSelectRow) {
            this.textInput.focus();
            if (this.textInput.isFocused()) {
                setSelection(this.textInput, 0, this.props.value.length);
            }
        }
        this.props.onAddToSelection(option);
    }

    /**
     * Increments a pagination page to show more items
     */
    incrementPage() {
        this.setState((prev) => ({
            paginationPage: prev.paginationPage + 1,
        }));
    }

    render() {
        const shouldShowShowMoreButton = this.state.allOptions.length > CONST.MAX_OPTIONS_SELECTOR_PAGE_LENGTH * this.state.paginationPage;
        const shouldShowFooter =
            !this.props.isReadOnly && (this.props.shouldShowConfirmButton || this.props.footerContent) && !(this.props.canSelectMultipleOptions && _.isEmpty(this.props.selectedOptions));
        const defaultConfirmButtonText = _.isUndefined(this.props.confirmButtonText) ? this.props.translate('common.confirm') : this.props.confirmButtonText;
        const shouldShowDefaultConfirmButton = !this.props.footerContent && defaultConfirmButtonText;
        const safeAreaPaddingBottomStyle = shouldShowFooter ? undefined : this.props.safeAreaPaddingBottomStyle;
        const textInput = (
            <TextInput
                ref={(el) => (this.textInput = el)}
                value={this.props.value}
                label={this.props.textInputLabel}
                accessibilityLabel={this.props.textInputLabel}
                role={CONST.ACCESSIBILITY_ROLE.TEXT}
                onChangeText={this.updateSearchValue}
                errorText={this.state.errorMessage}
                onSubmitEditing={this.selectFocusedOption}
                placeholder={this.props.placeholderText}
                maxLength={this.props.maxLength + CONST.ADDITIONAL_ALLOWED_CHARACTERS}
                keyboardType={this.props.keyboardType}
                onBlur={(e) => {
                    if (!this.props.shouldPreventDefaultFocusOnSelectRow) {
                        return;
                    }
                    this.relatedTarget = e.relatedTarget;
                }}
                selectTextOnFocus
                blurOnSubmit={Boolean(this.state.allOptions.length)}
                spellCheck={false}
                shouldInterceptSwipe={this.props.shouldTextInputInterceptSwipe}
                isLoading={this.props.isLoadingNewOptions}
            />
        );
        const optionsList = (
            <OptionsList
                ref={this.setListRef}
                optionHoveredStyle={this.props.optionHoveredStyle}
                onSelectRow={this.props.onSelectRow ? this.selectRow : undefined}
                sections={this.state.sections}
                focusedIndex={this.state.focusedIndex}
                selectedOptions={this.props.selectedOptions}
                canSelectMultipleOptions={this.props.canSelectMultipleOptions}
                shouldShowMultipleOptionSelectorAsButton={this.props.shouldShowMultipleOptionSelectorAsButton}
                multipleOptionSelectorButtonText={this.props.multipleOptionSelectorButtonText}
                onAddToSelection={this.addToSelection}
                hideSectionHeaders={this.props.hideSectionHeaders}
                headerMessage={this.state.errorMessage ? '' : this.props.headerMessage}
                boldStyle={this.props.boldStyle}
                showTitleTooltip={this.props.showTitleTooltip}
                isDisabled={this.props.isDisabled}
                shouldHaveOptionSeparator={this.props.shouldHaveOptionSeparator}
                highlightSelectedOptions={this.props.highlightSelectedOptions}
                onLayout={this.onLayout}
                safeAreaPaddingBottomStyle={safeAreaPaddingBottomStyle}
                contentContainerStyles={this.props.contentContainerStyles}
                sectionHeaderStyle={this.props.sectionHeaderStyle}
                listContainerStyles={this.props.listContainerStyles}
                listStyles={this.props.listStyles}
                isLoading={!this.props.shouldShowOptions}
                showScrollIndicator={this.props.showScrollIndicator}
                isRowMultilineSupported={this.props.isRowMultilineSupported}
                isLoadingNewOptions={this.props.isLoadingNewOptions}
                shouldPreventDefaultFocusOnSelectRow={this.props.shouldPreventDefaultFocusOnSelectRow}
                nestedScrollEnabled={this.props.nestedScrollEnabled}
                bounces={!this.props.shouldTextInputAppearBelowOptions || !this.props.shouldAllowScrollingChildren}
                renderFooterContent={() =>
                    shouldShowShowMoreButton && (
                        <ShowMoreButton
                            containerStyle={{...styles.mt2, ...styles.mb5}}
                            currentCount={CONST.MAX_OPTIONS_SELECTOR_PAGE_LENGTH * this.state.paginationPage}
                            totalCount={this.state.allOptions.length}
                            onPress={this.incrementPage}
                        />
                    )
                }
            />
        );

        const optionsAndInputsBelowThem = (
            <>
                <View style={[styles.flexGrow0, styles.flexShrink1, styles.flexBasisAuto, styles.w100, styles.flexRow]}>{optionsList}</View>
                <View style={this.props.shouldUseStyleForChildren ? [styles.ph5, styles.pv5, styles.flexGrow1, styles.flexShrink0] : []}>
                    {this.props.children}
                    {this.props.shouldShowTextInput && textInput}
                </View>
            </>
        );

        return (
            <ArrowKeyFocusManager
                disabledIndexes={this.disabledOptionsIndexes}
                focusedIndex={this.state.focusedIndex}
                maxIndex={this.calculateAllVisibleOptionsCount() - 1}
                onFocusedIndexChanged={this.props.disableArrowKeysActions ? () => {} : this.updateFocusedIndex}
                shouldResetIndexOnEndReached={false}
            >
                <View style={[styles.flexGrow1, styles.flexShrink1, styles.flexBasisAuto]}>
                    {/*
                     * The OptionsList component uses a SectionList which uses a VirtualizedList internally.
                     * VirtualizedList cannot be directly nested within ScrollViews of the same orientation.
                     * To work around this, we wrap the OptionsList component with a horizontal ScrollView.
                     */}
                    {this.props.shouldTextInputAppearBelowOptions && this.props.shouldAllowScrollingChildren && (
                        <ScrollView contentContainerStyle={[styles.flexGrow1]}>
                            <ScrollView
                                horizontal
                                bounces={false}
                                contentContainerStyle={[styles.flex1, styles.flexColumn]}
                            >
                                {optionsAndInputsBelowThem}
                            </ScrollView>
                        </ScrollView>
                    )}

                    {this.props.shouldTextInputAppearBelowOptions && !this.props.shouldAllowScrollingChildren && optionsAndInputsBelowThem}

                    {!this.props.shouldTextInputAppearBelowOptions && (
                        <>
                            <View style={this.props.shouldUseStyleForChildren ? [styles.ph5, styles.pb3] : []}>
                                {this.props.children}
                                {this.props.shouldShowTextInput && textInput}
                                {Boolean(this.props.textInputAlert) && (
                                    <FormHelpMessage
                                        message={this.props.textInputAlert}
                                        style={[styles.mb3]}
                                        isError={false}
                                    />
                                )}
                            </View>
                            {optionsList}
                        </>
                    )}
                </View>
                {this.props.shouldShowReferralCTA && (
                    <View style={[styles.ph5, styles.pb5, styles.flexShrink0]}>
                        <PressableWithoutFeedback
                            onPress={() => {
                                Navigation.navigate(ROUTES.REFERRAL_DETAILS_MODAL.getRoute(this.props.referralContentType));
                            }}
                            style={[styles.p5, styles.w100, styles.br2, styles.highlightBG, styles.flexRow, styles.justifyContentBetween, styles.alignItemsCenter, {gap: 10}]}
                            accessibilityLabel="referral"
                            role={CONST.ACCESSIBILITY_ROLE.BUTTON}
                        >
                            <Text>
                                {this.props.translate(`referralProgram.${this.props.referralContentType}.buttonText1`)}
                                <Text
                                    color={colors.green400}
                                    style={styles.textStrong}
                                >
                                    {this.props.translate(`referralProgram.${this.props.referralContentType}.buttonText2`)}
                                </Text>
                            </Text>
                            <Icon
                                src={Info}
                                height={20}
                                width={20}
                            />
                        </PressableWithoutFeedback>
                    </View>
                )}

                {shouldShowFooter && (
                    <FixedFooter>
                        {shouldShowDefaultConfirmButton && (
                            <Button
                                success
                                style={[styles.w100]}
                                text={defaultConfirmButtonText}
                                onPress={this.props.onConfirmSelection}
                                pressOnEnter
                                enterKeyEventListenerPriority={1}
                            />
                        )}
                        {this.props.footerContent}
                    </FixedFooter>
                )}
            </ArrowKeyFocusManager>
        );
    }
}

BaseOptionsSelector.defaultProps = defaultProps;
BaseOptionsSelector.propTypes = propTypes;

export default compose(withLocalize, withNavigation)(BaseOptionsSelector);<|MERGE_RESOLUTION|>--- conflicted
+++ resolved
@@ -72,7 +72,9 @@
         this.selectFocusedOption = this.selectFocusedOption.bind(this);
         this.addToSelection = this.addToSelection.bind(this);
         this.updateSearchValue = this.updateSearchValue.bind(this);
-<<<<<<< HEAD
+        this.incrementPage = this.incrementPage.bind(this);
+        this.sliceSections = this.sliceSections.bind(this);
+        this.calculateAllVisibleOptionsCount = this.calculateAllVisibleOptionsCount.bind(this);
         this.onLayout = this.onLayout.bind(this);
         this.setListRef = this.setListRef.bind(this);
         this.relatedTarget = null;
@@ -80,24 +82,11 @@
         this.focusListener = null;
         this.blurListener = null;
         this.isFocused = false;
+
         this.state = {
+            sections: [],
             allOptions: [],
             focusedIndex: 0,
-=======
-        this.incrementPage = this.incrementPage.bind(this);
-        this.sliceSections = this.sliceSections.bind(this);
-        this.calculateAllVisibleOptionsCount = this.calculateAllVisibleOptionsCount.bind(this);
-        this.relatedTarget = null;
-
-        const allOptions = this.flattenSections();
-        const sections = this.sliceSections();
-        const focusedIndex = this.getInitiallyFocusedIndex(allOptions);
-
-        this.state = {
-            sections,
-            allOptions,
-            focusedIndex,
->>>>>>> bfb7d9ce
             shouldDisableRowSelection: false,
             shouldShowReferralModal: false,
             errorMessage: '',
@@ -120,16 +109,8 @@
             this.isFocused = true;
         });
 
-<<<<<<< HEAD
         this.blurListener = this.props.navigation.addListener('blur', () => {
             if ([CONST.PLATFORM.DESKTOP, CONST.PLATFORM.WEB].includes(getPlatform())) {
-=======
-    componentDidUpdate(prevProps, prevState) {
-        if (prevProps.isFocused !== this.props.isFocused) {
-            if (this.props.isFocused) {
-                this.subscribeToKeyboardShortcut();
-            } else {
->>>>>>> bfb7d9ce
                 this.unSubscribeFromKeyboardShortcut();
             }
             this.isFocused = false;
@@ -143,17 +124,17 @@
          */
         this.interactionTask = InteractionManager.runAfterInteractions(() => {
             const allOptions = this.flattenSections();
+            const sections = this.sliceSections();
             const focusedIndex = this.getInitiallyFocusedIndex(allOptions);
             this.setState({
+                sections,
                 allOptions,
                 focusedIndex,
             });
         });
     }
 
-<<<<<<< HEAD
-    componentDidUpdate(prevProps) {
-=======
+    componentDidUpdate(prevProps, prevState) {
         if (prevState.paginationPage !== this.state.paginationPage) {
             const newSections = this.sliceSections();
 
@@ -162,7 +143,6 @@
             });
         }
 
->>>>>>> bfb7d9ce
         if (_.isEqual(this.props.sections, prevProps.sections)) {
             return;
         }
@@ -248,10 +228,10 @@
         return defaultIndex;
     }
 
-<<<<<<< HEAD
     setListRef(ref) {
         this.list = ref;
-=======
+    }
+
     /**
      * Maps sections to render only allowed count of them per section.
      *
@@ -284,7 +264,6 @@
         });
 
         return count;
->>>>>>> bfb7d9ce
     }
 
     updateSearchValue(value) {
