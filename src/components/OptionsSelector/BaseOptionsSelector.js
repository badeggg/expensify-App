import _ from 'underscore';
import lodashGet from 'lodash/get';
import React, {Component} from 'react';
import PropTypes from 'prop-types';
import {View} from 'react-native';
import Button from '../Button';
import FixedFooter from '../FixedFooter';
import OptionsList from '../OptionsList';
import CONST from '../../CONST';
import styles from '../../styles/styles';
import withLocalize, {withLocalizePropTypes} from '../withLocalize';
import withNavigationFocus, {withNavigationFocusPropTypes} from '../withNavigationFocus';
import TextInput from '../TextInput';
import ArrowKeyFocusManager from '../ArrowKeyFocusManager';
import KeyboardShortcut from '../../libs/KeyboardShortcut';
import {propTypes as optionsSelectorPropTypes, defaultProps as optionsSelectorDefaultProps} from './optionsSelectorPropTypes';
import setSelection from '../../libs/setSelection';
import compose from '../../libs/compose';
import getPlatform from '../../libs/getPlatform';
import FormHelpMessage from '../FormHelpMessage';

const propTypes = {
    /** padding bottom style of safe area */
    safeAreaPaddingBottomStyle: PropTypes.oneOfType([PropTypes.arrayOf(PropTypes.object), PropTypes.object]),

    /** Content container styles for OptionsList */
    contentContainerStyles: PropTypes.oneOfType([PropTypes.arrayOf(PropTypes.object), PropTypes.object]),

    /** List container styles for OptionsList */
    listContainerStyles: PropTypes.oneOfType([PropTypes.arrayOf(PropTypes.object), PropTypes.object]),

    /** List styles for OptionsList */
    listStyles: PropTypes.oneOfType([PropTypes.arrayOf(PropTypes.object), PropTypes.object]),

    ...optionsSelectorPropTypes,
    ...withLocalizePropTypes,
    ...withNavigationFocusPropTypes,
};

const defaultProps = {
    shouldDelayFocus: false,
    safeAreaPaddingBottomStyle: {},
    contentContainerStyles: [],
    listContainerStyles: [styles.flex1],
    listStyles: [],
    ...optionsSelectorDefaultProps,
};

class BaseOptionsSelector extends Component {
    constructor(props) {
        super(props);

        this.updateFocusedIndex = this.updateFocusedIndex.bind(this);
        this.scrollToIndex = this.scrollToIndex.bind(this);
        this.selectRow = this.selectRow.bind(this);
        this.selectFocusedOption = this.selectFocusedOption.bind(this);
        this.addToSelection = this.addToSelection.bind(this);
        this.relatedTarget = null;

        const allOptions = this.flattenSections();
        const focusedIndex = this.getInitiallyFocusedIndex(allOptions);

        this.state = {
            allOptions,
            focusedIndex,
            shouldDisableRowSelection: false,
        };
    }

    componentDidMount() {
        this.subscribeToKeyboardShortcut();

        if (this.props.isFocused && this.props.autoFocus && this.textInput) {
            setTimeout(() => {
                this.textInput.focus();
            }, CONST.ANIMATED_TRANSITION);
        }

        this.scrollToIndex(this.props.selectedOptions.length ? 0 : this.state.focusedIndex, false);
    }

    componentDidUpdate(prevProps) {
        if (prevProps.isFocused !== this.props.isFocused) {
            if (this.props.isFocused) {
                this.subscribeToKeyboardShortcut();
            } else {
                this.unSubscribeFromKeyboardShortcut();
            }
        }

        // Screen coming back into focus, for example
        // when doing Cmd+Shift+K, then Cmd+K, then Cmd+Shift+K.
        // Only applies to platforms that support keyboard shortcuts
        if ([CONST.PLATFORM.DESKTOP, CONST.PLATFORM.WEB].includes(getPlatform()) && !prevProps.isFocused && this.props.isFocused && this.props.autoFocus && this.textInput) {
            setTimeout(() => {
                this.textInput.focus();
            }, CONST.ANIMATED_TRANSITION);
        }

        if (_.isEqual(this.props.sections, prevProps.sections)) {
            return;
        }

        const newOptions = this.flattenSections();

        if (prevProps.preferredLocale !== this.props.preferredLocale) {
            this.setState({
                allOptions: newOptions,
            });
            return;
        }

        const newFocusedIndex = this.props.selectedOptions.length;
        // eslint-disable-next-line react/no-did-update-set-state
        this.setState(
            {
                allOptions: newOptions,
                focusedIndex: _.isNumber(this.props.initialFocusedIndex) ? this.props.initialFocusedIndex : newFocusedIndex,
            },
            () => {
                // If we just toggled an option on a multi-selection page or cleared the search input, scroll to top
                if (this.props.selectedOptions.length !== prevProps.selectedOptions.length || this.props.value === '') {
                    this.scrollToIndex(0);
                    return;
                }

                // Otherwise, scroll to the focused index (as long as it's in range)
                if (this.state.allOptions.length <= this.state.focusedIndex) {
                    return;
                }
                this.scrollToIndex(this.state.focusedIndex);
            },
        );
    }

    componentWillUnmount() {
        if (this.focusTimeout) {
            clearTimeout(this.focusTimeout);
        }

        this.unSubscribeFromKeyboardShortcut();
    }

    /**
     * @param {Array<Object>} allOptions
     * @returns {Number}
     */
    getInitiallyFocusedIndex(allOptions) {
        if (_.isNumber(this.props.initialFocusedIndex)) {
            return this.props.initialFocusedIndex;
        }

        if (this.props.selectedOptions.length > 0) {
            return this.props.selectedOptions.length;
        }
        const defaultIndex = this.props.shouldTextInputAppearBelowOptions ? allOptions.length : 0;
        if (_.isUndefined(this.props.initiallyFocusedOptionKey)) {
            return defaultIndex;
        }

        const indexOfInitiallyFocusedOption = _.findIndex(allOptions, (option) => option.keyForList === this.props.initiallyFocusedOptionKey);

        if (indexOfInitiallyFocusedOption >= 0) {
            return indexOfInitiallyFocusedOption;
        }

        return defaultIndex;
    }

    subscribeToKeyboardShortcut() {
        const enterConfig = CONST.KEYBOARD_SHORTCUTS.ENTER;
        this.unsubscribeEnter = KeyboardShortcut.subscribe(
            enterConfig.shortcutKey,
            this.selectFocusedOption,
            enterConfig.descriptionKey,
            enterConfig.modifiers,
            true,
            () => !this.state.allOptions[this.state.focusedIndex],
        );

        const CTRLEnterConfig = CONST.KEYBOARD_SHORTCUTS.CTRL_ENTER;
        this.unsubscribeCTRLEnter = KeyboardShortcut.subscribe(
            CTRLEnterConfig.shortcutKey,
            () => {
                if (this.props.canSelectMultipleOptions) {
                    this.props.onConfirmSelection();
                    return;
                }

                const focusedOption = this.state.allOptions[this.state.focusedIndex];
                if (!focusedOption) {
                    return;
                }

                this.selectRow(focusedOption);
            },
            CTRLEnterConfig.descriptionKey,
            CTRLEnterConfig.modifiers,
            true,
        );
    }

    unSubscribeFromKeyboardShortcut() {
        if (this.unsubscribeEnter) {
            this.unsubscribeEnter();
        }

        if (this.unsubscribeCTRLEnter) {
            this.unsubscribeCTRLEnter();
        }
    }

    selectFocusedOption() {
        const focusedOption = this.state.allOptions[this.state.focusedIndex];

        if (!focusedOption || !this.props.isFocused) {
            return;
        }

        if (this.props.canSelectMultipleOptions) {
            this.selectRow(focusedOption);
        } else if (!this.state.shouldDisableRowSelection) {
            this.setState({shouldDisableRowSelection: true});

            let result = this.selectRow(focusedOption);
            if (!(result instanceof Promise)) {
                result = Promise.resolve();
            }

            setTimeout(() => {
                result.finally(() => {
                    this.setState({shouldDisableRowSelection: false});
                });
            }, 500);
        }
    }

    focus() {
        if (!this.textInput) {
            return;
        }

        this.textInput.focus();
    }

    /**
     * Flattens the sections into a single array of options.
     * Each object in this array is enhanced to have:
     *
     *   1. A `sectionIndex`, which represents the index of the section it came from
     *   2. An `index`, which represents the index of the option within the section it came from.
     *
     * @returns {Array<Object>}
     */
    flattenSections() {
        const allOptions = [];
        this.disabledOptionsIndexes = [];
        let index = 0;
        _.each(this.props.sections, (section, sectionIndex) => {
            _.each(section.data, (option, optionIndex) => {
                allOptions.push({
                    ...option,
                    sectionIndex,
                    index: optionIndex,
                });
                if (section.isDisabled || option.isDisabled) {
                    this.disabledOptionsIndexes.push(index);
                }
                index += 1;
            });
        });
        return allOptions;
    }

    /**
     * @param {Number} index
     */
    updateFocusedIndex(index) {
        this.setState({focusedIndex: index}, () => this.scrollToIndex(index));
    }

    /**
     * Scrolls to the focused index within the SectionList
     *
     * @param {Number} index
     * @param {Boolean} animated
     */
    scrollToIndex(index, animated = true) {
        const option = this.state.allOptions[index];
        if (!this.list || !option) {
            return;
        }

        const itemIndex = option.index;
        const sectionIndex = option.sectionIndex;

        // Note: react-native's SectionList automatically strips out any empty sections.
        // So we need to reduce the sectionIndex to remove any empty sections in front of the one we're trying to scroll to.
        // Otherwise, it will cause an index-out-of-bounds error and crash the app.
        let adjustedSectionIndex = sectionIndex;
        for (let i = 0; i < sectionIndex; i++) {
            if (_.isEmpty(lodashGet(this.props.sections, `[${i}].data`))) {
                adjustedSectionIndex--;
            }
        }

        this.list.scrollToLocation({sectionIndex: adjustedSectionIndex, itemIndex, animated});
    }

    /**
     * Completes the follow-up actions after a row is selected
     *
     * @param {Object} option
     * @param {Object} ref
     * @returns {Promise}
     */
    selectRow(option, ref) {
        return new Promise((resolve) => {
            if (this.props.shouldShowTextInput && this.props.shouldFocusOnSelectRow) {
                if (this.relatedTarget && ref === this.relatedTarget) {
                    this.textInput.focus();
                    this.relatedTarget = null;
                }
                if (this.textInput.isFocused()) {
                    setSelection(this.textInput, 0, this.props.value.length);
                }
            }
            const selectedOption = this.props.onSelectRow(option);
            resolve(selectedOption);

            if (!this.props.canSelectMultipleOptions) {
                return;
            }

            // Focus the first unselected item from the list (i.e: the best result according to the current search term)
            this.setState({
                focusedIndex: this.props.selectedOptions.length,
            });
        });
    }

    /**
     * Completes the follow-up action after clicking on multiple select button
     * @param {Object} option
     */
    addToSelection(option) {
        if (this.props.shouldShowTextInput && this.props.shouldFocusOnSelectRow) {
            this.textInput.focus();
            if (this.textInput.isFocused()) {
                setSelection(this.textInput, 0, this.props.value.length);
            }
        }
        this.props.onAddToSelection(option);
    }

    render() {
        const shouldShowFooter =
            !this.props.isReadOnly && (this.props.shouldShowConfirmButton || this.props.footerContent) && !(this.props.canSelectMultipleOptions && _.isEmpty(this.props.selectedOptions));
        const defaultConfirmButtonText = _.isUndefined(this.props.confirmButtonText) ? this.props.translate('common.confirm') : this.props.confirmButtonText;
        const shouldShowDefaultConfirmButton = !this.props.footerContent && defaultConfirmButtonText;
        const safeAreaPaddingBottomStyle = shouldShowFooter ? undefined : this.props.safeAreaPaddingBottomStyle;
        const textInput = (
<<<<<<< HEAD
            <>
                <TextInput
                    ref={(el) => (this.textInput = el)}
                    value={this.props.value}
                    label={this.props.textInputLabel}
                    accessibilityLabel={this.props.textInputLabel}
                    accessibilityRole={CONST.ACCESSIBILITY_ROLE.TEXT}
                    onChangeText={this.props.onChangeText}
                    onSubmitEditing={this.selectFocusedOption}
                    placeholder={this.props.placeholderText}
                    maxLength={this.props.maxLength}
                    keyboardType={this.props.keyboardType}
                    onBlur={(e) => {
                        if (!this.props.shouldFocusOnSelectRow) {
                            return;
                        }
                        this.relatedTarget = e.relatedTarget;
                    }}
                    selectTextOnFocus
                    blurOnSubmit={Boolean(this.state.allOptions.length)}
                    spellCheck={false}
                />
                {Boolean(this.props.textInputAlert) && (
                    <FormHelpMessage
                        message={this.props.textInputAlert}
                        style={[styles.mb3]}
                        isError={false}
                    />
                )}
            </>
=======
            <TextInput
                ref={(el) => (this.textInput = el)}
                value={this.props.value}
                label={this.props.textInputLabel}
                accessibilityLabel={this.props.textInputLabel}
                accessibilityRole={CONST.ACCESSIBILITY_ROLE.TEXT}
                onChangeText={this.props.onChangeText}
                onSubmitEditing={this.selectFocusedOption}
                placeholder={this.props.placeholderText}
                maxLength={this.props.maxLength}
                keyboardType={this.props.keyboardType}
                onBlur={(e) => {
                    if (!this.props.shouldFocusOnSelectRow) {
                        return;
                    }
                    this.relatedTarget = e.relatedTarget;
                }}
                selectTextOnFocus
                blurOnSubmit={Boolean(this.state.allOptions.length)}
                spellCheck={false}
                shouldInterceptSwipe={this.props.shouldTextInputInterceptSwipe}
            />
>>>>>>> 0d55bc9c
        );
        const optionsList = (
            <OptionsList
                ref={(el) => (this.list = el)}
                optionHoveredStyle={this.props.optionHoveredStyle}
                onSelectRow={this.props.onSelectRow ? this.selectRow : undefined}
                sections={this.props.sections}
                focusedIndex={this.state.focusedIndex}
                selectedOptions={this.props.selectedOptions}
                canSelectMultipleOptions={this.props.canSelectMultipleOptions}
                shouldShowMultipleOptionSelectorAsButton={this.props.shouldShowMultipleOptionSelectorAsButton}
                multipleOptionSelectorButtonText={this.props.multipleOptionSelectorButtonText}
                onAddToSelection={this.addToSelection}
                hideSectionHeaders={this.props.hideSectionHeaders}
                headerMessage={this.props.headerMessage}
                boldStyle={this.props.boldStyle}
                showTitleTooltip={this.props.showTitleTooltip}
                isDisabled={this.props.isDisabled}
                shouldHaveOptionSeparator={this.props.shouldHaveOptionSeparator}
                highlightSelectedOptions={this.props.highlightSelectedOptions}
                onLayout={() => {
                    if (this.props.selectedOptions.length === 0) {
                        this.scrollToIndex(this.state.focusedIndex, false);
                    }

                    if (this.props.onLayout) {
                        this.props.onLayout();
                    }
                }}
                contentContainerStyles={[safeAreaPaddingBottomStyle, ...this.props.contentContainerStyles]}
                listContainerStyles={this.props.listContainerStyles}
                listStyles={this.props.listStyles}
                isLoading={!this.props.shouldShowOptions}
                showScrollIndicator={this.props.showScrollIndicator}
                isRowMultilineSupported={this.props.isRowMultilineSupported}
                shouldShowHeaderMessage={this.props.shouldShowHeaderMessage}
            />
        );
        return (
            <ArrowKeyFocusManager
                disabledIndexes={this.disabledOptionsIndexes}
                focusedIndex={this.state.focusedIndex}
                maxIndex={this.state.allOptions.length - 1}
                onFocusedIndexChanged={this.props.disableArrowKeysActions ? () => {} : this.updateFocusedIndex}
                shouldResetIndexOnEndReached={false}
            >
                <View style={[styles.flexGrow1, styles.flexShrink1, styles.flexBasisAuto]}>
                    {this.props.shouldTextInputAppearBelowOptions ? (
                        <>
                            <View style={[styles.flexGrow0, styles.flexShrink1, styles.flexBasisAuto, styles.w100, styles.flexRow]}>{optionsList}</View>
                            <View style={this.props.shouldUseStyleForChildren ? [styles.ph5, styles.pv5, styles.flexGrow1, styles.flexShrink0] : []}>
                                {this.props.children}
                                {this.props.shouldShowTextInput && textInput}
                            </View>
                        </>
                    ) : (
                        <>
                            <View style={this.props.shouldUseStyleForChildren ? [styles.ph5, styles.pb3] : []}>
                                {this.props.children}
                                {this.props.shouldShowTextInput && textInput}
                            </View>
                            {optionsList}
                        </>
                    )}
                </View>
                {shouldShowFooter && (
                    <FixedFooter>
                        {shouldShowDefaultConfirmButton && (
                            <Button
                                success
                                style={[styles.w100]}
                                text={defaultConfirmButtonText}
                                onPress={this.props.onConfirmSelection}
                                pressOnEnter
                                enterKeyEventListenerPriority={1}
                            />
                        )}
                        {this.props.footerContent}
                    </FixedFooter>
                )}
            </ArrowKeyFocusManager>
        );
    }
}

BaseOptionsSelector.defaultProps = defaultProps;
BaseOptionsSelector.propTypes = propTypes;

export default compose(withLocalize, withNavigationFocus)(BaseOptionsSelector);<|MERGE_RESOLUTION|>--- conflicted
+++ resolved
@@ -360,7 +360,6 @@
         const shouldShowDefaultConfirmButton = !this.props.footerContent && defaultConfirmButtonText;
         const safeAreaPaddingBottomStyle = shouldShowFooter ? undefined : this.props.safeAreaPaddingBottomStyle;
         const textInput = (
-<<<<<<< HEAD
             <>
                 <TextInput
                     ref={(el) => (this.textInput = el)}
@@ -382,6 +381,7 @@
                     selectTextOnFocus
                     blurOnSubmit={Boolean(this.state.allOptions.length)}
                     spellCheck={false}
+                    shouldInterceptSwipe={this.props.shouldTextInputInterceptSwipe}
                 />
                 {Boolean(this.props.textInputAlert) && (
                     <FormHelpMessage
@@ -391,30 +391,6 @@
                     />
                 )}
             </>
-=======
-            <TextInput
-                ref={(el) => (this.textInput = el)}
-                value={this.props.value}
-                label={this.props.textInputLabel}
-                accessibilityLabel={this.props.textInputLabel}
-                accessibilityRole={CONST.ACCESSIBILITY_ROLE.TEXT}
-                onChangeText={this.props.onChangeText}
-                onSubmitEditing={this.selectFocusedOption}
-                placeholder={this.props.placeholderText}
-                maxLength={this.props.maxLength}
-                keyboardType={this.props.keyboardType}
-                onBlur={(e) => {
-                    if (!this.props.shouldFocusOnSelectRow) {
-                        return;
-                    }
-                    this.relatedTarget = e.relatedTarget;
-                }}
-                selectTextOnFocus
-                blurOnSubmit={Boolean(this.state.allOptions.length)}
-                spellCheck={false}
-                shouldInterceptSwipe={this.props.shouldTextInputInterceptSwipe}
-            />
->>>>>>> 0d55bc9c
         );
         const optionsList = (
             <OptionsList
