import lodashGet from 'lodash/get';
import PropTypes from 'prop-types';
import React, {Component} from 'react';
import {InteractionManager, ScrollView, View} from 'react-native';
import _ from 'underscore';
import ArrowKeyFocusManager from '@components/ArrowKeyFocusManager';
import Button from '@components/Button';
import FixedFooter from '@components/FixedFooter';
import FormHelpMessage from '@components/FormHelpMessage';
import Icon from '@components/Icon';
import {Info} from '@components/Icon/Expensicons';
import OptionsList from '@components/OptionsList';
import {PressableWithoutFeedback} from '@components/Pressable';
import ShowMoreButton from '@components/ShowMoreButton';
import Text from '@components/Text';
import TextInput from '@components/TextInput';
import withLocalize, {withLocalizePropTypes} from '@components/withLocalize';
import withNavigation from '@components/withNavigation';
import withTheme, {withThemePropTypes} from '@components/withTheme';
import withThemeStyles, {withThemeStylesPropTypes} from '@components/withThemeStyles';
import compose from '@libs/compose';
import getPlatform from '@libs/getPlatform';
import KeyboardShortcut from '@libs/KeyboardShortcut';
import Navigation from '@libs/Navigation/Navigation';
import setSelection from '@libs/setSelection';
import CONST from '@src/CONST';
import ROUTES from '@src/ROUTES';
import {defaultProps as optionsSelectorDefaultProps, propTypes as optionsSelectorPropTypes} from './optionsSelectorPropTypes';

const propTypes = {
    /** padding bottom style of safe area */
    safeAreaPaddingBottomStyle: PropTypes.oneOfType([PropTypes.arrayOf(PropTypes.object), PropTypes.object]),

    /** Content container styles for OptionsList */
    contentContainerStyles: PropTypes.oneOfType([PropTypes.arrayOf(PropTypes.object), PropTypes.object]),

    /** List container styles for OptionsList */
    listContainerStyles: PropTypes.oneOfType([PropTypes.arrayOf(PropTypes.object), PropTypes.object]),

    /** List styles for OptionsList */
    listStyles: PropTypes.oneOfType([PropTypes.arrayOf(PropTypes.object), PropTypes.object]),

    /** Whether referral CTA should be displayed */
    shouldShowReferralCTA: PropTypes.bool,

    /** Referral content type */
    referralContentType: PropTypes.string,

    ...optionsSelectorPropTypes,
    ...withLocalizePropTypes,
    ...withThemeStylesPropTypes,
    ...withThemePropTypes,
};

const defaultProps = {
    shouldDelayFocus: false,
    shouldShowReferralCTA: false,
    referralContentType: CONST.REFERRAL_PROGRAM.CONTENT_TYPES.REFER_FRIEND,
    safeAreaPaddingBottomStyle: {},
    contentContainerStyles: [],
    listContainerStyles: undefined,
    listStyles: [],
    ...optionsSelectorDefaultProps,
};

class BaseOptionsSelector extends Component {
    constructor(props) {
        super(props);

        this.updateFocusedIndex = this.updateFocusedIndex.bind(this);
        this.scrollToIndex = this.scrollToIndex.bind(this);
        this.selectRow = this.selectRow.bind(this);
        this.handleReferralModal = this.handleReferralModal.bind(this);
        this.selectFocusedOption = this.selectFocusedOption.bind(this);
        this.addToSelection = this.addToSelection.bind(this);
        this.updateSearchValue = this.updateSearchValue.bind(this);
        this.incrementPage = this.incrementPage.bind(this);
        this.sliceSections = this.sliceSections.bind(this);
        this.calculateAllVisibleOptionsCount = this.calculateAllVisibleOptionsCount.bind(this);
<<<<<<< HEAD
        this.onLayout = this.onLayout.bind(this);
        this.setListRef = this.setListRef.bind(this);
        this.debouncedUpdateSearchValue = _.debounce(this.updateSearchValue, CONST.TIMING.SEARCH_OPTION_LIST_DEBOUNCE_TIME);
=======
>>>>>>> c09a3fea
        this.relatedTarget = null;

        this.focusListener = null;
        this.blurListener = null;
        this.isFocused = false;

        this.state = {
            sections: [],
            allOptions: [],
            focusedIndex: 0,
            shouldDisableRowSelection: false,
            shouldShowReferralModal: false,
            errorMessage: '',
            paginationPage: 1,
        };
    }

    componentDidMount() {
        this.focusListener = this.props.navigation.addListener('focus', () => {
            if ([CONST.PLATFORM.DESKTOP, CONST.PLATFORM.WEB].includes(getPlatform())) {
                this.subscribeToKeyboardShortcut();
            }

            if (this.props.autoFocus && this.textInput) {
                this.focusTimeout = setTimeout(() => {
                    this.textInput.focus();
                }, CONST.ANIMATED_TRANSITION);
            }

            this.isFocused = true;
        });

        this.blurListener = this.props.navigation.addListener('blur', () => {
            if ([CONST.PLATFORM.DESKTOP, CONST.PLATFORM.WEB].includes(getPlatform())) {
                this.unSubscribeFromKeyboardShortcut();
            }
            this.isFocused = false;
        });
        this.scrollToIndex(this.props.selectedOptions.length ? 0 : this.state.focusedIndex, false);

        /**
         * Execute the following code after all interactions have been completed.
         * Which means once we are sure that all navigation animations are done,
         * we will execute the callback passed to `runAfterInteractions`.
         */
        this.interactionTask = InteractionManager.runAfterInteractions(() => {
            const allOptions = this.flattenSections();
            const sections = this.sliceSections();
            const focusedIndex = this.getInitiallyFocusedIndex(allOptions);
            this.setState({
                sections,
                allOptions,
                focusedIndex,
            });
        });
    }

    componentDidUpdate(prevProps, prevState) {
        if (prevState.paginationPage !== this.state.paginationPage) {
            const newSections = this.sliceSections();

            this.setState({
                sections: newSections,
            });
        }

        if (_.isEqual(this.props.sections, prevProps.sections)) {
            return;
        }

        const newSections = this.sliceSections();
        const newOptions = this.flattenSections();

        if (prevProps.preferredLocale !== this.props.preferredLocale) {
            this.setState({
                sections: newSections,
                allOptions: newOptions,
            });
            return;
        }
        const newFocusedIndex = this.props.selectedOptions.length;
        const isNewFocusedIndex = newFocusedIndex !== this.state.focusedIndex;

        // eslint-disable-next-line react/no-did-update-set-state
        this.setState(
            {
                sections: newSections,
                allOptions: newOptions,
                focusedIndex: _.isNumber(this.props.focusedIndex) ? this.props.focusedIndex : newFocusedIndex,
            },
            () => {
                // If we just toggled an option on a multi-selection page or cleared the search input, scroll to top
                if (this.props.selectedOptions.length !== prevProps.selectedOptions.length || (!!prevProps.value && !this.props.value)) {
                    this.scrollToIndex(0);
                    return;
                }

                // Otherwise, scroll to the focused index (as long as it's in range)
                if (this.state.allOptions.length <= this.state.focusedIndex || !isNewFocusedIndex) {
                    return;
                }
                this.scrollToIndex(this.state.focusedIndex);
            },
        );
    }

    componentWillUnmount() {
        this.interactionTask.cancel();
        this.focusListener();
        this.blurListener();
        if (this.focusTimeout) {
            clearTimeout(this.focusTimeout);
        }
    }

    onLayout() {
        if (this.props.selectedOptions.length === 0) {
            this.scrollToIndex(this.state.focusedIndex, false);
        }

        if (this.props.onLayout) {
            this.props.onLayout();
        }
    }

    /**
     * @param {Array<Object>} allOptions
     * @returns {Number}
     */
    getInitiallyFocusedIndex(allOptions) {
        let defaultIndex;
        if (this.props.shouldTextInputAppearBelowOptions) {
            defaultIndex = allOptions.length;
        } else if (this.props.focusedIndex >= 0) {
            defaultIndex = this.props.focusedIndex;
        } else {
            defaultIndex = this.props.selectedOptions.length;
        }
        if (_.isUndefined(this.props.initiallyFocusedOptionKey)) {
            return defaultIndex;
        }

        const indexOfInitiallyFocusedOption = _.findIndex(allOptions, (option) => option.keyForList === this.props.initiallyFocusedOptionKey);

        if (indexOfInitiallyFocusedOption >= 0) {
            return indexOfInitiallyFocusedOption;
        }

        return defaultIndex;
    }

    setListRef(ref) {
        this.list = ref;
    }

    /**
     * Maps sections to render only allowed count of them per section.
     *
     * @returns {Objects[]}
     */
    sliceSections() {
        return _.map(this.props.sections, (section) => {
            if (_.isEmpty(section.data)) {
                return section;
            }

            return {
                ...section,
                data: section.data.slice(0, CONST.MAX_OPTIONS_SELECTOR_PAGE_LENGTH * lodashGet(this.state, 'paginationPage', 1)),
            };
        });
    }

    /**
     * Calculates all currently visible options based on the sections that are currently being shown
     * and the number of items of those sections.
     *
     * @returns {Number}
     */
    calculateAllVisibleOptionsCount() {
        let count = 0;

        _.forEach(this.state.sections, (section) => {
            count += lodashGet(section, 'data.length', 0);
        });

        return count;
    }

    updateSearchValue(value) {
        this.setState({
            paginationPage: 1,
            errorMessage: value.length > this.props.maxLength ? this.props.translate('common.error.characterLimitExceedCounter', {length: value.length, limit: this.props.maxLength}) : '',
        });

        this.props.onChangeText(value);
    }

    handleReferralModal() {
        this.setState((prevState) => ({shouldShowReferralModal: !prevState.shouldShowReferralModal}));
    }

    subscribeToKeyboardShortcut() {
        const enterConfig = CONST.KEYBOARD_SHORTCUTS.ENTER;
        this.unsubscribeEnter = KeyboardShortcut.subscribe(
            enterConfig.shortcutKey,
            this.selectFocusedOption,
            enterConfig.descriptionKey,
            enterConfig.modifiers,
            true,
            () => !this.state.allOptions[this.state.focusedIndex],
        );

        const CTRLEnterConfig = CONST.KEYBOARD_SHORTCUTS.CTRL_ENTER;
        this.unsubscribeCTRLEnter = KeyboardShortcut.subscribe(
            CTRLEnterConfig.shortcutKey,
            () => {
                if (this.props.canSelectMultipleOptions) {
                    this.props.onConfirmSelection();
                    return;
                }

                const focusedOption = this.state.allOptions[this.state.focusedIndex];
                if (!focusedOption) {
                    return;
                }

                this.selectRow(focusedOption);
            },
            CTRLEnterConfig.descriptionKey,
            CTRLEnterConfig.modifiers,
            true,
        );
    }

    unSubscribeFromKeyboardShortcut() {
        if (this.unsubscribeEnter) {
            this.unsubscribeEnter();
        }

        if (this.unsubscribeCTRLEnter) {
            this.unsubscribeCTRLEnter();
        }
    }

    selectFocusedOption() {
        const focusedOption = this.state.allOptions[this.state.focusedIndex];

        if (!focusedOption || !this.isFocused) {
            return;
        }

        if (this.props.canSelectMultipleOptions) {
            this.selectRow(focusedOption);
        } else if (!this.state.shouldDisableRowSelection) {
            this.setState({shouldDisableRowSelection: true});

            let result = this.selectRow(focusedOption);
            if (!(result instanceof Promise)) {
                result = Promise.resolve();
            }

            setTimeout(() => {
                result.finally(() => {
                    this.setState({shouldDisableRowSelection: false});
                });
            }, 500);
        }
    }

    focus() {
        if (!this.textInput) {
            return;
        }

        this.textInput.focus();
    }

    /**
     * Flattens the sections into a single array of options.
     * Each object in this array is enhanced to have:
     *
     *   1. A `sectionIndex`, which represents the index of the section it came from
     *   2. An `index`, which represents the index of the option within the section it came from.
     *
     * @returns {Array<Object>}
     */
    flattenSections() {
        const allOptions = [];
        this.disabledOptionsIndexes = [];
        let index = 0;
        _.each(this.props.sections, (section, sectionIndex) => {
            _.each(section.data, (option, optionIndex) => {
                allOptions.push({
                    ...option,
                    sectionIndex,
                    index: optionIndex,
                });
                if (section.isDisabled || option.isDisabled) {
                    this.disabledOptionsIndexes.push(index);
                }
                index += 1;
            });
        });
        return allOptions;
    }

    /**
     * @param {Number} index
     */
    updateFocusedIndex(index) {
        this.setState({focusedIndex: index}, () => this.scrollToIndex(index));
    }

    /**
     * Scrolls to the focused index within the SectionList
     *
     * @param {Number} index
     * @param {Boolean} animated
     */
    scrollToIndex(index, animated = true) {
        const option = this.state.allOptions[index];
        if (!this.list || !option) {
            return;
        }

        const itemIndex = option.index;
        const sectionIndex = option.sectionIndex;

        if (!lodashGet(this.state.sections, `[${sectionIndex}].data[${itemIndex}]`, null)) {
            return;
        }

        // Note: react-native's SectionList automatically strips out any empty sections.
        // So we need to reduce the sectionIndex to remove any empty sections in front of the one we're trying to scroll to.
        // Otherwise, it will cause an index-out-of-bounds error and crash the app.
        let adjustedSectionIndex = sectionIndex;
        for (let i = 0; i < sectionIndex; i++) {
            if (_.isEmpty(lodashGet(this.state.sections, `[${i}].data`))) {
                adjustedSectionIndex--;
            }
        }

        this.list.scrollToLocation({sectionIndex: adjustedSectionIndex, itemIndex, animated});
    }

    /**
     * Completes the follow-up actions after a row is selected
     *
     * @param {Object} option
     * @param {Object} ref
     * @returns {Promise}
     */
    selectRow(option, ref) {
        return new Promise((resolve) => {
            if (this.props.shouldShowTextInput && this.props.shouldPreventDefaultFocusOnSelectRow) {
                if (this.relatedTarget && ref === this.relatedTarget) {
                    this.textInput.focus();
                    this.relatedTarget = null;
                }
                if (this.textInput.isFocused()) {
                    setSelection(this.textInput, 0, this.props.value.length);
                }
            }
            const selectedOption = this.props.onSelectRow(option);
            resolve(selectedOption);

            if (!this.props.canSelectMultipleOptions) {
                return;
            }

            // Focus the first unselected item from the list (i.e: the best result according to the current search term)
            this.setState({
                focusedIndex: this.props.selectedOptions.length,
            });
        });
    }

    /**
     * Completes the follow-up action after clicking on multiple select button
     * @param {Object} option
     */
    addToSelection(option) {
        if (this.props.shouldShowTextInput && this.props.shouldPreventDefaultFocusOnSelectRow) {
            this.textInput.focus();
            if (this.textInput.isFocused()) {
                setSelection(this.textInput, 0, this.props.value.length);
            }
        }
        this.props.onAddToSelection(option);
    }

    /**
     * Increments a pagination page to show more items
     */
    incrementPage() {
        this.setState((prev) => ({
            paginationPage: prev.paginationPage + 1,
        }));
    }

    render() {
        const shouldShowShowMoreButton = this.state.allOptions.length > CONST.MAX_OPTIONS_SELECTOR_PAGE_LENGTH * this.state.paginationPage;
        const shouldShowFooter =
            !this.props.isReadOnly && (this.props.shouldShowConfirmButton || this.props.footerContent) && !(this.props.canSelectMultipleOptions && _.isEmpty(this.props.selectedOptions));
        const defaultConfirmButtonText = _.isUndefined(this.props.confirmButtonText) ? this.props.translate('common.confirm') : this.props.confirmButtonText;
        const shouldShowDefaultConfirmButton = !this.props.footerContent && defaultConfirmButtonText;
        const safeAreaPaddingBottomStyle = shouldShowFooter ? undefined : this.props.safeAreaPaddingBottomStyle;
        const listContainerStyles = this.props.listContainerStyles || [this.props.themeStyles.flex1];
        const optionHoveredStyle = this.props.optionHoveredStyle || this.props.themeStyles.hoveredComponentBG;

        const textInput = (
            <TextInput
                ref={(el) => (this.textInput = el)}
                value={this.props.value}
                label={this.props.textInputLabel}
                accessibilityLabel={this.props.textInputLabel}
                role={CONST.ROLE.PRESENTATION}
                onChangeText={this.updateSearchValue}
                errorText={this.state.errorMessage}
                onSubmitEditing={this.selectFocusedOption}
                placeholder={this.props.placeholderText}
                maxLength={this.props.maxLength + CONST.ADDITIONAL_ALLOWED_CHARACTERS}
                keyboardType={this.props.keyboardType}
                onBlur={(e) => {
                    if (!this.props.shouldPreventDefaultFocusOnSelectRow) {
                        return;
                    }
                    this.relatedTarget = e.relatedTarget;
                }}
                selectTextOnFocus
                blurOnSubmit={Boolean(this.state.allOptions.length)}
                spellCheck={false}
                shouldInterceptSwipe={this.props.shouldTextInputInterceptSwipe}
                isLoading={this.props.isLoadingNewOptions}
            />
        );
        const optionsList = (
            <OptionsList
                ref={this.setListRef}
                optionHoveredStyle={optionHoveredStyle}
                onSelectRow={this.props.onSelectRow ? this.selectRow : undefined}
                sections={this.state.sections}
                focusedIndex={this.state.focusedIndex}
                selectedOptions={this.props.selectedOptions}
                canSelectMultipleOptions={this.props.canSelectMultipleOptions}
                shouldShowMultipleOptionSelectorAsButton={this.props.shouldShowMultipleOptionSelectorAsButton}
                multipleOptionSelectorButtonText={this.props.multipleOptionSelectorButtonText}
                onAddToSelection={this.addToSelection}
                hideSectionHeaders={this.props.hideSectionHeaders}
                headerMessage={this.state.errorMessage ? '' : this.props.headerMessage}
                boldStyle={this.props.boldStyle}
                showTitleTooltip={this.props.showTitleTooltip}
                isDisabled={this.props.isDisabled}
                shouldHaveOptionSeparator={this.props.shouldHaveOptionSeparator}
                highlightSelectedOptions={this.props.highlightSelectedOptions}
                onLayout={this.onLayout}
                safeAreaPaddingBottomStyle={safeAreaPaddingBottomStyle}
                contentContainerStyles={this.props.contentContainerStyles}
                sectionHeaderStyle={this.props.sectionHeaderStyle}
                listContainerStyles={listContainerStyles}
                listStyles={this.props.listStyles}
                isLoading={!this.props.shouldShowOptions}
                showScrollIndicator={this.props.showScrollIndicator}
                isRowMultilineSupported={this.props.isRowMultilineSupported}
                isLoadingNewOptions={this.props.isLoadingNewOptions}
                shouldPreventDefaultFocusOnSelectRow={this.props.shouldPreventDefaultFocusOnSelectRow}
                nestedScrollEnabled={this.props.nestedScrollEnabled}
                bounces={!this.props.shouldTextInputAppearBelowOptions || !this.props.shouldAllowScrollingChildren}
                renderFooterContent={() =>
                    shouldShowShowMoreButton && (
                        <ShowMoreButton
                            containerStyle={{...this.props.themeStyles.mt2, ...this.props.themeStyles.mb5}}
                            currentCount={CONST.MAX_OPTIONS_SELECTOR_PAGE_LENGTH * this.state.paginationPage}
                            totalCount={this.state.allOptions.length}
                            onPress={this.incrementPage}
                        />
                    )
                }
            />
        );

        const optionsAndInputsBelowThem = (
            <>
                <View
                    style={[
                        this.props.themeStyles.flexGrow0,
                        this.props.themeStyles.flexShrink1,
                        this.props.themeStyles.flexBasisAuto,
                        this.props.themeStyles.w100,
                        this.props.themeStyles.flexRow,
                    ]}
                >
                    {optionsList}
                </View>
                <View
                    style={
                        this.props.shouldUseStyleForChildren
                            ? [this.props.themeStyles.ph5, this.props.themeStyles.pv5, this.props.themeStyles.flexGrow1, this.props.themeStyles.flexShrink0]
                            : []
                    }
                >
                    {this.props.children}
                    {this.props.shouldShowTextInput && textInput}
                </View>
            </>
        );

        return (
            <ArrowKeyFocusManager
                disabledIndexes={this.disabledOptionsIndexes}
                focusedIndex={this.state.focusedIndex}
                maxIndex={this.calculateAllVisibleOptionsCount() - 1}
                onFocusedIndexChanged={this.props.disableArrowKeysActions ? () => {} : this.updateFocusedIndex}
                shouldResetIndexOnEndReached={false}
            >
                <View style={[this.props.themeStyles.flexGrow1, this.props.themeStyles.flexShrink1, this.props.themeStyles.flexBasisAuto]}>
                    {/*
                     * The OptionsList component uses a SectionList which uses a VirtualizedList internally.
                     * VirtualizedList cannot be directly nested within ScrollViews of the same orientation.
                     * To work around this, we wrap the OptionsList component with a horizontal ScrollView.
                     */}
                    {this.props.shouldTextInputAppearBelowOptions && this.props.shouldAllowScrollingChildren && (
                        <ScrollView contentContainerStyle={[this.props.themeStyles.flexGrow1]}>
                            <ScrollView
                                horizontal
                                bounces={false}
                                contentContainerStyle={[this.props.themeStyles.flex1, this.props.themeStyles.flexColumn]}
                            >
                                {optionsAndInputsBelowThem}
                            </ScrollView>
                        </ScrollView>
                    )}

                    {this.props.shouldTextInputAppearBelowOptions && !this.props.shouldAllowScrollingChildren && optionsAndInputsBelowThem}

                    {!this.props.shouldTextInputAppearBelowOptions && (
                        <>
                            <View style={this.props.shouldUseStyleForChildren ? [this.props.themeStyles.ph5, this.props.themeStyles.pb3] : []}>
                                {this.props.children}
                                {this.props.shouldShowTextInput && textInput}
                                {Boolean(this.props.textInputAlert) && (
                                    <FormHelpMessage
                                        message={this.props.textInputAlert}
                                        style={[this.props.themeStyles.mb3]}
                                        isError={false}
                                    />
                                )}
                            </View>
                            {optionsList}
                        </>
                    )}
                </View>
                {this.props.shouldShowReferralCTA && (
                    <View style={[this.props.themeStyles.ph5, this.props.themeStyles.pb5, this.props.themeStyles.flexShrink0]}>
                        <PressableWithoutFeedback
                            onPress={() => {
                                Navigation.navigate(ROUTES.REFERRAL_DETAILS_MODAL.getRoute(this.props.referralContentType));
                            }}
                            style={[
                                this.props.themeStyles.p5,
                                this.props.themeStyles.w100,
                                this.props.themeStyles.br2,
                                this.props.themeStyles.highlightBG,
                                this.props.themeStyles.flexRow,
                                this.props.themeStyles.justifyContentBetween,
                                this.props.themeStyles.alignItemsCenter,
                                {gap: 10},
                            ]}
                            accessibilityLabel="referral"
                            role={CONST.ACCESSIBILITY_ROLE.BUTTON}
                        >
                            <Text>
                                {this.props.translate(`referralProgram.${this.props.referralContentType}.buttonText1`)}
                                <Text
                                    color={this.props.theme.success}
                                    style={this.props.themeStyles.textStrong}
                                >
                                    {this.props.translate(`referralProgram.${this.props.referralContentType}.buttonText2`)}
                                </Text>
                            </Text>
                            <Icon
                                src={Info}
                                height={20}
                                width={20}
                            />
                        </PressableWithoutFeedback>
                    </View>
                )}

                {shouldShowFooter && (
                    <FixedFooter>
                        {shouldShowDefaultConfirmButton && (
                            <Button
                                success
                                style={[this.props.themeStyles.w100]}
                                text={defaultConfirmButtonText}
                                onPress={this.props.onConfirmSelection}
                                pressOnEnter
                                enterKeyEventListenerPriority={1}
                            />
                        )}
                        {this.props.footerContent}
                    </FixedFooter>
                )}
            </ArrowKeyFocusManager>
        );
    }
}

BaseOptionsSelector.defaultProps = defaultProps;
BaseOptionsSelector.propTypes = propTypes;

export default compose(withLocalize, withNavigation, withThemeStyles, withTheme)(BaseOptionsSelector);<|MERGE_RESOLUTION|>--- conflicted
+++ resolved
@@ -77,12 +77,8 @@
         this.incrementPage = this.incrementPage.bind(this);
         this.sliceSections = this.sliceSections.bind(this);
         this.calculateAllVisibleOptionsCount = this.calculateAllVisibleOptionsCount.bind(this);
-<<<<<<< HEAD
         this.onLayout = this.onLayout.bind(this);
         this.setListRef = this.setListRef.bind(this);
-        this.debouncedUpdateSearchValue = _.debounce(this.updateSearchValue, CONST.TIMING.SEARCH_OPTION_LIST_DEBOUNCE_TIME);
-=======
->>>>>>> c09a3fea
         this.relatedTarget = null;
 
         this.focusListener = null;
