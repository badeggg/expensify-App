import lodashGet from 'lodash/get';
import PropTypes from 'prop-types';
import React, {createRef, forwardRef, useCallback, useImperativeHandle, useMemo, useRef, useState} from 'react';
import {withOnyx} from 'react-native-onyx';
import _ from 'underscore';
import networkPropTypes from '@components/networkPropTypes';
import {withNetwork} from '@components/OnyxProvider';
import compose from '@libs/compose';
import * as ValidationUtils from '@libs/ValidationUtils';
import Visibility from '@libs/Visibility';
import stylePropTypes from '@styles/stylePropTypes';
import * as FormActions from '@userActions/FormActions';
import CONST from '@src/CONST';
import FormContext from './FormContext';
import FormWrapper from './FormWrapper';

const propTypes = {
    /** A unique Onyx key identifying the form */
    formID: PropTypes.string.isRequired,

    /** Text to be displayed in the submit button */
    submitButtonText: PropTypes.string.isRequired,

    /** Controls the submit button's visibility */
    isSubmitButtonVisible: PropTypes.bool,

    /** Callback to validate the form */
    validate: PropTypes.func,

    /** Callback to submit the form */
    onSubmit: PropTypes.func.isRequired,

    /** Children to render. */
    children: PropTypes.oneOfType([PropTypes.func, PropTypes.node]).isRequired,

    /* Onyx Props */

    /** Contains the form state that must be accessed outside of the component */
    formState: PropTypes.shape({
        /** Controls the loading state of the form */
        isLoading: PropTypes.bool,

        /** Server side errors keyed by microtime */
        errors: PropTypes.objectOf(PropTypes.string),

        /** Field-specific server side errors keyed by microtime */
        errorFields: PropTypes.objectOf(PropTypes.objectOf(PropTypes.string)),
    }),

    /** Contains draft values for each input in the form */
    draftValues: PropTypes.objectOf(PropTypes.oneOfType([PropTypes.string, PropTypes.bool, PropTypes.number, PropTypes.objectOf(Date)])),

    /** Should the button be enabled when offline */
    enabledWhenOffline: PropTypes.bool,

    /** Whether the form submit action is dangerous */
    isSubmitActionDangerous: PropTypes.bool,

    /** Whether ScrollWithContext should be used instead of regular ScrollView. Set to true when there's a nested Picker component in Form. */
    scrollContextEnabled: PropTypes.bool,

    /** Container styles */
    style: stylePropTypes,

    /** Custom content to display in the footer after submit button */
    footerContent: PropTypes.oneOfType([PropTypes.func, PropTypes.node]),

    /** Information about the network */
    network: networkPropTypes.isRequired,

    /** Should validate function be called when input loose focus */
    shouldValidateOnBlur: PropTypes.bool,

    /** Should validate function be called when the value of the input is changed */
    shouldValidateOnChange: PropTypes.bool,

<<<<<<< HEAD
    /** Scroll view styles */
    scrollViewStyles: stylePropTypes,

    /** Submit button styles */
    submitButtonStyles: stylePropTypes,
=======
    /** Should fix the errors alert be displayed when there is an error in the form */
    shouldHideFixErrorsAlert: PropTypes.bool,
>>>>>>> 0bdbfbbc
};

// In order to prevent Checkbox focus loss when the user are focusing a TextInput and proceeds to toggle a CheckBox in web and mobile web.
// 200ms delay was chosen as a result of empirical testing.
// More details: https://github.com/Expensify/App/pull/16444#issuecomment-1482983426
const VALIDATE_DELAY = 200;

const defaultProps = {
    isSubmitButtonVisible: true,
    formState: {
        isLoading: false,
    },
    draftValues: {},
    enabledWhenOffline: false,
    isSubmitActionDangerous: false,
    scrollContextEnabled: false,
    footerContent: null,
    style: [],
    validate: () => {},
    shouldValidateOnBlur: true,
    shouldValidateOnChange: true,
<<<<<<< HEAD
    scrollViewStyles: [],
    submitButtonStyles: [],
=======
    shouldHideFixErrorsAlert: false,
>>>>>>> 0bdbfbbc
};

function getInitialValueByType(valueType) {
    switch (valueType) {
        case 'string':
            return '';
        case 'boolean':
            return false;
        case 'date':
            return new Date();
        default:
            return '';
    }
}

const FormProvider = forwardRef(
    ({validate, formID, shouldValidateOnBlur, shouldValidateOnChange, children, formState, network, enabledWhenOffline, draftValues, onSubmit, ...rest}, forwardedRef) => {
        const inputRefs = useRef({});
        const touchedInputs = useRef({});
        const [inputValues, setInputValues] = useState(() => ({...draftValues}));
        const [errors, setErrors] = useState({});
        const hasServerError = useMemo(() => Boolean(formState) && !_.isEmpty(formState.errors), [formState]);

        const onValidate = useCallback(
            (values, shouldClearServerError = true) => {
                const trimmedStringValues = ValidationUtils.prepareValues(values);

                if (shouldClearServerError) {
                    FormActions.setErrors(formID, null);
                }
                FormActions.setErrorFields(formID, null);

                const validateErrors = validate(values) || {};

                // Validate the input for html tags. It should supercede any other error
                _.each(trimmedStringValues, (inputValue, inputID) => {
                    // If the input value is empty OR is non-string, we don't need to validate it for HTML tags
                    if (!inputValue || !_.isString(inputValue)) {
                        return;
                    }
                    const foundHtmlTagIndex = inputValue.search(CONST.VALIDATE_FOR_HTML_TAG_REGEX);
                    const leadingSpaceIndex = inputValue.search(CONST.VALIDATE_FOR_LEADINGSPACES_HTML_TAG_REGEX);

                    // Return early if there are no HTML characters
                    if (leadingSpaceIndex === -1 && foundHtmlTagIndex === -1) {
                        return;
                    }

                    const matchedHtmlTags = inputValue.match(CONST.VALIDATE_FOR_HTML_TAG_REGEX);
                    let isMatch = _.some(CONST.WHITELISTED_TAGS, (r) => r.test(inputValue));
                    // Check for any matches that the original regex (foundHtmlTagIndex) matched
                    if (matchedHtmlTags) {
                        // Check if any matched inputs does not match in WHITELISTED_TAGS list and return early if needed.
                        for (let i = 0; i < matchedHtmlTags.length; i++) {
                            const htmlTag = matchedHtmlTags[i];
                            isMatch = _.some(CONST.WHITELISTED_TAGS, (r) => r.test(htmlTag));
                            if (!isMatch) {
                                break;
                            }
                        }
                    }
                    // Add a validation error here because it is a string value that contains HTML characters
                    validateErrors[inputID] = 'common.error.invalidCharacter';
                });

                if (!_.isObject(validateErrors)) {
                    throw new Error('Validate callback must return an empty object or an object with shape {inputID: error}');
                }

                const touchedInputErrors = _.pick(validateErrors, (inputValue, inputID) => Boolean(touchedInputs.current[inputID]));

                if (!_.isEqual(errors, touchedInputErrors)) {
                    setErrors(touchedInputErrors);
                }

                return touchedInputErrors;
            },
            [errors, formID, validate],
        );

        /**
         * @param {String} inputID - The inputID of the input being touched
         */
        const setTouchedInput = useCallback(
            (inputID) => {
                touchedInputs.current[inputID] = true;
            },
            [touchedInputs],
        );

        const submit = useCallback(() => {
            // Return early if the form is already submitting to avoid duplicate submission
            if (formState.isLoading) {
                return;
            }

            // Prepare values before submitting
            const trimmedStringValues = ValidationUtils.prepareValues(inputValues);

            // Touches all form inputs so we can validate the entire form
            _.each(inputRefs.current, (inputRef, inputID) => (touchedInputs.current[inputID] = true));

            // Validate form and return early if any errors are found
            if (!_.isEmpty(onValidate(trimmedStringValues))) {
                return;
            }

            // Do not submit form if network is offline and the form is not enabled when offline
            if (network.isOffline && !enabledWhenOffline) {
                return;
            }

            onSubmit(trimmedStringValues);
        }, [enabledWhenOffline, formState.isLoading, inputValues, network.isOffline, onSubmit, onValidate]);

        /**
         * Resets the form
         */
        const resetForm = useCallback(
            (optionalValue) => {
                _.each(inputValues, (inputRef, inputID) => {
                    setInputValues((prevState) => {
                        const copyPrevState = _.clone(prevState);

                        touchedInputs.current[inputID] = false;
                        copyPrevState[inputID] = optionalValue[inputID] || '';

                        return copyPrevState;
                    });
                });
                setErrors({});
            },
            [inputValues],
        );
        useImperativeHandle(forwardedRef, () => ({
            resetForm,
        }));

        const registerInput = useCallback(
            (inputID, propsToParse = {}) => {
                const newRef = inputRefs.current[inputID] || propsToParse.ref || createRef();
                if (inputRefs.current[inputID] !== newRef) {
                    inputRefs.current[inputID] = newRef;
                }

                if (!_.isUndefined(propsToParse.value)) {
                    inputValues[inputID] = propsToParse.value;
                } else if (propsToParse.shouldSaveDraft && !_.isUndefined(draftValues[inputID]) && _.isUndefined(inputValues[inputID])) {
                    inputValues[inputID] = draftValues[inputID];
                } else if (propsToParse.shouldUseDefaultValue && _.isUndefined(inputValues[inputID])) {
                    // We force the form to set the input value from the defaultValue props if there is a saved valid value
                    inputValues[inputID] = propsToParse.defaultValue;
                } else if (_.isUndefined(inputValues[inputID])) {
                    // We want to initialize the input value if it's undefined
                    inputValues[inputID] = _.isUndefined(propsToParse.defaultValue) ? getInitialValueByType(propsToParse.valueType) : propsToParse.defaultValue;
                }

                const errorFields = lodashGet(formState, 'errorFields', {});
                const fieldErrorMessage =
                    _.chain(errorFields[inputID])
                        .keys()
                        .sortBy()
                        .reverse()
                        .map((key) => errorFields[inputID][key])
                        .first()
                        .value() || '';

                return {
                    ...propsToParse,
                    ref:
                        typeof propsToParse.ref === 'function'
                            ? (node) => {
                                  propsToParse.ref(node);
                                  newRef.current = node;
                              }
                            : newRef,
                    inputID,
                    key: propsToParse.key || inputID,
                    errorText: errors[inputID] || fieldErrorMessage,
                    value: inputValues[inputID],
                    // As the text input is controlled, we never set the defaultValue prop
                    // as this is already happening by the value prop.
                    defaultValue: undefined,
                    onTouched: (event) => {
                        if (!propsToParse.shouldSetTouchedOnBlurOnly) {
                            setTimeout(() => {
                                setTouchedInput(inputID);
                            }, VALIDATE_DELAY);
                        }
                        if (_.isFunction(propsToParse.onTouched)) {
                            propsToParse.onTouched(event);
                        }
                    },
                    onPress: (event) => {
                        if (!propsToParse.shouldSetTouchedOnBlurOnly) {
                            setTimeout(() => {
                                setTouchedInput(inputID);
                            }, VALIDATE_DELAY);
                        }
                        if (_.isFunction(propsToParse.onPress)) {
                            propsToParse.onPress(event);
                        }
                    },
                    onPressOut: (event) => {
                        // To prevent validating just pressed inputs, we need to set the touched input right after
                        // onValidate and to do so, we need to delays setTouchedInput of the same amount of time
                        // as the onValidate is delayed
                        if (!propsToParse.shouldSetTouchedOnBlurOnly) {
                            setTimeout(() => {
                                setTouchedInput(inputID);
                            }, VALIDATE_DELAY);
                        }
                        if (_.isFunction(propsToParse.onPressIn)) {
                            propsToParse.onPressIn(event);
                        }
                    },
                    onBlur: (event) => {
                        // Only run validation when user proactively blurs the input.
                        if (Visibility.isVisible() && Visibility.hasFocus()) {
                            const relatedTargetId = lodashGet(event, 'nativeEvent.relatedTarget.id');
                            // We delay the validation in order to prevent Checkbox loss of focus when
                            // the user is focusing a TextInput and proceeds to toggle a CheckBox in
                            // web and mobile web platforms.

                            setTimeout(() => {
                                if (
                                    relatedTargetId &&
                                    _.includes([CONST.OVERLAY.BOTTOM_BUTTON_NATIVE_ID, CONST.OVERLAY.TOP_BUTTON_NATIVE_ID, CONST.BACK_BUTTON_NATIVE_ID], relatedTargetId)
                                ) {
                                    return;
                                }
                                setTouchedInput(inputID);
                                if (shouldValidateOnBlur) {
                                    onValidate(inputValues, !hasServerError);
                                }
                            }, VALIDATE_DELAY);
                        }

                        if (_.isFunction(propsToParse.onBlur)) {
                            propsToParse.onBlur(event);
                        }
                    },
                    onInputChange: (value, key) => {
                        const inputKey = key || inputID;
                        setInputValues((prevState) => {
                            const newState = {
                                ...prevState,
                                [inputKey]: value,
                            };

                            if (shouldValidateOnChange) {
                                onValidate(newState);
                            }
                            return newState;
                        });

                        if (propsToParse.shouldSaveDraft) {
                            FormActions.setDraftValues(formID, {[inputKey]: value});
                        }

                        if (_.isFunction(propsToParse.onValueChange)) {
                            propsToParse.onValueChange(value, inputKey);
                        }
                    },
                };
            },
            [draftValues, formID, errors, formState, hasServerError, inputValues, onValidate, setTouchedInput, shouldValidateOnBlur, shouldValidateOnChange],
        );
        const value = useMemo(() => ({registerInput}), [registerInput]);

        return (
            <FormContext.Provider value={value}>
                {/* eslint-disable react/jsx-props-no-spreading */}
                <FormWrapper
                    {...rest}
                    formID={formID}
                    onSubmit={submit}
                    inputRefs={inputRefs}
                    errors={errors}
                    enabledWhenOffline={enabledWhenOffline}
                >
                    {_.isFunction(children) ? children({inputValues}) : children}
                </FormWrapper>
            </FormContext.Provider>
        );
    },
);

FormProvider.displayName = 'Form';
FormProvider.propTypes = propTypes;
FormProvider.defaultProps = defaultProps;

export default compose(
    withNetwork(),
    withOnyx({
        formState: {
            key: (props) => props.formID,
        },
        draftValues: {
            key: (props) => `${props.formID}Draft`,
        },
    }),
)(FormProvider);<|MERGE_RESOLUTION|>--- conflicted
+++ resolved
@@ -74,16 +74,14 @@
     /** Should validate function be called when the value of the input is changed */
     shouldValidateOnChange: PropTypes.bool,
 
-<<<<<<< HEAD
+    /** Should fix the errors alert be displayed when there is an error in the form */
+    shouldHideFixErrorsAlert: PropTypes.bool,
+
     /** Scroll view styles */
     scrollViewStyles: stylePropTypes,
 
     /** Submit button styles */
     submitButtonStyles: stylePropTypes,
-=======
-    /** Should fix the errors alert be displayed when there is an error in the form */
-    shouldHideFixErrorsAlert: PropTypes.bool,
->>>>>>> 0bdbfbbc
 };
 
 // In order to prevent Checkbox focus loss when the user are focusing a TextInput and proceeds to toggle a CheckBox in web and mobile web.
@@ -105,12 +103,9 @@
     validate: () => {},
     shouldValidateOnBlur: true,
     shouldValidateOnChange: true,
-<<<<<<< HEAD
+    shouldHideFixErrorsAlert: false,
     scrollViewStyles: [],
     submitButtonStyles: [],
-=======
-    shouldHideFixErrorsAlert: false,
->>>>>>> 0bdbfbbc
 };
 
 function getInitialValueByType(valueType) {
