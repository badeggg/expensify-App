import React from 'react';
import {View} from 'react-native';
import TextWithTooltip from '@components/TextWithTooltip';
import useStyleUtils from '@hooks/useStyleUtils';
import useThemeStyles from '@hooks/useThemeStyles';
import CONST from '@src/CONST';
import BaseListItem from './BaseListItem';
import type {RadioListItemProps} from './types';

function RadioListItem({
    item,
    isFocused,
    showTooltip,
    isDisabled,
    canSelectMultiple,
    onSelectRow,
    onCheckboxPress,
    onDismissError,
    shouldPreventDefaultFocusOnSelectRow,
    rightHandSideComponent,
    isMultilineSupported = false,
}: RadioListItemProps) {
    const styles = useThemeStyles();
    const StyleUtils = useStyleUtils();
    const fullTitle = isMultilineSupported ? item.text.trimStart() : item.text;
    const indentsLength = item.text.length - fullTitle.length;
    const paddingLeft = Math.floor(indentsLength / CONST.INDENTS.length) * styles.ml3.marginLeft;

    return (
        <BaseListItem
            item={item}
            wrapperStyle={[styles.flex1, styles.justifyContentBetween, styles.sidebarLinkInner, styles.userSelectNone, styles.optionRow, isFocused && styles.sidebarLinkActive]}
            selectMultipleStyle={[StyleUtils.getCheckboxContainerStyle(20), StyleUtils.getMultiselectListStyles(!!item.isSelected, !!item.isDisabled)]}
            isFocused={isFocused}
            isDisabled={isDisabled}
            showTooltip={showTooltip}
            canSelectMultiple={canSelectMultiple}
            onSelectRow={onSelectRow}
            onCheckboxPress={onCheckboxPress}
            onDismissError={onDismissError}
            shouldPreventDefaultFocusOnSelectRow={shouldPreventDefaultFocusOnSelectRow}
            rightHandSideComponent={rightHandSideComponent}
            keyForList={item.keyForList}
        >
            <>
                <View style={[styles.flex1, styles.alignItemsStart]}>
                    <TextWithTooltip
                        shouldShowTooltip={showTooltip}
<<<<<<< HEAD
                        text={fullTitle}
                        textStyles={[
=======
                        text={item.text}
                        style={[
>>>>>>> 86a99042
                            styles.optionDisplayName,
                            isFocused ? styles.sidebarLinkActiveText : styles.sidebarLinkText,
                            styles.sidebarLinkTextBold,
                            isMultilineSupported ? styles.preWrap : styles.pre,
                            item.alternateText ? styles.mb1 : null,
                            isMultilineSupported ? {paddingLeft} : {},
                        ]}
                        numberOfLines={isMultilineSupported ? 2 : 1}
                    />

                    {!!item.alternateText && (
                        <TextWithTooltip
                            shouldShowTooltip={showTooltip}
                            text={item.alternateText}
                            style={[styles.textLabelSupporting, styles.lh16, styles.pre]}
                        />
                    )}
                </View>
                {!!item.rightElement && item.rightElement}
            </>
        </BaseListItem>
    );
}

RadioListItem.displayName = 'RadioListItem';

export default RadioListItem;<|MERGE_RESOLUTION|>--- conflicted
+++ resolved
@@ -46,13 +46,8 @@
                 <View style={[styles.flex1, styles.alignItemsStart]}>
                     <TextWithTooltip
                         shouldShowTooltip={showTooltip}
-<<<<<<< HEAD
                         text={fullTitle}
-                        textStyles={[
-=======
-                        text={item.text}
                         style={[
->>>>>>> 86a99042
                             styles.optionDisplayName,
                             isFocused ? styles.sidebarLinkActiveText : styles.sidebarLinkText,
                             styles.sidebarLinkTextBold,
