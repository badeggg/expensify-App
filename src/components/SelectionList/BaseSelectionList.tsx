import {useFocusEffect, useIsFocused} from '@react-navigation/native';
import lodashDebounce from 'lodash/debounce';
import isEmpty from 'lodash/isEmpty';
import type {ForwardedRef} from 'react';
import React, {forwardRef, useCallback, useEffect, useImperativeHandle, useMemo, useRef, useState} from 'react';
import type {LayoutChangeEvent, SectionList as RNSectionList, TextInput as RNTextInput, SectionListData, SectionListRenderItemInfo} from 'react-native';
import {View} from 'react-native';
import Button from '@components/Button';
import Checkbox from '@components/Checkbox';
import FixedFooter from '@components/FixedFooter';
import OptionsListSkeletonView from '@components/OptionsListSkeletonView';
import {PressableWithFeedback} from '@components/Pressable';
import SafeAreaConsumer from '@components/SafeAreaConsumer';
import SectionList from '@components/SectionList';
import ShowMoreButton from '@components/ShowMoreButton';
import Text from '@components/Text';
import TextInput from '@components/TextInput';
import useActiveElementRole from '@hooks/useActiveElementRole';
import useArrowKeyFocusManager from '@hooks/useArrowKeyFocusManager';
import useKeyboardShortcut from '@hooks/useKeyboardShortcut';
import useKeyboardState from '@hooks/useKeyboardState';
import useLocalize from '@hooks/useLocalize';
import usePrevious from '@hooks/usePrevious';
import useThemeStyles from '@hooks/useThemeStyles';
import getSectionsWithIndexOffset from '@libs/getSectionsWithIndexOffset';
import Log from '@libs/Log';
import variables from '@styles/variables';
import CONST from '@src/CONST';
import {isEmptyObject} from '@src/types/utils/EmptyObject';
import arraysEqual from '@src/utils/arraysEqual';
import type {BaseSelectionListProps, ButtonOrCheckBoxRoles, FlattenedSectionsReturn, ListItem, SectionListDataType, SectionWithIndexOffset, SelectionListHandle} from './types';

function BaseSelectionList<TItem extends ListItem>(
    {
        sections,
        ListItem,
        canSelectMultiple = false,
        onSelectRow,
        shouldDebounceRowSelect = false,
        onCheckboxPress,
        onSelectAll,
        onDismissError,
        textInputLabel = '',
        textInputPlaceholder = '',
        textInputValue = '',
        textInputHint,
        textInputMaxLength,
        inputMode = CONST.INPUT_MODE.TEXT,
        onChangeText,
        initiallyFocusedOptionKey = '',
        onScroll,
        onScrollBeginDrag,
        headerMessage = '',
        confirmButtonText = '',
        onConfirm,
        headerContent,
        footerContent,
        listFooterContent,
        listEmptyContent,
        showScrollIndicator = true,
        showLoadingPlaceholder = false,
        showConfirmButton = false,
        shouldPreventDefaultFocusOnSelectRow = false,
        containerStyle,
        disableKeyboardShortcuts = false,
        children,
        shouldStopPropagation = false,
        shouldShowTooltips = true,
        shouldUseDynamicMaxToRenderPerBatch = false,
        rightHandSideComponent,
        isLoadingNewOptions = false,
        onLayout,
        customListHeader,
        listHeaderWrapperStyle,
        isRowMultilineSupported = false,
        textInputRef,
        headerMessageStyle,
        shouldHideListOnInitialRender = true,
        textInputIconLeft,
        sectionTitleStyles,
        textInputAutoFocus = true,
        shouldTextInputInterceptSwipe = false,
        listHeaderContent,
        onEndReached = () => {},
        onEndReachedThreshold,
        windowSize = 5,
        updateCellsBatchingPeriod = 50,
<<<<<<< HEAD
        shouldDelayFocus = true,
=======
        removeClippedSubviews = true,
>>>>>>> 7540b953
    }: BaseSelectionListProps<TItem>,
    ref: ForwardedRef<SelectionListHandle>,
) {
    const styles = useThemeStyles();
    const {translate} = useLocalize();
    const listRef = useRef<RNSectionList<TItem, SectionWithIndexOffset<TItem>>>(null);
    const innerTextInputRef = useRef<RNTextInput | null>(null);
    const focusTimeoutRef = useRef<NodeJS.Timeout | null>(null);
    const shouldShowTextInput = !!textInputLabel || !!textInputIconLeft;
    const shouldShowSelectAll = !!onSelectAll;
    const activeElementRole = useActiveElementRole();
    const isFocused = useIsFocused();
    const [maxToRenderPerBatch, setMaxToRenderPerBatch] = useState(shouldUseDynamicMaxToRenderPerBatch ? 0 : CONST.MAX_TO_RENDER_PER_BATCH.DEFAULT);
    const [isInitialSectionListRender, setIsInitialSectionListRender] = useState(true);
    const {isKeyboardShown} = useKeyboardState();
    const [itemsToHighlight, setItemsToHighlight] = useState<Set<string> | null>(null);
    const itemFocusTimeoutRef = useRef<NodeJS.Timeout | null>(null);
    const [currentPage, setCurrentPage] = useState(1);
    const isTextInputFocusedRef = useRef<boolean>(false);
    const isEmptyList = sections.length === 0;

    const incrementPage = () => setCurrentPage((prev) => prev + 1);

    /**
     * Iterates through the sections and items inside each section, and builds 4 arrays along the way:
     * - `allOptions`: Contains all the items in the list, flattened, regardless of section
     * - `disabledOptionsIndexes`: Contains the indexes of all the unselectable and disabled items in the list
     * - `disabledArrowKeyOptionsIndexes`: Contains the indexes of item that is not navigatable by the arrow key. The list is separated from disabledOptionsIndexes because unselectable item is still navigatable by the arrow key.
     * - `itemLayouts`: Contains the layout information for each item, header and footer in the list,
     * so we can calculate the position of any given item when scrolling programmatically
     */
    const flattenedSections = useMemo<FlattenedSectionsReturn<TItem>>(() => {
        const allOptions: TItem[] = [];

        const disabledOptionsIndexes: number[] = [];
        const disabledArrowKeyOptionsIndexes: number[] = [];
        let disabledIndex = 0;

        let offset = 0;
        const itemLayouts = [{length: 0, offset}];

        const selectedOptions: TItem[] = [];

        sections.forEach((section, sectionIndex) => {
            const sectionHeaderHeight = variables.optionsListSectionHeaderHeight;
            itemLayouts.push({length: sectionHeaderHeight, offset});
            offset += sectionHeaderHeight;

            section.data?.forEach((item, optionIndex) => {
                // Add item to the general flattened array
                allOptions.push({
                    ...item,
                    sectionIndex,
                    index: optionIndex,
                });

                // If disabled, add to the disabled indexes array
                const isItemDisabled = !!section.isDisabled || (item.isDisabled && !item.isSelected);
                // eslint-disable-next-line @typescript-eslint/prefer-nullish-coalescing
                if (isItemDisabled || item.isDisabledCheckbox) {
                    disabledOptionsIndexes.push(disabledIndex);
                    if (isItemDisabled) {
                        disabledArrowKeyOptionsIndexes.push(disabledIndex);
                    }
                }
                disabledIndex += 1;

                // Account for the height of the item in getItemLayout
                const fullItemHeight = variables.optionRowHeight;
                itemLayouts.push({length: fullItemHeight, offset});
                offset += fullItemHeight;

                if (item.isSelected) {
                    selectedOptions.push(item);
                }
            });

            // We're not rendering any section footer, but we need to push to the array
            // because React Native accounts for it in getItemLayout
            itemLayouts.push({length: 0, offset});
        });

        // We're not rendering the list footer, but we need to push to the array
        // because React Native accounts for it in getItemLayout
        itemLayouts.push({length: 0, offset});

        if (selectedOptions.length > 1 && !canSelectMultiple) {
            Log.alert(
                'Dev error: SelectionList - multiple items are selected but prop `canSelectMultiple` is false. Please enable `canSelectMultiple` or make your list have only 1 item with `isSelected: true`.',
            );
        }

        return {
            allOptions,
            selectedOptions,
            disabledOptionsIndexes,
            disabledArrowKeyOptionsIndexes,
            itemLayouts,
            allSelected: selectedOptions.length > 0 && selectedOptions.length === allOptions.length - disabledOptionsIndexes.length,
        };
    }, [canSelectMultiple, sections]);

    const [slicedSections, ShowMoreButtonInstance] = useMemo(() => {
        let remainingOptionsLimit = CONST.MAX_SELECTION_LIST_PAGE_LENGTH * currentPage;
        const processedSections = getSectionsWithIndexOffset(
            sections.map((section) => {
                const data = !isEmpty(section.data) && remainingOptionsLimit > 0 ? section.data.slice(0, remainingOptionsLimit) : [];
                remainingOptionsLimit -= data.length;

                return {
                    ...section,
                    data,
                };
            }),
        );

        const shouldShowMoreButton = flattenedSections.allOptions.length > CONST.MAX_SELECTION_LIST_PAGE_LENGTH * currentPage;
        const showMoreButton = shouldShowMoreButton ? (
            <ShowMoreButton
                containerStyle={[styles.mt2, styles.mb5]}
                currentCount={CONST.MAX_SELECTION_LIST_PAGE_LENGTH * currentPage}
                totalCount={flattenedSections.allOptions.length}
                onPress={incrementPage}
            />
        ) : null;
        return [processedSections, showMoreButton];
        // we don't need to add styles here as they change
        // we don't need to add flattendedSections here as they will change along with sections
        // eslint-disable-next-line react-hooks/exhaustive-deps
    }, [sections, currentPage]);

    // Disable `Enter` shortcut if the active element is a button or checkbox
    const disableEnterShortcut = activeElementRole && [CONST.ROLE.BUTTON, CONST.ROLE.CHECKBOX].includes(activeElementRole as ButtonOrCheckBoxRoles);

    /**
     * Scrolls to the desired item index in the section list
     *
     * @param index - the index of the item to scroll to
     * @param animated - whether to animate the scroll
     */
    const scrollToIndex = useCallback(
        (index: number, animated = true) => {
            const item = flattenedSections.allOptions[index];

            if (!listRef.current || !item) {
                return;
            }

            const itemIndex = item.index ?? -1;
            const sectionIndex = item.sectionIndex ?? -1;

            listRef.current.scrollToLocation({sectionIndex, itemIndex, animated, viewOffset: variables.contentHeaderHeight});
        },

        // eslint-disable-next-line react-hooks/exhaustive-deps
        [flattenedSections.allOptions],
    );

    const [disabledArrowKeyIndexes, setDisabledArrowKeyIndexes] = useState(flattenedSections.disabledArrowKeyOptionsIndexes);
    useEffect(() => {
        if (arraysEqual(disabledArrowKeyIndexes, flattenedSections.disabledArrowKeyOptionsIndexes)) {
            return;
        }

        setDisabledArrowKeyIndexes(flattenedSections.disabledArrowKeyOptionsIndexes);
        // eslint-disable-next-line react-hooks/exhaustive-deps
    }, [flattenedSections.disabledArrowKeyOptionsIndexes]);

    // If `initiallyFocusedOptionKey` is not passed, we fall back to `-1`, to avoid showing the highlight on the first member
    const [focusedIndex, setFocusedIndex] = useArrowKeyFocusManager({
        initialFocusedIndex: flattenedSections.allOptions.findIndex((option) => option.keyForList === initiallyFocusedOptionKey),
        maxIndex: Math.min(flattenedSections.allOptions.length - 1, CONST.MAX_SELECTION_LIST_PAGE_LENGTH * currentPage - 1),
        disabledIndexes: disabledArrowKeyIndexes,
        isActive: isFocused,
        onFocusedIndexChange: (index: number) => {
            scrollToIndex(index, true);
        },
        isFocused,
    });

    const clearInputAfterSelect = useCallback(() => {
        onChangeText?.('');
    }, [onChangeText]);

    // eslint-disable-next-line react-hooks/exhaustive-deps
    const debouncedOnSelectRow = useCallback(lodashDebounce(onSelectRow, 1000, {leading: true}), [onSelectRow]);

    /**
     * Logic to run when a row is selected, either with click/press or keyboard hotkeys.
     *
     * @param item - the list item
     */
    const selectRow = (item: TItem) => {
        // In single-selection lists we don't care about updating the focused index, because the list is closed after selecting an item
        if (canSelectMultiple) {
            if (sections.length > 1) {
                // If the list has only 1 section (e.g. Workspace Members list), we do nothing.
                // If the list has multiple sections (e.g. Workspace Invite list), and `shouldUnfocusRow` is false,
                // we focus the first one after all the selected (selected items are always at the top).
                const selectedOptionsCount = item.isSelected ? flattenedSections.selectedOptions.length - 1 : flattenedSections.selectedOptions.length + 1;

                if (!item.isSelected) {
                    // If we're selecting an item, scroll to it's position at the top, so we can see it
                    scrollToIndex(Math.max(selectedOptionsCount - 1, 0), true);
                }
            }

            if (shouldShowTextInput) {
                clearInputAfterSelect();
            }
        }

        if (shouldDebounceRowSelect) {
            debouncedOnSelectRow(item);
        } else {
            onSelectRow(item);
        }

        if (shouldShowTextInput && shouldPreventDefaultFocusOnSelectRow && innerTextInputRef.current) {
            innerTextInputRef.current.focus();
        }
    };

    const selectAllRow = () => {
        onSelectAll?.();

        if (shouldShowTextInput && shouldPreventDefaultFocusOnSelectRow && innerTextInputRef.current) {
            innerTextInputRef.current.focus();
        }
    };

    const selectFocusedOption = () => {
        const focusedOption = flattenedSections.allOptions[focusedIndex];

        if (!focusedOption || (focusedOption.isDisabled && !focusedOption.isSelected)) {
            return;
        }

        selectRow(focusedOption);
    };

    // This debounce happens on the trailing edge because on repeated enter presses, rapid component state update cancels the existing debounce and the redundant
    // enter presses runs the debounced function again.
    // eslint-disable-next-line react-hooks/exhaustive-deps
    const debouncedSelectFocusedOption = useCallback(lodashDebounce(selectFocusedOption, 100), [selectFocusedOption]);

    /**
     * This function is used to compute the layout of any given item in our list.
     * We need to implement it so that we can programmatically scroll to items outside the virtual render window of the SectionList.
     *
     * @param data - This is the same as the data we pass into the component
     * @param flatDataArrayIndex - This index is provided by React Native, and refers to a flat array with data from all the sections. This flat array has some quirks:
     *
     *     1. It ALWAYS includes a list header and a list footer, even if we don't provide/render those.
     *     2. Each section includes a header, even if we don't provide/render one.
     *
     *     For example, given a list with two sections, two items in each section, no header, no footer, and no section headers, the flat array might look something like this:
     *
     *     [{header}, {sectionHeader}, {item}, {item}, {sectionHeader}, {item}, {item}, {footer}]
     */
    const getItemLayout = (data: Array<SectionListData<TItem, SectionWithIndexOffset<TItem>>> | null, flatDataArrayIndex: number) => {
        const targetItem = flattenedSections.itemLayouts[flatDataArrayIndex];

        if (!targetItem) {
            return {
                length: 0,
                offset: 0,
                index: flatDataArrayIndex,
            };
        }

        return {
            length: targetItem.length,
            offset: targetItem.offset,
            index: flatDataArrayIndex,
        };
    };

    const renderSectionHeader = ({section}: {section: SectionListDataType<TItem>}) => {
        if (section.CustomSectionHeader) {
            return <section.CustomSectionHeader section={section} />;
        }

        if (!section.title || isEmptyObject(section.data) || listHeaderContent) {
            return null;
        }

        return (
            // Note: The `optionsListSectionHeader` style provides an explicit height to section headers.
            // We do this so that we can reference the height in `getItemLayout` –
            // we need to know the heights of all list items up-front in order to synchronously compute the layout of any given list item.
            // So be aware that if you adjust the content of the section header (for example, change the font size), you may need to adjust this explicit height as well.
            <View style={[styles.optionsListSectionHeader, styles.justifyContentCenter, sectionTitleStyles]}>
                <Text style={[styles.ph5, styles.textLabelSupporting]}>{section.title}</Text>
            </View>
        );
    };

    const header = () => (
        <>
            {!headerMessage && canSelectMultiple && shouldShowSelectAll && (
                <View style={[styles.userSelectNone, styles.peopleRow, styles.ph5, styles.pb3, listHeaderWrapperStyle, styles.selectionListStickyHeader]}>
                    <View style={[styles.flexRow, styles.alignItemsCenter]}>
                        <Checkbox
                            accessibilityLabel={translate('workspace.people.selectAll')}
                            isChecked={flattenedSections.allSelected}
                            onPress={selectAllRow}
                            disabled={flattenedSections.allOptions.length === flattenedSections.disabledOptionsIndexes.length}
                        />
                        {!customListHeader && (
                            <PressableWithFeedback
                                style={[styles.userSelectNone, styles.flexRow, styles.alignItemsCenter]}
                                onPress={selectAllRow}
                                accessibilityLabel={translate('workspace.people.selectAll')}
                                role="button"
                                accessibilityState={{checked: flattenedSections.allSelected}}
                                disabled={flattenedSections.allOptions.length === flattenedSections.disabledOptionsIndexes.length}
                                dataSet={{[CONST.SELECTION_SCRAPER_HIDDEN_ELEMENT]: true}}
                                onMouseDown={shouldPreventDefaultFocusOnSelectRow ? (e) => e.preventDefault() : undefined}
                            >
                                <Text style={[styles.textStrong, styles.ph3]}>{translate('workspace.people.selectAll')}</Text>
                            </PressableWithFeedback>
                        )}
                    </View>
                    {customListHeader}
                </View>
            )}
            {!headerMessage && !canSelectMultiple && customListHeader}
        </>
    );

    const renderItem = ({item, index, section}: SectionListRenderItemInfo<TItem, SectionWithIndexOffset<TItem>>) => {
        const normalizedIndex = index + (section?.indexOffset ?? 0);
        const isDisabled = !!section.isDisabled || item.isDisabled;
        const isItemFocused = (!isDisabled || item.isSelected) && (focusedIndex === normalizedIndex || itemsToHighlight?.has(item.keyForList ?? ''));
        // We only create tooltips for the first 10 users or so since some reports have hundreds of users, causing performance to degrade.
        const showTooltip = shouldShowTooltips && normalizedIndex < 10;

        return (
            <>
                <ListItem
                    item={item}
                    isFocused={isItemFocused}
                    isDisabled={isDisabled}
                    showTooltip={showTooltip}
                    canSelectMultiple={canSelectMultiple}
                    onSelectRow={() => selectRow(item)}
                    onCheckboxPress={onCheckboxPress ? () => onCheckboxPress?.(item) : undefined}
                    onDismissError={() => onDismissError?.(item)}
                    shouldPreventDefaultFocusOnSelectRow={shouldPreventDefaultFocusOnSelectRow}
                    // We're already handling the Enter key press in the useKeyboardShortcut hook, so we don't want the list item to submit the form
                    shouldPreventEnterKeySubmit
                    rightHandSideComponent={rightHandSideComponent}
                    keyForList={item.keyForList ?? ''}
                    isMultilineSupported={isRowMultilineSupported}
                    onFocus={() => {
                        if (isDisabled) {
                            return;
                        }
                        setFocusedIndex(normalizedIndex);
                    }}
                    shouldSyncFocus={!isTextInputFocusedRef.current}
                />
                {item.footerContent && item.footerContent}
            </>
        );
    };

    const scrollToFocusedIndexOnFirstRender = useCallback(
        (nativeEvent: LayoutChangeEvent) => {
            if (shouldUseDynamicMaxToRenderPerBatch) {
                const listHeight = nativeEvent.nativeEvent.layout.height;
                const itemHeight = nativeEvent.nativeEvent.layout.y;
                setMaxToRenderPerBatch((Math.ceil(listHeight / itemHeight) || 0) + CONST.MAX_TO_RENDER_PER_BATCH.DEFAULT);
            }

            if (!isInitialSectionListRender) {
                return;
            }
            scrollToIndex(focusedIndex, false);
            setIsInitialSectionListRender(false);
        },
        [focusedIndex, isInitialSectionListRender, scrollToIndex, shouldUseDynamicMaxToRenderPerBatch],
    );

    const onSectionListLayout = useCallback(
        (nativeEvent: LayoutChangeEvent) => {
            onLayout?.(nativeEvent);
            scrollToFocusedIndexOnFirstRender(nativeEvent);
        },
        [onLayout, scrollToFocusedIndexOnFirstRender],
    );

    const updateAndScrollToFocusedIndex = useCallback(
        (newFocusedIndex: number) => {
            setFocusedIndex(newFocusedIndex);
            scrollToIndex(newFocusedIndex, true);
        },
        [scrollToIndex, setFocusedIndex],
    );

    useEffect(() => {
        if (!(shouldDebounceRowSelect && debouncedOnSelectRow.cancel)) {
            return;
        }

        return () => {
            debouncedOnSelectRow.cancel();
        };
    }, [debouncedOnSelectRow, shouldDebounceRowSelect]);

    useEffect(() => {
        if (!(shouldDebounceRowSelect && debouncedSelectFocusedOption.cancel)) {
            return;
        }

        return () => {
            debouncedSelectFocusedOption.cancel();
        };
    }, [debouncedSelectFocusedOption, shouldDebounceRowSelect]);

    /** Function to focus text input */
    const focusTextInput = useCallback(() => {
        if (!innerTextInputRef.current) {
            return;
        }

        innerTextInputRef.current.focus();
    }, []);

    /** Focuses the text input when the component comes into focus and after any navigation animations finish. */
    useFocusEffect(
        useCallback(() => {
            if (textInputAutoFocus && shouldShowTextInput) {
                if (shouldDelayFocus) {
                    focusTimeoutRef.current = setTimeout(focusTextInput, CONST.ANIMATED_TRANSITION);
                } else {
                    focusTextInput();
                }
            }

            return () => focusTimeoutRef.current && clearTimeout(focusTimeoutRef.current);
        }, [shouldShowTextInput, textInputAutoFocus, shouldDelayFocus, focusTextInput]),
    );

    const prevTextInputValue = usePrevious(textInputValue);
    const prevSelectedOptionsLength = usePrevious(flattenedSections.selectedOptions.length);

    useEffect(() => {
        // Avoid changing focus if the textInputValue remains unchanged.
        if ((prevTextInputValue === textInputValue && flattenedSections.selectedOptions.length === prevSelectedOptionsLength) || flattenedSections.allOptions.length === 0) {
            return;
        }
        // Remove the focus if the search input is empty or selected options length is changed else focus on the first non disabled item
        const newSelectedIndex = textInputValue === '' || flattenedSections.selectedOptions.length !== prevSelectedOptionsLength ? -1 : 0;

        // reseting the currrent page to 1 when the user types something
        setCurrentPage(1);

        updateAndScrollToFocusedIndex(newSelectedIndex);
    }, [
        canSelectMultiple,
        flattenedSections.allOptions.length,
        flattenedSections.selectedOptions.length,
        prevTextInputValue,
        textInputValue,
        updateAndScrollToFocusedIndex,
        prevSelectedOptionsLength,
    ]);

    useEffect(
        () => () => {
            if (!itemFocusTimeoutRef.current) {
                return;
            }
            clearTimeout(itemFocusTimeoutRef.current);
        },
        [],
    );

    /**
     * Highlights the items and scrolls to the first item present in the items list.
     *
     * @param items - The list of items to highlight.
     * @param timeout - The timeout in milliseconds before removing the highlight.
     */
    const scrollAndHighlightItem = useCallback(
        (items: string[], timeout: number) => {
            const newItemsToHighlight = new Set<string>();
            items.forEach((item) => {
                newItemsToHighlight.add(item);
            });
            const index = flattenedSections.allOptions.findIndex((option) => newItemsToHighlight.has(option.keyForList ?? ''));
            updateAndScrollToFocusedIndex(index);
            setItemsToHighlight(newItemsToHighlight);

            if (itemFocusTimeoutRef.current) {
                clearTimeout(itemFocusTimeoutRef.current);
            }

            itemFocusTimeoutRef.current = setTimeout(() => {
                setFocusedIndex(-1);
                setItemsToHighlight(null);
            }, timeout);
        },
        [flattenedSections.allOptions, setFocusedIndex, updateAndScrollToFocusedIndex],
    );

    useImperativeHandle(ref, () => ({scrollAndHighlightItem, clearInputAfterSelect}), [scrollAndHighlightItem, clearInputAfterSelect]);

    /** Selects row when pressing Enter */
    useKeyboardShortcut(CONST.KEYBOARD_SHORTCUTS.ENTER, shouldDebounceRowSelect ? debouncedSelectFocusedOption : selectFocusedOption, {
        captureOnInputs: true,
        shouldBubble: !flattenedSections.allOptions[focusedIndex],
        shouldStopPropagation,
        isActive: !disableKeyboardShortcuts && !disableEnterShortcut && isFocused,
    });

    /** Calls confirm action when pressing CTRL (CMD) + Enter */
    useKeyboardShortcut(
        CONST.KEYBOARD_SHORTCUTS.CTRL_ENTER,
        (e) => {
            const focusedOption = flattenedSections.allOptions[focusedIndex];
            if (onConfirm) {
                onConfirm(e, focusedOption);
                return;
            }
            selectFocusedOption();
        },
        {
            captureOnInputs: true,
            shouldBubble: !flattenedSections.allOptions[focusedIndex],
            isActive: !disableKeyboardShortcuts && isFocused,
        },
    );

    return (
        <SafeAreaConsumer>
            {({safeAreaPaddingBottomStyle}) => (
                <View style={[styles.flex1, (!isKeyboardShown || !!footerContent || showConfirmButton) && safeAreaPaddingBottomStyle, containerStyle]}>
                    {shouldShowTextInput && (
                        <View style={[styles.ph5, styles.pb3]}>
                            <TextInput
                                ref={(element) => {
                                    innerTextInputRef.current = element as RNTextInput;

                                    if (!textInputRef) {
                                        return;
                                    }

                                    if (typeof textInputRef === 'function') {
                                        textInputRef(element as RNTextInput);
                                    } else {
                                        // eslint-disable-next-line no-param-reassign
                                        textInputRef.current = element as RNTextInput;
                                    }
                                }}
                                onFocus={() => (isTextInputFocusedRef.current = true)}
                                onBlur={() => (isTextInputFocusedRef.current = false)}
                                label={textInputLabel}
                                accessibilityLabel={textInputLabel}
                                hint={textInputHint}
                                role={CONST.ROLE.PRESENTATION}
                                value={textInputValue}
                                placeholder={textInputPlaceholder}
                                maxLength={textInputMaxLength}
                                onChangeText={onChangeText}
                                inputMode={inputMode}
                                selectTextOnFocus
                                spellCheck={false}
                                iconLeft={textInputIconLeft}
                                onSubmitEditing={shouldDebounceRowSelect ? debouncedSelectFocusedOption : selectFocusedOption}
                                blurOnSubmit={!!flattenedSections.allOptions.length}
                                isLoading={isLoadingNewOptions}
                                testID="selection-list-text-input"
                                shouldInterceptSwipe={shouldTextInputInterceptSwipe}
                            />
                        </View>
                    )}
                    {/* If we are loading new options we will avoid showing any header message. This is mostly because one of the header messages says there are no options. */}
                    {/* This is misleading because we might be in the process of loading fresh options from the server. */}
                    {(!isLoadingNewOptions || headerMessage !== translate('common.noResultsFound')) && !!headerMessage && (
                        <View style={headerMessageStyle ?? [styles.ph5, styles.pb5]}>
                            <Text style={[styles.textLabel, styles.colorMuted]}>{headerMessage}</Text>
                        </View>
                    )}
                    {!!headerContent && headerContent}
                    {flattenedSections.allOptions.length === 0 && showLoadingPlaceholder ? (
                        <OptionsListSkeletonView shouldAnimate />
                    ) : (
                        <>
                            {!listHeaderContent && header()}
                            <SectionList
                                removeClippedSubviews={removeClippedSubviews}
                                ref={listRef}
                                sections={slicedSections}
                                stickySectionHeadersEnabled={false}
                                renderSectionHeader={(arg) => (
                                    <>
                                        {renderSectionHeader(arg)}
                                        {listHeaderContent && header()}
                                    </>
                                )}
                                renderItem={renderItem}
                                getItemLayout={getItemLayout}
                                onScroll={onScroll}
                                onScrollBeginDrag={onScrollBeginDrag}
                                keyExtractor={(item, index) => item.keyForList ?? `${index}`}
                                extraData={focusedIndex}
                                // the only valid values on the new arch are "white", "black", and "default", other values will cause a crash
                                indicatorStyle="white"
                                keyboardShouldPersistTaps="always"
                                showsVerticalScrollIndicator={showScrollIndicator}
                                initialNumToRender={12}
                                maxToRenderPerBatch={maxToRenderPerBatch}
                                windowSize={windowSize}
                                updateCellsBatchingPeriod={updateCellsBatchingPeriod}
                                viewabilityConfig={{viewAreaCoveragePercentThreshold: 95}}
                                testID="selection-list"
                                onLayout={onSectionListLayout}
                                style={(!maxToRenderPerBatch || (shouldHideListOnInitialRender && isInitialSectionListRender)) && styles.opacity0}
                                ListHeaderComponent={listHeaderContent}
                                ListFooterComponent={listFooterContent ?? ShowMoreButtonInstance}
                                ListEmptyComponent={listEmptyContent}
                                contentContainerStyle={isEmptyList && listEmptyContent ? styles.flexGrow1 : undefined}
                                scrollEnabled={!isEmptyList || !listEmptyContent}
                                onEndReached={onEndReached}
                                onEndReachedThreshold={onEndReachedThreshold}
                            />
                            {children}
                        </>
                    )}
                    {showConfirmButton && (
                        <FixedFooter style={[styles.mtAuto]}>
                            <Button
                                success
                                large
                                style={[styles.w100]}
                                text={confirmButtonText || translate('common.confirm')}
                                onPress={onConfirm}
                                pressOnEnter
                                enterKeyEventListenerPriority={1}
                            />
                        </FixedFooter>
                    )}
                    {!!footerContent && <FixedFooter style={[styles.mtAuto]}>{footerContent}</FixedFooter>}
                </View>
            )}
        </SafeAreaConsumer>
    );
}

BaseSelectionList.displayName = 'BaseSelectionList';

export default forwardRef(BaseSelectionList);<|MERGE_RESOLUTION|>--- conflicted
+++ resolved
@@ -85,11 +85,8 @@
         onEndReachedThreshold,
         windowSize = 5,
         updateCellsBatchingPeriod = 50,
-<<<<<<< HEAD
+        removeClippedSubviews = true,
         shouldDelayFocus = true,
-=======
-        removeClippedSubviews = true,
->>>>>>> 7540b953
     }: BaseSelectionListProps<TItem>,
     ref: ForwardedRef<SelectionListHandle>,
 ) {
