--- conflicted
+++ resolved
@@ -26,6 +26,7 @@
     ActionCellProps,
     CellProps,
     CurrencyCellProps,
+    ReceiptCellProps,
     DateCellProps,
     ListItem,
     MerchantCellProps,
@@ -51,13 +52,14 @@
 
 function arePropsEqual(prevProps: CellProps, nextProps: CellProps) {
     return prevProps.keyForList === nextProps.keyForList;
-}
-
-const DateCell = memo(({showTooltip, date, isLargeScreenWidth}: DateCellProps) => {
-    const styles = useThemeStyles();
-
-<<<<<<< HEAD
-    const receiptCell = (isHovered = false) => (
+};
+
+const ReceiptCell = memo(({transactionItem, isHovered = false}: ReceiptCellProps) => {
+    const theme = useTheme();
+    const styles = useThemeStyles();
+    const StyleUtils = useStyleUtils();
+
+    return (
         <View style={[StyleUtils.getWidthAndHeightStyle(variables.h36, variables.w40), StyleUtils.getBorderRadiusStyle(variables.componentBorderRadiusSmall), styles.overflowHidden]}>
             <ReceiptImage
                 source={tryResolveUrlFromApiRoot(transactionItem?.receipt?.source ?? '')}
@@ -73,11 +75,12 @@
             />
         </View>
     );
-
-    const dateCell = (
-=======
-    return (
->>>>>>> 563f8c70
+}, arePropsEqual);
+
+const DateCell = memo(({showTooltip, date, isLargeScreenWidth}: DateCellProps) => {
+    const styles = useThemeStyles();
+
+    return (
         <TextWithTooltip
             shouldShowTooltip={!!showTooltip}
             text={date}
@@ -302,7 +305,13 @@
                             </View>
                         </View>
                         <View style={[styles.flexRow, styles.justifyContentBetween, styles.gap3]}>
-                            {receiptCell(hovered)}
+                            <ReceiptCell
+                                transactionItem={transactionItem}
+                                keyForList={item.keyForList ?? ''}
+                                isLargeScreenWidth={false}
+                                showTooltip={false}
+                                isHovered={hovered}
+                            />
                             <View style={[styles.flex2, styles.gap1]}>
                                 <MerchantCell
                                     showTooltip={showTooltip}
@@ -379,19 +388,15 @@
         >
             {(hovered?: boolean) => (
                 <View style={[styles.flex1, styles.flexRow, styles.gap3, styles.alignItemsCenter]}>
-<<<<<<< HEAD
-                    <View style={[StyleUtils.getSearchTableColumnStyles(CONST.SEARCH_TABLE_COLUMNS.RECEIPT)]}>{receiptCell(hovered)}</View>
-                    <View style={[StyleUtils.getSearchTableColumnStyles(CONST.SEARCH_TABLE_COLUMNS.DATE)]}>{dateCell}</View>
-                    <View style={[StyleUtils.getSearchTableColumnStyles(CONST.SEARCH_TABLE_COLUMNS.MERCHANT)]}>{merchantCell}</View>
-                    <View style={[StyleUtils.getSearchTableColumnStyles(CONST.SEARCH_TABLE_COLUMNS.FROM)]}>{userCell(transactionItem.from)}</View>
-                    <View style={[StyleUtils.getSearchTableColumnStyles(CONST.SEARCH_TABLE_COLUMNS.TO)]}>{userCell(transactionItem.to)}</View>
-                    {transactionItem.shouldShowCategory && <View style={[StyleUtils.getSearchTableColumnStyles(CONST.SEARCH_TABLE_COLUMNS.CATEGORY)]}>{categoryCell}</View>}
-                    {transactionItem.shouldShowTag && <View style={[StyleUtils.getSearchTableColumnStyles(CONST.SEARCH_TABLE_COLUMNS.TAG)]}>{tagCell}</View>}
-                    {transactionItem.shouldShowTax && <View style={[StyleUtils.getSearchTableColumnStyles(CONST.SEARCH_TABLE_COLUMNS.TAX_AMOUNT)]}>{taxCell}</View>}
-                    <View style={[StyleUtils.getSearchTableColumnStyles(CONST.SEARCH_TABLE_COLUMNS.TOTAL)]}>{totalCell}</View>
-                    <View style={[StyleUtils.getSearchTableColumnStyles(CONST.SEARCH_TABLE_COLUMNS.TYPE)]}>{typeCell}</View>
-                    <View style={[StyleUtils.getSearchTableColumnStyles(CONST.SEARCH_TABLE_COLUMNS.ACTION)]}>{actionCell}</View>
-=======
+                    <View style={[StyleUtils.getSearchTableColumnStyles(CONST.SEARCH_TABLE_COLUMNS.RECEIPT)]}>
+                        <ReceiptCell
+                            transactionItem={transactionItem}
+                            keyForList={item.keyForList ?? ''}
+                            isLargeScreenWidth={false}
+                            showTooltip={false}
+                            isHovered={hovered}
+                        />
+                    </View>
                     <View style={[StyleUtils.getSearchTableColumnStyles(CONST.SEARCH_TABLE_COLUMNS.DATE)]}>
                         <DateCell
                             showTooltip={showTooltip}
@@ -484,7 +489,6 @@
                             isLargeScreenWidth={false}
                         />
                     </View>
->>>>>>> 563f8c70
                 </View>
             )}
         </BaseListItem>
