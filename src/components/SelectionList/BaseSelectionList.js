import {useFocusEffect, useIsFocused} from '@react-navigation/native';
import lodashGet from 'lodash/get';
import React, {useCallback, useEffect, useMemo, useRef, useState} from 'react';
import {View} from 'react-native';
import _ from 'underscore';
import ArrowKeyFocusManager from '@components/ArrowKeyFocusManager';
import Button from '@components/Button';
import Checkbox from '@components/Checkbox';
import FixedFooter from '@components/FixedFooter';
import OptionsListSkeletonView from '@components/OptionsListSkeletonView';
import PressableWithFeedback from '@components/Pressable/PressableWithFeedback';
import SafeAreaConsumer from '@components/SafeAreaConsumer';
import SectionList from '@components/SectionList';
import Text from '@components/Text';
import TextInput from '@components/TextInput';
import withKeyboardState, {keyboardStatePropTypes} from '@components/withKeyboardState';
import useActiveElement from '@hooks/useActiveElement';
import useKeyboardShortcut from '@hooks/useKeyboardShortcut';
import useLocalize from '@hooks/useLocalize';
import Log from '@libs/Log';
import useTheme from '@styles/themes/useTheme';
import useThemeStyles from '@styles/useThemeStyles';
import variables from '@styles/variables';
import CONST from '@src/CONST';
import BaseListItem from './BaseListItem';
import {propTypes as selectionListPropTypes} from './selectionListPropTypes';

const propTypes = {
    ...keyboardStatePropTypes,
    ...selectionListPropTypes,
};

function BaseSelectionList({
    sections,
    canSelectMultiple = false,
    onSelectRow,
    onSelectAll,
    onDismissError,
    textInputLabel = '',
    textInputPlaceholder = '',
    textInputValue = '',
    textInputHint = '',
    textInputMaxLength,
    inputMode = CONST.INPUT_MODE.TEXT,
    onChangeText,
    initiallyFocusedOptionKey = '',
    onScroll,
    onScrollBeginDrag,
    headerMessage = '',
    confirmButtonText = '',
    onConfirm,
    headerContent,
    footerContent,
    showScrollIndicator = false,
    showLoadingPlaceholder = false,
    showConfirmButton = false,
    shouldPreventDefaultFocusOnSelectRow = false,
    isKeyboardShown = false,
    inputRef = null,
    disableKeyboardShortcuts = false,
    children,
    shouldStopPropagation = false,
    shouldUseDynamicMaxToRenderPerBatch = false,
    rightHandSideComponent,
}) {
    const theme = useTheme();
    const styles = useThemeStyles();
    const {translate} = useLocalize();
    const listRef = useRef(null);
    const textInputRef = useRef(null);
    const focusTimeoutRef = useRef(null);
    const shouldShowTextInput = Boolean(textInputLabel);
    const shouldShowSelectAll = Boolean(onSelectAll);
    const activeElement = useActiveElement();
    const isFocused = useIsFocused();
    const [maxToRenderPerBatch, setMaxToRenderPerBatch] = useState(shouldUseDynamicMaxToRenderPerBatch ? 0 : CONST.MAX_TO_RENDER_PER_BATCH.DEFAULT);
    const [isInitialRender, setIsInitialRender] = useState(true);
    const wrapperStyles = useMemo(() => ({opacity: isInitialRender ? 0 : 1}), [isInitialRender]);

    /**
     * Iterates through the sections and items inside each section, and builds 3 arrays along the way:
     * - `allOptions`: Contains all the items in the list, flattened, regardless of section
     * - `disabledOptionsIndexes`: Contains the indexes of all the disabled items in the list, to be used by the ArrowKeyFocusManager
     * - `itemLayouts`: Contains the layout information for each item, header and footer in the list,
     * so we can calculate the position of any given item when scrolling programmatically
     *
     * @return {{itemLayouts: [{offset: number, length: number}], disabledOptionsIndexes: *[], allOptions: *[]}}
     */
    const flattenedSections = useMemo(() => {
        const allOptions = [];

        const disabledOptionsIndexes = [];
        let disabledIndex = 0;

        let offset = 0;
        const itemLayouts = [{length: 0, offset}];

        const selectedOptions = [];

        _.each(sections, (section, sectionIndex) => {
            const sectionHeaderHeight = variables.optionsListSectionHeaderHeight;
            itemLayouts.push({length: sectionHeaderHeight, offset});
            offset += sectionHeaderHeight;

            _.each(section.data, (item, optionIndex) => {
                // Add item to the general flattened array
                allOptions.push({
                    ...item,
                    sectionIndex,
                    index: optionIndex,
                });

                // If disabled, add to the disabled indexes array
                if (section.isDisabled || item.isDisabled) {
                    disabledOptionsIndexes.push(disabledIndex);
                }
                disabledIndex += 1;

                // Account for the height of the item in getItemLayout
                const fullItemHeight = variables.optionRowHeight;
                itemLayouts.push({length: fullItemHeight, offset});
                offset += fullItemHeight;

                if (item.isSelected) {
                    selectedOptions.push(item);
                }
            });

            // We're not rendering any section footer, but we need to push to the array
            // because React Native accounts for it in getItemLayout
            itemLayouts.push({length: 0, offset});
        });

        // We're not rendering the list footer, but we need to push to the array
        // because React Native accounts for it in getItemLayout
        itemLayouts.push({length: 0, offset});

        if (selectedOptions.length > 1 && !canSelectMultiple) {
            Log.alert(
                'Dev error: SelectionList - multiple items are selected but prop `canSelectMultiple` is false. Please enable `canSelectMultiple` or make your list have only 1 item with `isSelected: true`.',
            );
        }

        return {
            allOptions,
            selectedOptions,
            disabledOptionsIndexes,
            itemLayouts,
            allSelected: selectedOptions.length > 0 && selectedOptions.length === allOptions.length - disabledOptionsIndexes.length,
        };
    }, [canSelectMultiple, sections]);

    // If `initiallyFocusedOptionKey` is not passed, we fall back to `-1`, to avoid showing the highlight on the first member
    const [focusedIndex, setFocusedIndex] = useState(() => _.findIndex(flattenedSections.allOptions, (option) => option.keyForList === initiallyFocusedOptionKey));

    // Disable `Enter` shortcut if the active element is a button or checkbox
    const disableEnterShortcut = activeElement && [CONST.ROLE.BUTTON, CONST.ROLE.CHECKBOX].includes(activeElement.role);

    /**
     * Scrolls to the desired item index in the section list
     *
     * @param {Number} index - the index of the item to scroll to
     * @param {Boolean} animated - whether to animate the scroll
     */
    const scrollToIndex = useCallback(
        (index, animated = true) => {
            const item = flattenedSections.allOptions[index];

            if (!listRef.current || !item) {
                return;
            }

            const itemIndex = item.index;
            const sectionIndex = item.sectionIndex;

            // Note: react-native's SectionList automatically strips out any empty sections.
            // So we need to reduce the sectionIndex to remove any empty sections in front of the one we're trying to scroll to.
            // Otherwise, it will cause an index-out-of-bounds error and crash the app.
            let adjustedSectionIndex = sectionIndex;
            for (let i = 0; i < sectionIndex; i++) {
                if (_.isEmpty(lodashGet(sections, `[${i}].data`))) {
                    adjustedSectionIndex--;
                }
            }

            listRef.current.scrollToLocation({sectionIndex: adjustedSectionIndex, itemIndex, animated, viewOffset: variables.contentHeaderHeight});
        },

        // eslint-disable-next-line react-hooks/exhaustive-deps
        [flattenedSections.allOptions],
    );

    /**
     * Logic to run when a row is selected, either with click/press or keyboard hotkeys.
     *
     * @param {Object} item - the list item
     * @param {Boolean} shouldUnfocusRow - flag to decide if we should unfocus all rows. True when selecting a row with click or press (not keyboard)
     */
    const selectRow = (item, shouldUnfocusRow = false) => {
        // In single-selection lists we don't care about updating the focused index, because the list is closed after selecting an item
        if (canSelectMultiple) {
            if (sections.length > 1) {
                // If the list has only 1 section (e.g. Workspace Members list), we do nothing.
                // If the list has multiple sections (e.g. Workspace Invite list), and `shouldUnfocusRow` is false,
                // we focus the first one after all the selected (selected items are always at the top).
                const selectedOptionsCount = item.isSelected ? flattenedSections.selectedOptions.length - 1 : flattenedSections.selectedOptions.length + 1;

                if (!shouldUnfocusRow) {
                    setFocusedIndex(selectedOptionsCount);
                }

                if (!item.isSelected) {
                    // If we're selecting an item, scroll to it's position at the top, so we can see it
                    scrollToIndex(Math.max(selectedOptionsCount - 1, 0), true);
                }
            }

            if (shouldUnfocusRow) {
                // Unfocus all rows when selecting row with click/press
                setFocusedIndex(-1);
            }
        }

        onSelectRow(item);

        if (shouldShowTextInput && shouldPreventDefaultFocusOnSelectRow && textInputRef.current) {
            textInputRef.current.focus();
        }
    };

    const selectAllRow = () => {
        onSelectAll();
        if (shouldShowTextInput && shouldPreventDefaultFocusOnSelectRow && textInputRef.current) {
            textInputRef.current.focus();
        }
    };

    const selectFocusedOption = (e) => {
        const focusedItemKey = lodashGet(e, ['target', 'attributes', 'data-testid', 'value']);
        const focusedOption = focusedItemKey ? _.find(flattenedSections.allOptions, (option) => option.keyForList === focusedItemKey) : flattenedSections.allOptions[focusedIndex];

        if (!focusedOption || focusedOption.isDisabled) {
            return;
        }

        selectRow(focusedOption);
    };

    /**
     * This function is used to compute the layout of any given item in our list.
     * We need to implement it so that we can programmatically scroll to items outside the virtual render window of the SectionList.
     *
     * @param {Array} data - This is the same as the data we pass into the component
     * @param {Number} flatDataArrayIndex - This index is provided by React Native, and refers to a flat array with data from all the sections. This flat array has some quirks:
     *
     *     1. It ALWAYS includes a list header and a list footer, even if we don't provide/render those.
     *     2. Each section includes a header, even if we don't provide/render one.
     *
     *     For example, given a list with two sections, two items in each section, no header, no footer, and no section headers, the flat array might look something like this:
     *
     *     [{header}, {sectionHeader}, {item}, {item}, {sectionHeader}, {item}, {item}, {footer}]
     *
     * @returns {Object}
     */
    const getItemLayout = (data, flatDataArrayIndex) => {
        const targetItem = flattenedSections.itemLayouts[flatDataArrayIndex];

        if (!targetItem) {
            return {
                length: 0,
                offset: 0,
                index: flatDataArrayIndex,
            };
        }

        return {
            length: targetItem.length,
            offset: targetItem.offset,
            index: flatDataArrayIndex,
        };
    };

    const renderSectionHeader = ({section}) => {
        if (!section.title || _.isEmpty(section.data)) {
            return null;
        }

        return (
            // Note: The `optionsListSectionHeader` style provides an explicit height to section headers.
            // We do this so that we can reference the height in `getItemLayout` –
            // we need to know the heights of all list items up-front in order to synchronously compute the layout of any given list item.
            // So be aware that if you adjust the content of the section header (for example, change the font size), you may need to adjust this explicit height as well.
            <View style={[styles.optionsListSectionHeader, styles.justifyContentCenter]}>
                <Text style={[styles.ph5, styles.textLabelSupporting]}>{section.title}</Text>
            </View>
        );
    };

    const renderItem = ({item, index, section}) => {
        const normalizedIndex = index + lodashGet(section, 'indexOffset', 0);
        const isDisabled = section.isDisabled || item.isDisabled;
        const isItemFocused = !isDisabled && focusedIndex === normalizedIndex;
        // We only create tooltips for the first 10 users or so since some reports have hundreds of users, causing performance to degrade.
        const showTooltip = normalizedIndex < 10;

        return (
            <BaseListItem
                item={item}
                isFocused={isItemFocused}
                isDisabled={isDisabled}
                isHide={!maxToRenderPerBatch}
                showTooltip={showTooltip}
                canSelectMultiple={canSelectMultiple}
                onSelectRow={() => selectRow(item, true)}
                onDismissError={onDismissError}
                shouldPreventDefaultFocusOnSelectRow={shouldPreventDefaultFocusOnSelectRow}
                rightHandSideComponent={rightHandSideComponent}
                keyForList={item.keyForList}
            />
        );
    };

    const scrollToFocusedIndexOnFirstRender = useCallback(
        ({nativeEvent}) => {
            if (shouldUseDynamicMaxToRenderPerBatch) {
                const listHeight = lodashGet(nativeEvent, 'layout.height', 0);
                const itemHeight = lodashGet(nativeEvent, 'layout.y', 0);

                setMaxToRenderPerBatch((Math.ceil(listHeight / itemHeight) || 0) + CONST.MAX_TO_RENDER_PER_BATCH.DEFAULT);
            }

            if (!isInitialRender) {
                return;
            }
            scrollToIndex(focusedIndex, false);
            setIsInitialRender(false);
        },
        [focusedIndex, isInitialRender, scrollToIndex, shouldUseDynamicMaxToRenderPerBatch],
    );

    const updateAndScrollToFocusedIndex = useCallback(
        (newFocusedIndex) => {
            setFocusedIndex(newFocusedIndex);
            scrollToIndex(newFocusedIndex, true);
        },
        [scrollToIndex],
    );

    /** Focuses the text input when the component comes into focus and after any navigation animations finish. */
    useFocusEffect(
        useCallback(() => {
            if (shouldShowTextInput) {
                focusTimeoutRef.current = setTimeout(() => textInputRef.current.focus(), CONST.ANIMATED_TRANSITION);
            }
            return () => {
                if (!focusTimeoutRef.current) {
                    return;
                }
                clearTimeout(focusTimeoutRef.current);
            };
        }, [shouldShowTextInput]),
    );

    useEffect(() => {
        // do not change focus on the first render, as it should focus on the selected item
        if (isInitialRender) {
            return;
        }

        // set the focus on the first item when the sections list is changed
        if (sections.length > 0) {
            updateAndScrollToFocusedIndex(0);
        }
        // eslint-disable-next-line react-hooks/exhaustive-deps
    }, [sections]);

    /** Selects row when pressing Enter */
    useKeyboardShortcut(CONST.KEYBOARD_SHORTCUTS.ENTER, selectFocusedOption, {
        captureOnInputs: true,
        shouldBubble: () => !flattenedSections.allOptions[focusedIndex],
        shouldStopPropagation,
        isActive: !disableKeyboardShortcuts && !disableEnterShortcut && isFocused,
    });

    /** Calls confirm action when pressing CTRL (CMD) + Enter */
    useKeyboardShortcut(CONST.KEYBOARD_SHORTCUTS.CTRL_ENTER, onConfirm, {
        captureOnInputs: true,
        shouldBubble: () => !flattenedSections.allOptions[focusedIndex],
        isActive: !disableKeyboardShortcuts && Boolean(onConfirm) && isFocused,
    });

    return (
        <ArrowKeyFocusManager
            disabledIndexes={flattenedSections.disabledOptionsIndexes}
            focusedIndex={focusedIndex}
            maxIndex={flattenedSections.allOptions.length - 1}
            onFocusedIndexChanged={updateAndScrollToFocusedIndex}
        >
            <SafeAreaConsumer>
                {({safeAreaPaddingBottomStyle}) => (
                    <View style={[styles.flex1, !isKeyboardShown && safeAreaPaddingBottomStyle, wrapperStyles]}>
                        {shouldShowTextInput && (
                            <View style={[styles.ph5, styles.pb3]}>
                                <TextInput
                                    ref={(el) => {
                                        if (inputRef) {
                                            // eslint-disable-next-line no-param-reassign
                                            inputRef.current = el;
                                        }
                                        textInputRef.current = el;
                                    }}
                                    label={textInputLabel}
                                    accessibilityLabel={textInputLabel}
<<<<<<< HEAD
                                    hint={textInputHint}
                                    role={CONST.ACCESSIBILITY_ROLE.TEXT}
=======
                                    role={CONST.ROLE.PRESENTATION}
>>>>>>> fa250605
                                    value={textInputValue}
                                    placeholder={textInputPlaceholder}
                                    maxLength={textInputMaxLength}
                                    onChangeText={onChangeText}
                                    inputMode={inputMode}
                                    selectTextOnFocus
                                    spellCheck={false}
                                    onSubmitEditing={selectFocusedOption}
                                    blurOnSubmit={Boolean(flattenedSections.allOptions.length)}
                                />
                            </View>
                        )}
                        {Boolean(headerMessage) && (
                            <View style={[styles.ph5, styles.pb5]}>
                                <Text style={[styles.textLabel, styles.colorMuted]}>{headerMessage}</Text>
                            </View>
                        )}
                        {Boolean(headerContent) && headerContent}
                        {flattenedSections.allOptions.length === 0 && showLoadingPlaceholder ? (
                            <OptionsListSkeletonView shouldAnimate />
                        ) : (
                            <>
                                {!headerMessage && canSelectMultiple && shouldShowSelectAll && (
                                    <PressableWithFeedback
                                        style={[styles.peopleRow, styles.userSelectNone, styles.ph5, styles.pb3]}
                                        onPress={selectAllRow}
                                        accessibilityLabel={translate('workspace.people.selectAll')}
                                        role="button"
                                        accessibilityState={{checked: flattenedSections.allSelected}}
                                        disabled={flattenedSections.allOptions.length === flattenedSections.disabledOptionsIndexes.length}
                                        dataSet={{[CONST.SELECTION_SCRAPER_HIDDEN_ELEMENT]: true}}
                                        onMouseDown={shouldPreventDefaultFocusOnSelectRow ? (e) => e.preventDefault() : undefined}
                                    >
                                        <Checkbox
                                            accessibilityLabel={translate('workspace.people.selectAll')}
                                            isChecked={flattenedSections.allSelected}
                                            onPress={selectAllRow}
                                            disabled={flattenedSections.allOptions.length === flattenedSections.disabledOptionsIndexes.length}
                                        />
                                        <View style={[styles.flex1]}>
                                            <Text style={[styles.textStrong, styles.ph3]}>{translate('workspace.people.selectAll')}</Text>
                                        </View>
                                    </PressableWithFeedback>
                                )}
                                <SectionList
                                    ref={listRef}
                                    sections={sections}
                                    stickySectionHeadersEnabled={false}
                                    renderSectionHeader={renderSectionHeader}
                                    renderItem={renderItem}
                                    getItemLayout={getItemLayout}
                                    onScroll={onScroll}
                                    onScrollBeginDrag={onScrollBeginDrag}
                                    keyExtractor={(item) => item.keyForList}
                                    extraData={focusedIndex}
                                    indicatorStyle={theme.white}
                                    keyboardShouldPersistTaps="always"
                                    showsVerticalScrollIndicator={showScrollIndicator}
                                    initialNumToRender={12}
                                    maxToRenderPerBatch={maxToRenderPerBatch}
                                    windowSize={5}
                                    viewabilityConfig={{viewAreaCoveragePercentThreshold: 95}}
                                    testID="selection-list"
                                    onLayout={scrollToFocusedIndexOnFirstRender}
                                    style={!maxToRenderPerBatch && styles.opacity0}
                                />
                                {children}
                            </>
                        )}
                        {showConfirmButton && (
                            <FixedFooter style={[styles.mtAuto]}>
                                <Button
                                    success
                                    style={[styles.w100]}
                                    text={confirmButtonText || translate('common.confirm')}
                                    onPress={onConfirm}
                                    pressOnEnter
                                    enterKeyEventListenerPriority={1}
                                />
                            </FixedFooter>
                        )}
                        {Boolean(footerContent) && <FixedFooter style={[styles.mtAuto]}>{footerContent}</FixedFooter>}
                    </View>
                )}
            </SafeAreaConsumer>
        </ArrowKeyFocusManager>
    );
}

BaseSelectionList.displayName = 'BaseSelectionList';
BaseSelectionList.propTypes = propTypes;

export default withKeyboardState(BaseSelectionList);<|MERGE_RESOLUTION|>--- conflicted
+++ resolved
@@ -411,12 +411,8 @@
                                     }}
                                     label={textInputLabel}
                                     accessibilityLabel={textInputLabel}
-<<<<<<< HEAD
                                     hint={textInputHint}
-                                    role={CONST.ACCESSIBILITY_ROLE.TEXT}
-=======
                                     role={CONST.ROLE.PRESENTATION}
->>>>>>> fa250605
                                     value={textInputValue}
                                     placeholder={textInputPlaceholder}
                                     maxLength={textInputMaxLength}
