import React from 'react';
import {View} from 'react-native';
import Icon from '@components/Icon';
import * as Expensicons from '@components/Icon/Expensicons';
import OfflineWithFeedback from '@components/OfflineWithFeedback';
import PressableWithFeedback from '@components/Pressable/PressableWithFeedback';
import SelectCircle from '@components/SelectCircle';
import useHover from '@hooks/useHover';
import useStyleUtils from '@hooks/useStyleUtils';
import useTheme from '@hooks/useTheme';
import useThemeStyles from '@hooks/useThemeStyles';
import CONST from '@src/CONST';
import type {BaseListItemProps, ListItem} from './types';

function BaseListItem<TItem extends ListItem>({
    item,
    pressableStyle,
    wrapperStyle,
    selectMultipleStyle,
    isDisabled = false,
    shouldPreventDefaultFocusOnSelectRow = false,
    canSelectMultiple = false,
    onSelectRow,
    onCheckboxPress,
    onDismissError = () => {},
    rightHandSideComponent,
    checkmarkPosition = CONST.DIRECTION.LEFT,
    keyForList,
    errors,
    pendingAction,
    FooterComponent,
    children,
}: BaseListItemProps<TItem>) {
    const theme = useTheme();
    const styles = useThemeStyles();
    const StyleUtils = useStyleUtils();
    const {hovered, bind} = useHover();

    const isItemSelectable = item.isSelectable === undefined || item.isSelectable;

    const rightHandSideComponentRender = () => {
        if (canSelectMultiple || !rightHandSideComponent) {
            return null;
        }

        if (typeof rightHandSideComponent === 'function') {
            return rightHandSideComponent(item);
        }

        return rightHandSideComponent;
    };

    const handleCheckboxPress = () => {
        if (onCheckboxPress) {
            onCheckboxPress(item);
        } else {
            onSelectRow(item);
        }
    };

    return (
        <OfflineWithFeedback
            onClose={() => onDismissError(item)}
            pendingAction={pendingAction}
            errors={errors}
            errorRowStyles={styles.ph5}
        >
            <PressableWithFeedback
                // eslint-disable-next-line react/jsx-props-no-spreading
                {...bind}
                onPress={() => onSelectRow(item)}
                disabled={isDisabled}
                accessibilityLabel={item.text ?? ''}
                role={CONST.ROLE.BUTTON}
                hoverDimmingValue={1}
                hoverStyle={!item.isSelected && styles.hoveredComponentBG}
                dataSet={{[CONST.SELECTION_SCRAPER_HIDDEN_ELEMENT]: true}}
                onMouseDown={shouldPreventDefaultFocusOnSelectRow ? (e) => e.preventDefault() : undefined}
                nativeID={keyForList ?? ''}
                style={pressableStyle}
            >
                <View style={wrapperStyle}>
                    {canSelectMultiple && checkmarkPosition === CONST.DIRECTION.LEFT && (
                        <PressableWithFeedback
                            accessibilityLabel={item.text ?? ''}
                            role={CONST.ROLE.BUTTON}
<<<<<<< HEAD
                            disabled={isDisabled ?? !isItemSelectable}
                            onPress={handleCheckboxPress}
                            style={[styles.cursorUnset, StyleUtils.getCheckboxPressableStyle(), !isItemSelectable && styles.cursorDisabled]}
=======
                            // eslint-disable-next-line @typescript-eslint/prefer-nullish-coalescing
                            disabled={isDisabled || item.isDisabledCheckbox}
                            onPress={handleCheckboxPress}
                            style={[styles.cursorUnset, StyleUtils.getCheckboxPressableStyle(), item.isDisabledCheckbox && styles.cursorDisabled]}
>>>>>>> b7a230ea
                        >
                            <View style={selectMultipleStyle}>
                                {item.isSelected && (
                                    <Icon
                                        src={Expensicons.Checkmark}
                                        fill={theme.textLight}
                                        height={14}
                                        width={14}
                                    />
                                )}
                            </View>
                        </PressableWithFeedback>
                    )}

                    {typeof children === 'function' ? children(hovered) : children}

                    {canSelectMultiple && checkmarkPosition === CONST.DIRECTION.RIGHT && (
                        <PressableWithFeedback
                            onPress={handleCheckboxPress}
                            disabled={isDisabled}
                            role={CONST.ROLE.BUTTON}
                            accessibilityLabel={item.text ?? ''}
                            style={[styles.ml2, styles.optionSelectCircle]}
                        >
                            <SelectCircle
                                isChecked={item.isSelected ?? false}
                                selectCircleStyles={styles.ml0}
                            />
                        </PressableWithFeedback>
                    )}

                    {!canSelectMultiple && item.isSelected && !rightHandSideComponent && (
                        <View
                            style={[styles.flexRow, styles.alignItemsCenter, styles.ml3]}
                            accessible={false}
                        >
                            <View>
                                <Icon
                                    src={Expensicons.Checkmark}
                                    fill={theme.success}
                                />
                            </View>
                        </View>
                    )}
                    {rightHandSideComponentRender()}
                </View>
                {FooterComponent}
            </PressableWithFeedback>
        </OfflineWithFeedback>
    );
}

BaseListItem.displayName = 'BaseListItem';

export default BaseListItem;<|MERGE_RESOLUTION|>--- conflicted
+++ resolved
@@ -84,16 +84,10 @@
                         <PressableWithFeedback
                             accessibilityLabel={item.text ?? ''}
                             role={CONST.ROLE.BUTTON}
-<<<<<<< HEAD
-                            disabled={isDisabled ?? !isItemSelectable}
-                            onPress={handleCheckboxPress}
-                            style={[styles.cursorUnset, StyleUtils.getCheckboxPressableStyle(), !isItemSelectable && styles.cursorDisabled]}
-=======
                             // eslint-disable-next-line @typescript-eslint/prefer-nullish-coalescing
                             disabled={isDisabled || item.isDisabledCheckbox}
                             onPress={handleCheckboxPress}
                             style={[styles.cursorUnset, StyleUtils.getCheckboxPressableStyle(), item.isDisabledCheckbox && styles.cursorDisabled]}
->>>>>>> b7a230ea
                         >
                             <View style={selectMultipleStyle}>
                                 {item.isSelected && (
