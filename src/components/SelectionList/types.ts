import type {MutableRefObject, ReactElement, ReactNode} from 'react';
import type {GestureResponderEvent, InputModeOptions, LayoutChangeEvent, SectionListData, StyleProp, TextInput, TextStyle, ViewStyle} from 'react-native';
import type {MaybePhraseKey} from '@libs/Localize';
import type {BrickRoad} from '@libs/WorkspacesSettingsUtils';
import type CONST from '@src/CONST';
import type {Errors, Icon, PendingAction} from '@src/types/onyx/OnyxCommon';
import type {ReceiptErrors} from '@src/types/onyx/Transaction';
import type ChildrenProps from '@src/types/utils/ChildrenProps';
import type IconAsset from '@src/types/utils/IconAsset';
import type InviteMemberListItem from './InviteMemberListItem';
import type RadioListItem from './RadioListItem';
import type TableListItem from './TableListItem';
import type UserListItem from './UserListItem';

type TRightHandSideComponent<TItem extends ListItem> = {
    /** Component to display on the right side */
    rightHandSideComponent?: ((item: TItem) => ReactElement | null | undefined) | ReactElement | null;
};

type CommonListItemProps<TItem extends ListItem> = {
    /** Whether this item is focused (for arrow key controls) */
    isFocused?: boolean;

    /** Whether this item is disabled */
    isDisabled?: boolean | null;

    /** Whether this item should show Tooltip */
    showTooltip: boolean;

    /** Whether to use the Checkbox (multiple selection) instead of the Checkmark (single selection) */
    canSelectMultiple?: boolean;

    /** Callback to fire when the item is pressed */
    onSelectRow: (item: TItem) => void;

    /** Callback to fire when a checkbox is pressed */
    onCheckboxPress?: (item: TItem) => void;

    /** Callback to fire when an error is dismissed */
    onDismissError?: (item: TItem) => void;

<<<<<<< HEAD
    /** Direction of checkmark to show */
    checkmarkPosition?: ValueOf<typeof CONST.DIRECTION>;
=======
    /** Component to display on the right side */
    rightHandSideComponent?: ((item: TItem) => ReactElement<TItem> | null) | ReactElement | null;
>>>>>>> 4f673576

    /** Styles for the pressable component */
    pressableStyle?: StyleProp<ViewStyle>;

    /** Styles for the wrapper view */
    wrapperStyle?: StyleProp<ViewStyle>;

    /** Styles for the container view */
    containerStyle?: StyleProp<ViewStyle>;

    /** Styles for the checkbox wrapper view if select multiple option is on */
    selectMultipleStyle?: StyleProp<ViewStyle>;

    /** Whether to wrap long text up to 2 lines */
    isMultilineSupported?: boolean;
} & TRightHandSideComponent<TItem>;

type ListItem = {
    /** Text to display */
    text?: string;

    /** Alternate text to display */
    alternateText?: string | null;

    /** Key used internally by React */
    keyForList?: string | null;

    /** Whether this option is selected */
    isSelected?: boolean;

    /** Whether the checkbox should be disabled */
    isDisabledCheckbox?: boolean;

    /** Whether this option is disabled for selection */
    isDisabled?: boolean | null;

    /** List title is bold by default. Use this props to customize it */
    isBold?: boolean;

    /** User accountID */
    accountID?: number | null;

    /** User login */
    login?: string | null;

    /** Element to show on the right side of the item */
    rightElement?: ReactNode;

    /** Icons for the user (can be multiple if it's a Workspace) */
    icons?: Icon[];

    /** Errors that this user may contain */
    errors?: Errors;

    /** The type of action that's pending  */
    pendingAction?: PendingAction;

    invitedSecondaryLogin?: string;

    /** Represents the index of the section it came from  */
    sectionIndex?: number;

    /** Represents the index of the option within the section it came from */
    index?: number;

    /** ID of the report */
    reportID?: string;

    /** Whether this option should show subscript */
    shouldShowSubscript?: boolean | null;

    /** Whether to wrap long text up to 2 lines */
    isMultilineSupported?: boolean;

    /** The search value from the selection list */
    searchText?: string | null;

    brickRoadIndicator?: BrickRoad | '' | null;
};

type ListItemProps<TItem extends ListItem> = CommonListItemProps<TItem> & {
    /** The section list item */
    item: TItem;

    /** Additional styles to apply to text */
    style?: StyleProp<TextStyle>;

    /** Is item hovered */
    isHovered?: boolean;

    /** Whether the default focus should be prevented on row selection */
    shouldPreventDefaultFocusOnSelectRow?: boolean;

    /** Key used internally by React */
    keyForList?: string;
};

type BaseListItemProps<TItem extends ListItem> = CommonListItemProps<TItem> & {
    item: TItem;
    shouldPreventDefaultFocusOnSelectRow?: boolean;
    keyForList?: string | null;
    errors?: Errors | ReceiptErrors | null;
    pendingAction?: PendingAction | null;
    FooterComponent?: ReactElement;
    children?: ReactElement<ListItemProps<TItem>> | ((hovered: boolean) => ReactElement<ListItemProps<TItem>>);
};

type UserListItemProps<TItem extends ListItem> = ListItemProps<TItem> & {
    /** Errors that this user may contain */
    errors?: Errors | ReceiptErrors | null;

    /** The type of action that's pending  */
    pendingAction?: PendingAction | null;

    /** The React element that will be shown as a footer */
    FooterComponent?: ReactElement;
};

<<<<<<< HEAD
type RadioListItemProps<TItem extends ListItem> = ListItemProps<TItem>;
=======
type InviteMemberListItemProps = UserListItemProps;

type RadioListItemProps = ListItemProps;
>>>>>>> 4f673576

type TableListItemProps<TItem extends ListItem> = ListItemProps<TItem>;

type ValidListItem = typeof RadioListItem | typeof UserListItem | typeof TableListItem | typeof InviteMemberListItem;

type Section<TItem extends ListItem> = {
    /** Title of the section */
    title?: string;

    /** Array of options */
    data?: TItem[];

    /** Whether this section items disabled for selection */
    isDisabled?: boolean;

    /** Whether this section should be shown or not */
    shouldShow?: boolean;
};

type SectionWithIndexOffset<TItem extends ListItem> = Section<TItem> & {
    /** The initial index of this section given the total number of options in each section's data array */
    indexOffset: number;
};

type BaseSelectionListProps<TItem extends ListItem> = Partial<ChildrenProps> & {
    /** Sections for the section list */
    sections: Array<SectionListData<TItem, Section<TItem>>> | typeof CONST.EMPTY_ARRAY;

    /** Default renderer for every item in the list */
    ListItem: ValidListItem;

    /** Whether this is a multi-select list */
    canSelectMultiple?: boolean;

    /** Callback to fire when a row is pressed */
    onSelectRow: (item: TItem) => void;

    /** Optional callback function triggered upon pressing a checkbox. If undefined and the list displays checkboxes, checkbox interactions are managed by onSelectRow, allowing for pressing anywhere on the list. */
    onCheckboxPress?: (item: TItem) => void;

    /** Callback to fire when "Select All" checkbox is pressed. Only use along with `canSelectMultiple` */
    onSelectAll?: () => void;

    /** Callback to fire when an error is dismissed */
    onDismissError?: (item: TItem) => void;

    /** Label for the text input */
    textInputLabel?: string;

    /** Placeholder for the text input */
    textInputPlaceholder?: string;

    /** Hint for the text input */
    textInputHint?: MaybePhraseKey;

    /** Value for the text input */
    textInputValue?: string;

    /** Max length for the text input */
    textInputMaxLength?: number;

    /** Icon to display on the left side of TextInput */
    textInputIconLeft?: IconAsset;

    /** Whether text input should be focused */
    textInputAutoFocus?: boolean;

    /** Callback to fire when the text input changes */
    onChangeText?: (text: string) => void;

    /** Input mode for the text input */
    inputMode?: InputModeOptions;

    /** Item `keyForList` to focus initially */
    initiallyFocusedOptionKey?: string | null;

    /** Callback to fire when the list is scrolled */
    onScroll?: () => void;

    /** Callback to fire when the list is scrolled and the user begins dragging */
    onScrollBeginDrag?: () => void;

    /** Message to display at the top of the list */
    headerMessage?: string;

    /** Styles to apply to the header message */
    headerMessageStyle?: StyleProp<ViewStyle>;

    /** Text to display on the confirm button */
    confirmButtonText?: string;

    /** Callback to fire when the confirm button is pressed */
    onConfirm?: (e?: GestureResponderEvent | KeyboardEvent | undefined, option?: TItem) => void;

    /** Whether to show the vertical scroll indicator */
    showScrollIndicator?: boolean;

    /** Whether to show the loading placeholder */
    showLoadingPlaceholder?: boolean;

    /** Whether to show the default confirm button */
    showConfirmButton?: boolean;

    /** Whether tooltips should be shown */
    shouldShowTooltips?: boolean;

    /** Whether to stop automatic form submission on pressing enter key or not */
    shouldStopPropagation?: boolean;

    /** Whether to prevent default focusing of options and focus the textinput when selecting an option */
    shouldPreventDefaultFocusOnSelectRow?: boolean;

    /** Custom content to display in the header */
    headerContent?: ReactNode;

    /** Custom content to display in the footer */
    footerContent?: ReactNode;

    /** Custom content to display in the footer of list component. If present ShowMore button won't be displayed */
    listFooterContent?: React.JSX.Element | null;

    /** Whether to use dynamic maxToRenderPerBatch depending on the visible number of elements */
    shouldUseDynamicMaxToRenderPerBatch?: boolean;

    /** Whether keyboard shortcuts should be disabled */
    disableKeyboardShortcuts?: boolean;

    /** Styles to apply to SelectionList container */
    containerStyle?: StyleProp<ViewStyle>;

    /** Whether keyboard is visible on the screen */
    isKeyboardShown?: boolean;

<<<<<<< HEAD
    /** Whether focus event should be delayed */
    shouldDelayFocus?: boolean;

    /** Direction of checkmark to show */
    checkmarkPosition?: ValueOf<typeof CONST.DIRECTION>;
=======
    /** Component to display on the right side of each child */
    rightHandSideComponent?: ((item: ListItem) => ReactElement<ListItem> | null) | ReactElement | null;
>>>>>>> 4f673576

    /** Whether to show the loading indicator for new options */
    isLoadingNewOptions?: boolean;

    /** Fired when the list is displayed with the items */
    onLayout?: (event: LayoutChangeEvent) => void;

    /** Custom header to show right above list */
    customListHeader?: ReactNode;

    /** Styles for the list header wrapper */
    listHeaderWrapperStyle?: StyleProp<ViewStyle>;

    /** Whether to wrap long text up to 2 lines */
    isRowMultilineSupported?: boolean;

    /** Ref for textInput */
<<<<<<< HEAD
    textInputRef?: MutableRefObject<TextInput | null>;
} & TRightHandSideComponent<TItem>;
=======
    textInputRef?: MutableRefObject<TextInput | null> | ((ref: TextInput | null) => void);

    /** Styles for the section title */
    sectionTitleStyles?: StyleProp<ViewStyle>;

    /**
     * When true, the list won't be visible until the list layout is measured. This prevents the list from "blinking" as it's scrolled to the bottom which is recommended for large lists.
     * When false, the list will render immediately and scroll to the bottom which works great for small lists.
     */
    shouldHideListOnInitialRender?: boolean;
};
>>>>>>> 4f673576

type SelectionListHandle = {
    scrollAndHighlightItem?: (items: string[], timeout: number) => void;
};

type ItemLayout = {
    length: number;
    offset: number;
};

type FlattenedSectionsReturn<TItem extends ListItem> = {
    allOptions: TItem[];
    selectedOptions: TItem[];
    disabledOptionsIndexes: number[];
    itemLayouts: ItemLayout[];
    allSelected: boolean;
};

type ButtonOrCheckBoxRoles = 'button' | 'checkbox';

<<<<<<< HEAD
type ExtendedSectionListData<TItem extends ListItem, TSection extends Section<TItem>> = SectionListData<TItem, TSection> & {
    CustomSectionHeader?: ({section}: {section: TSection}) => ReactElement;
};

type SectionListDataType<TItem extends ListItem> = ExtendedSectionListData<TItem, Section<TItem>>;
=======
type SectionListDataType<TItem extends ListItem> = SectionListData<TItem, SectionWithIndexOffset<TItem>>;
>>>>>>> 4f673576

export type {
    BaseSelectionListProps,
    CommonListItemProps,
    Section,
    SectionWithIndexOffset,
    BaseListItemProps,
    UserListItemProps,
    RadioListItemProps,
    TableListItemProps,
    InviteMemberListItemProps,
    ListItem,
    ListItemProps,
    FlattenedSectionsReturn,
    ItemLayout,
    ButtonOrCheckBoxRoles,
    SectionListDataType,
    SelectionListHandle,
    ValidListItem,
};<|MERGE_RESOLUTION|>--- conflicted
+++ resolved
@@ -39,14 +39,6 @@
     /** Callback to fire when an error is dismissed */
     onDismissError?: (item: TItem) => void;
 
-<<<<<<< HEAD
-    /** Direction of checkmark to show */
-    checkmarkPosition?: ValueOf<typeof CONST.DIRECTION>;
-=======
-    /** Component to display on the right side */
-    rightHandSideComponent?: ((item: TItem) => ReactElement<TItem> | null) | ReactElement | null;
->>>>>>> 4f673576
-
     /** Styles for the pressable component */
     pressableStyle?: StyleProp<ViewStyle>;
 
@@ -164,13 +156,9 @@
     FooterComponent?: ReactElement;
 };
 
-<<<<<<< HEAD
 type RadioListItemProps<TItem extends ListItem> = ListItemProps<TItem>;
-=======
-type InviteMemberListItemProps = UserListItemProps;
-
-type RadioListItemProps = ListItemProps;
->>>>>>> 4f673576
+
+type InviteMemberListItemProps<TItem extends ListItem> = UserListItemProps<TItem>;
 
 type TableListItemProps<TItem extends ListItem> = ListItemProps<TItem>;
 
@@ -304,17 +292,6 @@
     /** Whether keyboard is visible on the screen */
     isKeyboardShown?: boolean;
 
-<<<<<<< HEAD
-    /** Whether focus event should be delayed */
-    shouldDelayFocus?: boolean;
-
-    /** Direction of checkmark to show */
-    checkmarkPosition?: ValueOf<typeof CONST.DIRECTION>;
-=======
-    /** Component to display on the right side of each child */
-    rightHandSideComponent?: ((item: ListItem) => ReactElement<ListItem> | null) | ReactElement | null;
->>>>>>> 4f673576
-
     /** Whether to show the loading indicator for new options */
     isLoadingNewOptions?: boolean;
 
@@ -331,10 +308,6 @@
     isRowMultilineSupported?: boolean;
 
     /** Ref for textInput */
-<<<<<<< HEAD
-    textInputRef?: MutableRefObject<TextInput | null>;
-} & TRightHandSideComponent<TItem>;
-=======
     textInputRef?: MutableRefObject<TextInput | null> | ((ref: TextInput | null) => void);
 
     /** Styles for the section title */
@@ -345,8 +318,7 @@
      * When false, the list will render immediately and scroll to the bottom which works great for small lists.
      */
     shouldHideListOnInitialRender?: boolean;
-};
->>>>>>> 4f673576
+} & TRightHandSideComponent<TItem>;
 
 type SelectionListHandle = {
     scrollAndHighlightItem?: (items: string[], timeout: number) => void;
@@ -367,15 +339,11 @@
 
 type ButtonOrCheckBoxRoles = 'button' | 'checkbox';
 
-<<<<<<< HEAD
 type ExtendedSectionListData<TItem extends ListItem, TSection extends Section<TItem>> = SectionListData<TItem, TSection> & {
     CustomSectionHeader?: ({section}: {section: TSection}) => ReactElement;
 };
 
 type SectionListDataType<TItem extends ListItem> = ExtendedSectionListData<TItem, Section<TItem>>;
-=======
-type SectionListDataType<TItem extends ListItem> = SectionListData<TItem, SectionWithIndexOffset<TItem>>;
->>>>>>> 4f673576
 
 export type {
     BaseSelectionListProps,
