--- conflicted
+++ resolved
@@ -1,17 +1,9 @@
-<<<<<<< HEAD
-import React, {PureComponent} from 'react';
-import {StyleProp, View, ViewStyle} from 'react-native';
-import withStyleUtils, {WithStyleUtilsProps} from '@components/withStyleUtils';
-import withTheme, {WithThemeProps} from '@components/withTheme';
-import withThemeStyles, {type WithThemeStylesProps} from '@components/withThemeStyles';
-=======
 import {ImageContentFit} from 'expo-image';
 import React from 'react';
 import {StyleProp, View, ViewStyle} from 'react-native';
 import ImageSVG from '@components/ImageSVG';
 import useStyleUtils from '@hooks/useStyleUtils';
 import useThemeStyles from '@hooks/useThemeStyles';
->>>>>>> f25b8705
 import variables from '@styles/variables';
 import IconAsset from '@src/types/utils/IconAsset';
 import IconWrapperStyles from './IconWrapperStyles';
@@ -43,67 +35,6 @@
 
     /** Additional styles to add to the Icon */
     additionalStyles?: StyleProp<ViewStyle>;
-<<<<<<< HEAD
-} & WithThemeStylesProps &
-    WithThemeProps &
-    WithStyleUtilsProps;
-
-// We must use a class component to create an animatable component with the Animated API
-// eslint-disable-next-line react/prefer-stateless-function
-class Icon extends PureComponent<IconProps> {
-    // eslint-disable-next-line react/static-property-placement
-    public static defaultProps = {
-        width: variables.iconSizeNormal,
-        height: variables.iconSizeNormal,
-        fill: undefined,
-        small: false,
-        inline: false,
-        additionalStyles: [],
-        hovered: false,
-        pressed: false,
-    };
-
-    render() {
-        const width = this.props.small ? variables.iconSizeSmall : this.props.width;
-        const height = this.props.small ? variables.iconSizeSmall : this.props.height;
-        const iconStyles = [this.props.StyleUtils.getWidthAndHeightStyle(width ?? 0, height), IconWrapperStyles, this.props.themeStyles.pAbsolute, this.props.additionalStyles];
-        const fill = this.props.fill ?? this.props.theme.icon;
-
-        if (this.props.inline) {
-            return (
-                <View
-                    testID={`${this.props.src.name} Icon`}
-                    style={[this.props.StyleUtils.getWidthAndHeightStyle(width ?? 0, height), this.props.themeStyles.bgTransparent, this.props.themeStyles.overflowVisible]}
-                >
-                    <View style={iconStyles}>
-                        <this.props.src
-                            width={width}
-                            height={height}
-                            fill={fill}
-                            hovered={this.props.hovered?.toString()}
-                            pressed={this.props.pressed?.toString()}
-                        />
-                    </View>
-                </View>
-            );
-        }
-
-        return (
-            <View
-                testID={`${this.props.src.name} Icon`}
-                style={this.props.additionalStyles}
-            >
-                <this.props.src
-                    width={width}
-                    height={height}
-                    fill={fill}
-                    hovered={this.props.hovered?.toString()}
-                    pressed={this.props.pressed?.toString()}
-                />
-            </View>
-        );
-    }
-=======
 
     /** Used to locate this icon in end-to-end tests. */
     testID?: string;
@@ -168,9 +99,9 @@
             />
         </View>
     );
->>>>>>> f25b8705
 }
 
-export type {SrcProps, IconProps};
+Icon.displayName = 'Icon';
 
-export default withTheme(withThemeStyles(withStyleUtils(Icon)));+export type {IconProps};
+export default Icon;