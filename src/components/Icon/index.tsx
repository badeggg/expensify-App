import React, {PureComponent} from 'react';
import {StyleProp, View, ViewStyle} from 'react-native';
import withTheme, {ThemeProps} from '@components/withTheme';
import withThemeStyles, {ThemeStylesProps} from '@components/withThemeStyles';
import * as StyleUtils from '@styles/StyleUtils';
import variables from '@styles/variables';
import IconWrapperStyles from './IconWrapperStyles';

type SrcProps = {
    width?: number;
    height?: number;
    fill?: string;
    hovered?: string;
    pressed?: string;
};

type IconProps = {
    /** The asset to render. */
    src: (props: SrcProps) => React.ReactNode;

    /** The width of the icon. */
    width?: number;

    /** The height of the icon. */
    height?: number;

    /** The fill color for the icon. Can be hex, rgb, rgba, or valid react-native named color such as 'red' or 'blue'. */
    fill?: string;

    /** Is small icon */
    small?: boolean;

    /** Is inline icon */
    inline?: boolean;

    /** Is icon hovered */
    hovered?: boolean;

    /** Is icon pressed */
    pressed?: boolean;

    /** Additional styles to add to the Icon */
    additionalStyles?: StyleProp<ViewStyle>;
} & ThemeStylesProps &
    ThemeProps;

// We must use a class component to create an animatable component with the Animated API
// eslint-disable-next-line react/prefer-stateless-function
class Icon extends PureComponent<IconProps> {
    // eslint-disable-next-line react/static-property-placement
    public static defaultProps = {
        width: variables.iconSizeNormal,
        height: variables.iconSizeNormal,
        fill: undefined,
        small: false,
        inline: false,
        additionalStyles: [],
        hovered: false,
        pressed: false,
    };

    render() {
        const width = this.props.small ? variables.iconSizeSmall : this.props.width;
        const height = this.props.small ? variables.iconSizeSmall : this.props.height;
        const iconStyles = [StyleUtils.getWidthAndHeightStyle(width ?? 0, height), IconWrapperStyles, this.props.themeStyles.pAbsolute, this.props.additionalStyles];
        const fill = this.props.fill ?? this.props.theme.icon;

        if (this.props.inline) {
            return (
                <View
                    testID={`${this.props.src.name} Icon`}
                    style={[StyleUtils.getWidthAndHeightStyle(width ?? 0, height), this.props.themeStyles.bgTransparent, this.props.themeStyles.overflowVisible]}
                >
                    <View style={iconStyles}>
                        <this.props.src
                            width={width}
                            height={height}
                            fill={fill}
                            hovered={this.props.hovered?.toString()}
                            pressed={this.props.pressed?.toString()}
                        />
                    </View>
                </View>
            );
        }

        return (
            <View
                testID={`${this.props.src.name} Icon`}
                style={this.props.additionalStyles}
            >
                <this.props.src
                    width={width}
                    height={height}
                    fill={fill}
                    hovered={this.props.hovered?.toString()}
                    pressed={this.props.pressed?.toString()}
                />
            </View>
        );
    }
}

<<<<<<< HEAD
export default Icon;

export type {SrcProps};
=======
export default withTheme(withThemeStyles(Icon));
>>>>>>> de436fe4
<|MERGE_RESOLUTION|>--- conflicted
+++ resolved
@@ -101,10 +101,5 @@
     }
 }
 
-<<<<<<< HEAD
-export default Icon;
-
-export type {SrcProps};
-=======
 export default withTheme(withThemeStyles(Icon));
->>>>>>> de436fe4
+export type {SrcProps};