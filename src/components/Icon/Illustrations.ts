import Abracadabra from '@assets/images/product-illustrations/abracadabra.svg';
import BankArrowPink from '@assets/images/product-illustrations/bank-arrow--pink.svg';
import BankMouseGreen from '@assets/images/product-illustrations/bank-mouse--green.svg';
import BankUserGreen from '@assets/images/product-illustrations/bank-user--green.svg';
import ConciergeBlue from '@assets/images/product-illustrations/concierge--blue.svg';
import ConciergeExclamation from '@assets/images/product-illustrations/concierge--exclamation.svg';
import CreditCardsBlue from '@assets/images/product-illustrations/credit-cards--blue.svg';
import EmptyStateExpenses from '@assets/images/product-illustrations/emptystate__expenses.svg';
import GpsTrackOrange from '@assets/images/product-illustrations/gps-track--orange.svg';
import Hands from '@assets/images/product-illustrations/home-illustration-hands.svg';
import InvoiceOrange from '@assets/images/product-illustrations/invoice--orange.svg';
import JewelBoxBlue from '@assets/images/product-illustrations/jewel-box--blue.svg';
import JewelBoxGreen from '@assets/images/product-illustrations/jewel-box--green.svg';
import JewelBoxPink from '@assets/images/product-illustrations/jewel-box--pink.svg';
import JewelBoxYellow from '@assets/images/product-illustrations/jewel-box--yellow.svg';
import MagicCode from '@assets/images/product-illustrations/magic-code.svg';
import MoneyEnvelopeBlue from '@assets/images/product-illustrations/money-envelope--blue.svg';
import MoneyMousePink from '@assets/images/product-illustrations/money-mouse--pink.svg';
import MushroomTopHat from '@assets/images/product-illustrations/mushroom-top-hat.svg';
import PaymentHands from '@assets/images/product-illustrations/payment-hands.svg';
import ReceiptYellow from '@assets/images/product-illustrations/receipt--yellow.svg';
import ReceiptsSearchYellow from '@assets/images/product-illustrations/receipts-search--yellow.svg';
import RocketBlue from '@assets/images/product-illustrations/rocket--blue.svg';
import RocketOrange from '@assets/images/product-illustrations/rocket--orange.svg';
import SafeBlue from '@assets/images/product-illustrations/safe.svg';
import SmartScan from '@assets/images/product-illustrations/simple-illustration__smartscan.svg';
import TadaBlue from '@assets/images/product-illustrations/tada--blue.svg';
import TadaYellow from '@assets/images/product-illustrations/tada--yellow.svg';
import TeleScope from '@assets/images/product-illustrations/telescope.svg';
import ThreeLeggedLaptopWoman from '@assets/images/product-illustrations/three_legged_laptop_woman.svg';
import ToddBehindCloud from '@assets/images/product-illustrations/todd-behind-cloud.svg';
import Approval from '@assets/images/simple-illustrations/simple-illustration__approval.svg';
import BankArrow from '@assets/images/simple-illustrations/simple-illustration__bank-arrow.svg';
import BigRocket from '@assets/images/simple-illustrations/simple-illustration__bigrocket.svg';
import PinkBill from '@assets/images/simple-illustrations/simple-illustration__bill.svg';
import ChatBubbles from '@assets/images/simple-illustrations/simple-illustration__chatbubbles.svg';
import CoffeeMug from '@assets/images/simple-illustrations/simple-illustration__coffeemug.svg';
import CommentBubbles from '@assets/images/simple-illustrations/simple-illustration__commentbubbles.svg';
import ConciergeBubble from '@assets/images/simple-illustrations/simple-illustration__concierge-bubble.svg';
import ConciergeNew from '@assets/images/simple-illustrations/simple-illustration__concierge.svg';
import CreditCardsNew from '@assets/images/simple-illustrations/simple-illustration__credit-cards.svg';
import EmailAddress from '@assets/images/simple-illustrations/simple-illustration__email-address.svg';
import FolderOpen from '@assets/images/simple-illustrations/simple-illustration__folder-open.svg';
import Gears from '@assets/images/simple-illustrations/simple-illustration__gears.svg';
import HandCard from '@assets/images/simple-illustrations/simple-illustration__handcard.svg';
import HandEarth from '@assets/images/simple-illustrations/simple-illustration__handearth.svg';
import HotDogStand from '@assets/images/simple-illustrations/simple-illustration__hotdogstand.svg';
import Hourglass from '@assets/images/simple-illustrations/simple-illustration__hourglass.svg';
import House from '@assets/images/simple-illustrations/simple-illustration__house.svg';
import InvoiceBlue from '@assets/images/simple-illustrations/simple-illustration__invoice.svg';
import LockClosed from '@assets/images/simple-illustrations/simple-illustration__lockclosed.svg';
import LockOpen from '@assets/images/simple-illustrations/simple-illustration__lockopen.svg';
import Luggage from '@assets/images/simple-illustrations/simple-illustration__luggage.svg';
import Mailbox from '@assets/images/simple-illustrations/simple-illustration__mailbox.svg';
import MoneyReceipts from '@assets/images/simple-illustrations/simple-illustration__money-receipts.svg';
import MoneyBadge from '@assets/images/simple-illustrations/simple-illustration__moneybadge.svg';
import MoneyIntoWallet from '@assets/images/simple-illustrations/simple-illustration__moneyintowallet.svg';
import MoneyWings from '@assets/images/simple-illustrations/simple-illustration__moneywings.svg';
import OpenSafe from '@assets/images/simple-illustrations/simple-illustration__opensafe.svg';
import PalmTree from '@assets/images/simple-illustrations/simple-illustration__palmtree.svg';
import Profile from '@assets/images/simple-illustrations/simple-illustration__profile.svg';
import QRCode from '@assets/images/simple-illustrations/simple-illustration__qr-code.svg';
import ReceiptEnvelope from '@assets/images/simple-illustrations/simple-illustration__receipt-envelope.svg';
import ReceiptWrangler from '@assets/images/simple-illustrations/simple-illustration__receipt-wrangler.svg';
import SanFrancisco from '@assets/images/simple-illustrations/simple-illustration__sanfrancisco.svg';
import ShieldYellow from '@assets/images/simple-illustrations/simple-illustration__shield.svg';
import SmallRocket from '@assets/images/simple-illustrations/simple-illustration__smallrocket.svg';
import ThumbsUpStars from '@assets/images/simple-illustrations/simple-illustration__thumbsupstars.svg';
import TrackShoe from '@assets/images/simple-illustrations/simple-illustration__track-shoe.svg';
import TrashCan from '@assets/images/simple-illustrations/simple-illustration__trashcan.svg';
import TreasureChest from '@assets/images/simple-illustrations/simple-illustration__treasurechest.svg';
import WalletAlt from '@assets/images/simple-illustrations/simple-illustration__wallet-alt.svg';
import Workflows from '@assets/images/simple-illustrations/simple-illustration__workflows.svg';

export {
    Abracadabra,
    BankArrowPink,
    BankMouseGreen,
    BankUserGreen,
    BigRocket,
    ChatBubbles,
    CoffeeMug,
    ConciergeBlue,
    ConciergeExclamation,
    CreditCardsBlue,
    EmailAddress,
    EmptyStateExpenses,
    FolderOpen,
    HandCard,
    HotDogStand,
    InvoiceOrange,
    JewelBoxBlue,
    JewelBoxGreen,
    PaymentHands,
    JewelBoxPink,
    JewelBoxYellow,
    MagicCode,
    Mailbox,
    MoneyEnvelopeBlue,
    MoneyMousePink,
    MushroomTopHat,
    ReceiptsSearchYellow,
    ReceiptYellow,
    ReceiptWrangler,
    RocketBlue,
    RocketOrange,
    SanFrancisco,
    SafeBlue,
    SmallRocket,
    TadaYellow,
    TadaBlue,
    ToddBehindCloud,
    GpsTrackOrange,
    ShieldYellow,
    MoneyReceipts,
    PinkBill,
    CreditCardsNew,
    InvoiceBlue,
    LockOpen,
    Luggage,
    MoneyIntoWallet,
    MoneyWings,
    OpenSafe,
    TrackShoe,
    BankArrow,
    ConciergeBubble,
    ConciergeNew,
    MoneyBadge,
    TreasureChest,
    ThumbsUpStars,
    Hands,
    HandEarth,
    SmartScan,
    Hourglass,
    CommentBubbles,
    TrashCan,
    TeleScope,
    Profile,
    PalmTree,
    LockClosed,
    Gears,
    QRCode,
<<<<<<< HEAD
    ThreeLeggedLaptopWoman,
=======
    ReceiptEnvelope,
    Approval,
    WalletAlt,
    Workflows,
>>>>>>> 822bdb9f
    House,
};<|MERGE_RESOLUTION|>--- conflicted
+++ resolved
@@ -140,13 +140,10 @@
     LockClosed,
     Gears,
     QRCode,
-<<<<<<< HEAD
-    ThreeLeggedLaptopWoman,
-=======
     ReceiptEnvelope,
     Approval,
     WalletAlt,
     Workflows,
->>>>>>> 822bdb9f
+    ThreeLeggedLaptopWoman,
     House,
 };