--- conflicted
+++ resolved
@@ -179,10 +179,7 @@
     Tag,
     CarIce,
     Lightbulb,
-<<<<<<< HEAD
     EmptyStateTravel,
-=======
     SendMoney,
     CheckmarkCircle,
->>>>>>> d21af1d3
 };