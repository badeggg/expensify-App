--- conflicted
+++ resolved
@@ -159,16 +159,13 @@
     Workflows,
     ThreeLeggedLaptopWoman,
     House,
-<<<<<<< HEAD
     TeachersUnite,
-=======
     Abacus,
     Binoculars,
     CompanyCard,
     ReceiptUpload,
     SplitBill,
     PiggyBank,
->>>>>>> 42ee04cd
     Accounting,
     Car,
     Coins,
