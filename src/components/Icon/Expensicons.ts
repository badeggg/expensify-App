--- conflicted
+++ resolved
@@ -302,9 +302,6 @@
     Instagram,
     ChatBubbleAdd,
     ChatBubbleUnread,
-<<<<<<< HEAD
     ChatBubbleReply,
-=======
     Lightbulb,
->>>>>>> 3e74ddf0
 };