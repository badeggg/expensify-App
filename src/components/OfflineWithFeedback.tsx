--- conflicted
+++ resolved
@@ -77,21 +77,14 @@
     const StyleUtils = useStyleUtils();
     const {isOffline} = useNetwork();
 
-<<<<<<< HEAD
-    const hasErrors = isNotEmptyObject(errors ?? {});
+    const hasErrors = !isEmptyObject(errors ?? {});
 
     // Some errors have a null message. This is used to apply opacity only and to avoid showing redundant messages.
     const errorEntries = Object.entries(errors ?? {});
     const filteredErrorEntries = errorEntries.filter((errorEntry): errorEntry is [string, string] => errorEntry[1] !== null);
     const errorMessages = Object.fromEntries(filteredErrorEntries);
 
-    const hasErrorMessages = isNotEmptyObject(errorMessages);
-=======
-    const hasErrors = !isEmptyObject(errors ?? {});
-    // Some errors have a null message. This is used to apply opacity only and to avoid showing redundant messages.
-    const errorMessages = omitBy(errors, (e) => e === null);
     const hasErrorMessages = !isEmptyObject(errorMessages);
->>>>>>> 991a4e21
     const isOfflinePendingAction = !!isOffline && !!pendingAction;
     const isUpdateOrDeleteError = hasErrors && (pendingAction === CONST.RED_BRICK_ROAD_PENDING_ACTION.DELETE || pendingAction === CONST.RED_BRICK_ROAD_PENDING_ACTION.UPDATE);
     const isAddError = hasErrors && pendingAction === CONST.RED_BRICK_ROAD_PENDING_ACTION.ADD;
