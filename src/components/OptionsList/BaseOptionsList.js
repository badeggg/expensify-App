--- conflicted
+++ resolved
@@ -35,7 +35,6 @@
     ...optionsListDefaultProps,
 };
 
-<<<<<<< HEAD
 const BaseOptionsList = forwardRef(
     (
         {
@@ -76,6 +75,7 @@
         },
         innerRef,
     ) => {
+        const styles = useThemeStyles();
         const flattenedData = useRef();
         const previousSections = usePrevious(sections);
         const didLayout = useRef(false);
@@ -110,74 +110,6 @@
                     }
                     flatArray.push({length: fullOptionHeight, offset});
                     offset += fullOptionHeight;
-=======
-function BaseOptionsList({
-    keyboardDismissMode,
-    onScrollBeginDrag,
-    onScroll,
-    listStyles,
-    focusedIndex,
-    selectedOptions,
-    headerMessage,
-    isLoading,
-    sections,
-    onLayout,
-    hideSectionHeaders,
-    shouldHaveOptionSeparator,
-    showTitleTooltip,
-    optionHoveredStyle,
-    contentContainerStyles,
-    sectionHeaderStyle,
-    showScrollIndicator,
-    listContainerStyles,
-    shouldDisableRowInnerPadding,
-    shouldPreventDefaultFocusOnSelectRow,
-    disableFocusOptions,
-    canSelectMultipleOptions,
-    shouldShowMultipleOptionSelectorAsButton,
-    multipleOptionSelectorButtonText,
-    onAddToSelection,
-    highlightSelectedOptions,
-    onSelectRow,
-    boldStyle,
-    isDisabled,
-    innerRef,
-    isRowMultilineSupported,
-    isLoadingNewOptions,
-    nestedScrollEnabled,
-    bounces,
-}) {
-    const styles = useThemeStyles();
-    const flattenedData = useRef();
-    const previousSections = usePrevious(sections);
-    const didLayout = useRef(false);
-
-    /**
-     * This helper function is used to memoize the computation needed for getItemLayout. It is run whenever section data changes.
-     *
-     * @returns {Array<Object>}
-     */
-    const buildFlatSectionArray = () => {
-        let offset = 0;
-
-        // Start with just an empty list header
-        const flatArray = [{length: 0, offset}];
-
-        // Build the flat array
-        for (let sectionIndex = 0; sectionIndex < sections.length; sectionIndex++) {
-            const section = sections[sectionIndex];
-
-            // Add the section header
-            const sectionHeaderHeight = section.title && !hideSectionHeaders ? variables.optionsListSectionHeaderHeight : 0;
-            flatArray.push({length: sectionHeaderHeight, offset});
-            offset += sectionHeaderHeight;
-
-            // Add section items
-            for (let i = 0; i < section.data.length; i++) {
-                let fullOptionHeight = variables.optionRowHeight;
-                if (i > 0 && shouldHaveOptionSeparator) {
-                    fullOptionHeight += variables.borderTopWidth;
->>>>>>> d985a0ee
                 }
 
                 // Add the section footer
