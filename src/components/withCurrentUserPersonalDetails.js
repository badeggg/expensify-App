--- conflicted
+++ resolved
@@ -52,13 +52,8 @@
     WithCurrentUserPersonalDetails.defaultProps = defaultProps;
 
     const withCurrentUserPersonalDetails = React.forwardRef((props, ref) => (
-<<<<<<< HEAD
-        // eslint-disable-next-line react/jsx-props-no-spreading
-        <WithCurrentUserPersonalDetails
-=======
         <WithCurrentUserPersonalDetails
             // eslint-disable-next-line react/jsx-props-no-spreading
->>>>>>> 6d17cc80
             {...props}
             forwardedRef={ref}
         />
