import React, {useEffect, useRef} from 'react';
import {Animated} from 'react-native';
import useThemeStyles from '@hooks/useThemeStyles';
import useNativeDriver from '@libs/useNativeDriver';
import CONST from '@src/CONST';
import PressableWithFeedback from './Pressable/PressableWithFeedback';

type SwitchProps = {
    /** Whether the switch is toggled to the on position */
    isOn: boolean;

    /** Callback to fire when the switch is toggled */
    onToggle: (isOn: boolean) => void;

    /** Accessibility label for the switch */
    accessibilityLabel: string;

<<<<<<< HEAD
    /** Whether the menu item should be interactive at all */
    interactive?: boolean;
=======
    /** Whether the switch is disabled */
    disabled?: boolean;
>>>>>>> 879378ff
};

const OFFSET_X = {
    OFF: 0,
    ON: 20,
};

<<<<<<< HEAD
function Switch({isOn, onToggle, accessibilityLabel, interactive = true}: SwitchProps) {
=======
function Switch({isOn, onToggle, accessibilityLabel, disabled}: SwitchProps) {
>>>>>>> 879378ff
    const styles = useThemeStyles();
    const offsetX = useRef(new Animated.Value(isOn ? OFFSET_X.ON : OFFSET_X.OFF));

    useEffect(() => {
        Animated.timing(offsetX.current, {
            toValue: isOn ? OFFSET_X.ON : OFFSET_X.OFF,
            duration: 300,
            useNativeDriver,
        }).start();
    }, [isOn]);

    const onPressOrLongPressAction = () => {
        if (!interactive) {
            return;
        }

        onToggle(!isOn);
    };

    return (
        <PressableWithFeedback
<<<<<<< HEAD
            style={[styles.switchTrack, !isOn && styles.switchInactive && styles.cursorDefault, !interactive && styles.cursorDefault]}
            onPress={onPressOrLongPressAction}
            onLongPress={onPressOrLongPressAction}
=======
            disabled={disabled}
            style={[styles.switchTrack, !isOn && styles.switchInactive]}
            onPress={() => onToggle(!isOn)}
            onLongPress={() => onToggle(!isOn)}
>>>>>>> 879378ff
            role={CONST.ROLE.SWITCH}
            aria-checked={isOn}
            accessibilityLabel={accessibilityLabel}
            // disable hover dim for switch
            hoverDimmingValue={1}
            pressDimmingValue={0.8}
        >
            <Animated.View style={[styles.switchThumb, styles.switchThumbTransformation(offsetX.current)]} />
        </PressableWithFeedback>
    );
}

Switch.displayName = 'Switch';
export default Switch;<|MERGE_RESOLUTION|>--- conflicted
+++ resolved
@@ -15,13 +15,11 @@
     /** Accessibility label for the switch */
     accessibilityLabel: string;
 
-<<<<<<< HEAD
     /** Whether the menu item should be interactive at all */
     interactive?: boolean;
-=======
+
     /** Whether the switch is disabled */
     disabled?: boolean;
->>>>>>> 879378ff
 };
 
 const OFFSET_X = {
@@ -29,11 +27,7 @@
     ON: 20,
 };
 
-<<<<<<< HEAD
-function Switch({isOn, onToggle, accessibilityLabel, interactive = true}: SwitchProps) {
-=======
-function Switch({isOn, onToggle, accessibilityLabel, disabled}: SwitchProps) {
->>>>>>> 879378ff
+function Switch({isOn, onToggle, accessibilityLabel, interactive = true, disabled}: SwitchProps) {
     const styles = useThemeStyles();
     const offsetX = useRef(new Animated.Value(isOn ? OFFSET_X.ON : OFFSET_X.OFF));
 
@@ -55,16 +49,10 @@
 
     return (
         <PressableWithFeedback
-<<<<<<< HEAD
-            style={[styles.switchTrack, !isOn && styles.switchInactive && styles.cursorDefault, !interactive && styles.cursorDefault]}
+            disabled={disabled}
+            style={[styles.switchTrack, !isOn && styles.switchInactive, !interactive && styles.cursorDefault]}
             onPress={onPressOrLongPressAction}
             onLongPress={onPressOrLongPressAction}
-=======
-            disabled={disabled}
-            style={[styles.switchTrack, !isOn && styles.switchInactive]}
-            onPress={() => onToggle(!isOn)}
-            onLongPress={() => onToggle(!isOn)}
->>>>>>> 879378ff
             role={CONST.ROLE.SWITCH}
             aria-checked={isOn}
             accessibilityLabel={accessibilityLabel}
