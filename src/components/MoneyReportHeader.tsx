import React, {useCallback, useMemo, useState} from 'react';
import {View} from 'react-native';
import type {OnyxEntry} from 'react-native-onyx';
import {withOnyx} from 'react-native-onyx';
import useLocalize from '@hooks/useLocalize';
import useThemeStyles from '@hooks/useThemeStyles';
import useWindowDimensions from '@hooks/useWindowDimensions';
import * as CurrencyUtils from '@libs/CurrencyUtils';
import * as HeaderUtils from '@libs/HeaderUtils';
import Navigation from '@libs/Navigation/Navigation';
import * as ReportUtils from '@libs/ReportUtils';
import * as IOU from '@userActions/IOU';
import CONST from '@src/CONST';
import ONYXKEYS from '@src/ONYXKEYS';
import ROUTES from '@src/ROUTES';
import type * as OnyxTypes from '@src/types/onyx';
import type DeepValueOf from '@src/types/utils/DeepValueOf';
import Button from './Button';
import ConfirmModal from './ConfirmModal';
import HeaderWithBackButton from './HeaderWithBackButton';
import * as Expensicons from './Icon/Expensicons';
import MoneyReportHeaderStatusBar from './MoneyReportHeaderStatusBar';
import {usePersonalDetails} from './OnyxProvider';
import SettlementButton from './SettlementButton';

type PaymentType = DeepValueOf<typeof CONST.IOU.PAYMENT_TYPE>;

type MoneyReportHeaderOnyxProps = {
    /** The chat report this report is linked to */
    chatReport: OnyxEntry<OnyxTypes.Report>;

    /** The next step for the report */
    nextStep: OnyxEntry<OnyxTypes.ReportNextStep>;

    /** Session info for the currently logged in user. */
    session: OnyxEntry<OnyxTypes.Session>;
};

type MoneyReportHeaderProps = MoneyReportHeaderOnyxProps & {
    /** The report currently being looked at */
    report: OnyxTypes.Report;

    /** The policy tied to the money request report */
    policy: OnyxEntry<OnyxTypes.Policy>;
};

function MoneyReportHeader({session, policy, chatReport, nextStep, report: moneyRequestReport}: MoneyReportHeaderProps) {
    const personalDetails = usePersonalDetails() || CONST.EMPTY_OBJECT;
    const styles = useThemeStyles();
    const {translate} = useLocalize();
    const {windowWidth, isSmallScreenWidth} = useWindowDimensions();
    const {reimbursableSpend} = ReportUtils.getMoneyRequestSpendBreakdown(moneyRequestReport);
    const isSettled = ReportUtils.isSettled(moneyRequestReport.reportID);
    const canAllowSettlement = ReportUtils.hasUpdatedTotal(moneyRequestReport);
    const policyType = policy?.type;
    const isPayer = ReportUtils.isPayer(session, moneyRequestReport);
    const isDraft = ReportUtils.isOpenExpenseReport(moneyRequestReport);
    const [isConfirmModalVisible, setIsConfirmModalVisible] = useState(false);

    const cancelPayment = useCallback(() => {
        if (!chatReport) {
            return;
        }
        IOU.cancelPayment(moneyRequestReport, chatReport);
        setIsConfirmModalVisible(false);
    }, [moneyRequestReport, chatReport]);

    const shouldShowPayButton = useMemo(() => IOU.canIOUBePaid(moneyRequestReport, chatReport, policy), [moneyRequestReport, chatReport, policy]);

    const shouldShowApproveButton = useMemo(() => IOU.canApproveIOU(moneyRequestReport, chatReport, policy), [moneyRequestReport, chatReport, policy]);

    const shouldShowSettlementButton = shouldShowPayButton || shouldShowApproveButton;
<<<<<<< HEAD
    const shouldDisableSettlementButton =
        shouldShowSettlementButton && (!canAllowSettlement || (shouldShowApproveButton && !ReportUtils.isAllowedToApproveExpenseReport(moneyRequestReport)));
=======

>>>>>>> 4239b37f
    const shouldShowSubmitButton = isDraft && reimbursableSpend !== 0;
    const shouldDisableSubmitButton = shouldShowSubmitButton && !ReportUtils.isAllowedToSubmitDraftExpenseReport(moneyRequestReport);
    const isFromPaidPolicy = policyType === CONST.POLICY.TYPE.TEAM || policyType === CONST.POLICY.TYPE.CORPORATE;
    const shouldShowNextStep = !ReportUtils.isClosedExpenseReportWithNoExpenses(moneyRequestReport) && isFromPaidPolicy && !!nextStep?.message?.length;
    const shouldShowAnyButton = shouldShowSettlementButton || shouldShowApproveButton || shouldShowSubmitButton || shouldShowNextStep;
    const bankAccountRoute = ReportUtils.getBankAccountRoute(chatReport);
    const formattedAmount = CurrencyUtils.convertToDisplayString(reimbursableSpend, moneyRequestReport.currency);
    const isMoreContentShown = shouldShowNextStep || (shouldShowAnyButton && isSmallScreenWidth);

    // The submit button should be success green colour only if the user is submitter and the policy does not have Scheduled Submit turned on
    const isWaitingForSubmissionFromCurrentUser = useMemo(
        () => chatReport?.isOwnPolicyExpenseChat && !policy?.harvesting?.enabled,
        [chatReport?.isOwnPolicyExpenseChat, policy?.harvesting?.enabled],
    );

    const threeDotsMenuItems = [HeaderUtils.getPinMenuItem(moneyRequestReport)];
    if (isPayer && isSettled && ReportUtils.isExpenseReport(moneyRequestReport)) {
        threeDotsMenuItems.push({
            icon: Expensicons.Trashcan,
            text: translate('iou.cancelPayment'),
            onSelected: () => setIsConfirmModalVisible(true),
        });
    }

    return (
        <View style={[styles.pt0]}>
            <HeaderWithBackButton
                shouldShowAvatarWithDisplay
                shouldEnableDetailPageNavigation
                shouldShowPinButton={false}
                report={moneyRequestReport}
                policy={policy}
                personalDetails={personalDetails}
                shouldShowBackButton={isSmallScreenWidth}
                onBackButtonPress={() => Navigation.goBack(undefined, false, true)}
                // Shows border if no buttons or next steps are showing below the header
                shouldShowBorderBottom={!(shouldShowAnyButton && isSmallScreenWidth) && !(shouldShowNextStep && !isSmallScreenWidth)}
                shouldShowThreeDotsButton
                threeDotsMenuItems={threeDotsMenuItems}
                threeDotsAnchorPosition={styles.threeDotsPopoverOffsetNoCloseButton(windowWidth)}
            >
                {shouldShowSettlementButton && !isSmallScreenWidth && (
                    <View style={styles.pv2}>
                        <SettlementButton
                            currency={moneyRequestReport.currency}
                            policyID={moneyRequestReport.policyID}
                            chatReportID={chatReport?.reportID}
                            iouReport={moneyRequestReport}
                            // @ts-expect-error TODO: Remove this once IOU (https://github.com/Expensify/App/issues/24926) is migrated to TypeScript.
                            onPress={(paymentType: PaymentType) => IOU.payMoneyRequest(paymentType, chatReport, moneyRequestReport)}
                            enablePaymentsRoute={ROUTES.ENABLE_PAYMENTS}
                            addBankAccountRoute={bankAccountRoute}
                            shouldHidePaymentOptions={!shouldShowPayButton}
                            shouldShowApproveButton={shouldShowApproveButton}
                            style={[styles.pv2]}
                            formattedAmount={formattedAmount}
                            isDisabled={shouldDisableSettlementButton}
                        />
                    </View>
                )}
                {shouldShowSubmitButton && !isSmallScreenWidth && (
                    <View style={styles.pv2}>
                        <Button
                            medium
                            success={isWaitingForSubmissionFromCurrentUser}
                            text={translate('common.submit')}
                            style={[styles.mnw120, styles.pv2, styles.pr0]}
                            onPress={() => IOU.submitReport(moneyRequestReport)}
                            isDisabled={shouldDisableSubmitButton}
                        />
                    </View>
                )}
            </HeaderWithBackButton>
            <View style={isMoreContentShown ? [styles.dFlex, styles.flexColumn, styles.borderBottom] : []}>
                {shouldShowSettlementButton && isSmallScreenWidth && (
                    <View style={[styles.ph5, styles.pb2]}>
                        <SettlementButton
                            currency={moneyRequestReport.currency}
                            policyID={moneyRequestReport.policyID}
                            chatReportID={moneyRequestReport.chatReportID}
                            iouReport={moneyRequestReport}
                            // @ts-expect-error TODO: Remove this once IOU (https://github.com/Expensify/App/issues/24926) is migrated to TypeScript.
                            onPress={(paymentType: PaymentType) => IOU.payMoneyRequest(paymentType, chatReport, moneyRequestReport)}
                            enablePaymentsRoute={ROUTES.ENABLE_PAYMENTS}
                            addBankAccountRoute={bankAccountRoute}
                            shouldHidePaymentOptions={!shouldShowPayButton}
                            shouldShowApproveButton={shouldShowApproveButton}
                            formattedAmount={formattedAmount}
                            isDisabled={shouldDisableSettlementButton}
                        />
                    </View>
                )}
                {shouldShowSubmitButton && isSmallScreenWidth && (
                    <View style={[styles.ph5, styles.pb2]}>
                        <Button
                            medium
                            success={isWaitingForSubmissionFromCurrentUser}
                            text={translate('common.submit')}
                            style={[styles.w100, styles.pr0]}
                            onPress={() => IOU.submitReport(moneyRequestReport)}
                            isDisabled={shouldDisableSubmitButton}
                        />
                    </View>
                )}
                {shouldShowNextStep && (
                    <View style={[styles.ph5, styles.pb3]}>
                        <MoneyReportHeaderStatusBar nextStep={nextStep} />
                    </View>
                )}
            </View>
            <ConfirmModal
                title={translate('iou.cancelPayment')}
                isVisible={isConfirmModalVisible}
                onConfirm={cancelPayment}
                onCancel={() => setIsConfirmModalVisible(false)}
                prompt={translate('iou.cancelPaymentConfirmation')}
                confirmText={translate('iou.cancelPayment')}
                cancelText={translate('common.dismiss')}
                danger
            />
        </View>
    );
}

MoneyReportHeader.displayName = 'MoneyReportHeader';

export default withOnyx<MoneyReportHeaderProps, MoneyReportHeaderOnyxProps>({
    chatReport: {
        key: ({report}) => `${ONYXKEYS.COLLECTION.REPORT}${report.chatReportID}`,
    },
    nextStep: {
        key: ({report}) => `${ONYXKEYS.COLLECTION.NEXT_STEP}${report.reportID}`,
    },
    session: {
        key: ONYXKEYS.SESSION,
    },
})(MoneyReportHeader);<|MERGE_RESOLUTION|>--- conflicted
+++ resolved
@@ -70,12 +70,8 @@
     const shouldShowApproveButton = useMemo(() => IOU.canApproveIOU(moneyRequestReport, chatReport, policy), [moneyRequestReport, chatReport, policy]);
 
     const shouldShowSettlementButton = shouldShowPayButton || shouldShowApproveButton;
-<<<<<<< HEAD
     const shouldDisableSettlementButton =
         shouldShowSettlementButton && (!canAllowSettlement || (shouldShowApproveButton && !ReportUtils.isAllowedToApproveExpenseReport(moneyRequestReport)));
-=======
-
->>>>>>> 4239b37f
     const shouldShowSubmitButton = isDraft && reimbursableSpend !== 0;
     const shouldDisableSubmitButton = shouldShowSubmitButton && !ReportUtils.isAllowedToSubmitDraftExpenseReport(moneyRequestReport);
     const isFromPaidPolicy = policyType === CONST.POLICY.TYPE.TEAM || policyType === CONST.POLICY.TYPE.CORPORATE;
