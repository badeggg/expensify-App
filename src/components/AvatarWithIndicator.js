import _ from 'underscore';
import React from 'react';
import {StyleSheet, View} from 'react-native';
import PropTypes from 'prop-types';
import {withOnyx} from 'react-native-onyx';
import Avatar from './Avatar';
import styles from '../styles/styles';
import Tooltip from './Tooltip';
import ONYXKEYS from '../ONYXKEYS';
import policyMemberPropType from '../pages/policyMemberPropType';
import bankAccountPropTypes from './bankAccountPropTypes';
import cardPropTypes from './cardPropTypes';
import userWalletPropTypes from '../pages/EnablePayments/userWalletPropTypes';
import * as Policy from '../libs/actions/Policy';
import * as PaymentMethods from '../libs/actions/PaymentMethods';

const propTypes = {
    /** URL for the avatar */
    source: PropTypes.string.isRequired,

    /** Avatar size */
    size: PropTypes.string,

    /** To show a tooltip on hover */
    tooltipText: PropTypes.string,

    /** The employee list of all policies (coming from Onyx) */
    policiesMemberList: PropTypes.objectOf(policyMemberPropType),

    /** The list of this user's policies (coming from Onyx) */
    policies: PropTypes.objectOf(PropTypes.shape({
        /** The ID of the policy */
        ID: PropTypes.string,
    })),

    /** List of bank accounts */
    bankAccountList: PropTypes.objectOf(bankAccountPropTypes),

    /** List of cards */
    cardList: PropTypes.objectOf(cardPropTypes),

    /** The user's wallet (coming from Onyx) */
    userWallet: PropTypes.objectOf(userWalletPropTypes),
};

const defaultProps = {
    size: 'default',
    tooltipText: '',
    policiesMemberList: {},
    policies: {},
    bankAccountList: {},
    cardList: {},
    userWallet: {},
};

const AvatarWithIndicator = (props) => {
    const isLarge = props.size === 'large';
    const indicatorStyles = [
        styles.alignItemsCenter,
        styles.justifyContentCenter,
        isLarge ? styles.statusIndicatorLarge : styles.statusIndicator,
    ];

    const hasPolicyMemberError = _.some(props.policiesMemberList, policyMembers => Policy.hasPolicyMemberError(policyMembers));
    const hasCustomUnitsError = _.some(props.policies, policy => Policy.hasCustomUnitsError(policy));
    const hasPaymentMethodError = PaymentMethods.hasPaymentMethodError(props.bankAccountList, props.cardList);
<<<<<<< HEAD
    const shouldShowIndicator = hasPolicyMemberError || hasPaymentMethodError || hasCustomUnitsError;
=======
    const hasWalletError = !_.isEmpty(props.userWallet.errors);
>>>>>>> ad5492a1
    return (
        <View style={[isLarge ? styles.avatarLarge : styles.sidebarAvatar]}>
            <Tooltip text={props.tooltipText}>
                <Avatar
                    imageStyles={[isLarge ? styles.avatarLarge : null]}
                    source={props.source}
                    size={props.size}
                />
<<<<<<< HEAD
                {shouldShowIndicator && (
=======
                {(hasPolicyMemberError || hasPaymentMethodError || hasWalletError) && (
>>>>>>> ad5492a1
                    <View style={StyleSheet.flatten(indicatorStyles)} />
                )}
            </Tooltip>
        </View>
    );
};

AvatarWithIndicator.defaultProps = defaultProps;
AvatarWithIndicator.propTypes = propTypes;
AvatarWithIndicator.displayName = 'AvatarWithIndicator';

export default withOnyx({
    policiesMemberList: {
        key: ONYXKEYS.COLLECTION.POLICY_MEMBER_LIST,
    },
    policies: {
        key: ONYXKEYS.COLLECTION.POLICY,
    },
    bankAccountList: {
        key: ONYXKEYS.BANK_ACCOUNT_LIST,
    },
    cardList: {
        key: ONYXKEYS.CARD_LIST,
    },
    userWallet: {
        key: ONYXKEYS.USER_WALLET,
    },
})(AvatarWithIndicator);<|MERGE_RESOLUTION|>--- conflicted
+++ resolved
@@ -64,11 +64,9 @@
     const hasPolicyMemberError = _.some(props.policiesMemberList, policyMembers => Policy.hasPolicyMemberError(policyMembers));
     const hasCustomUnitsError = _.some(props.policies, policy => Policy.hasCustomUnitsError(policy));
     const hasPaymentMethodError = PaymentMethods.hasPaymentMethodError(props.bankAccountList, props.cardList);
-<<<<<<< HEAD
-    const shouldShowIndicator = hasPolicyMemberError || hasPaymentMethodError || hasCustomUnitsError;
-=======
     const hasWalletError = !_.isEmpty(props.userWallet.errors);
->>>>>>> ad5492a1
+    const shouldShowIndicator = hasPolicyMemberError || hasPaymentMethodError || hasWalletError || hasCustomUnitsError;
+
     return (
         <View style={[isLarge ? styles.avatarLarge : styles.sidebarAvatar]}>
             <Tooltip text={props.tooltipText}>
@@ -77,11 +75,7 @@
                     source={props.source}
                     size={props.size}
                 />
-<<<<<<< HEAD
                 {shouldShowIndicator && (
-=======
-                {(hasPolicyMemberError || hasPaymentMethodError || hasWalletError) && (
->>>>>>> ad5492a1
                     <View style={StyleSheet.flatten(indicatorStyles)} />
                 )}
             </Tooltip>
