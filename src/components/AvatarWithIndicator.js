import _ from 'underscore';
import React from 'react';
import {StyleSheet, View} from 'react-native';
import PropTypes from 'prop-types';
import {withOnyx} from 'react-native-onyx';
import Avatar from './Avatar';
import styles from '../styles/styles';
import Tooltip from './Tooltip';
import ONYXKEYS from '../ONYXKEYS';
import policyMemberPropType from '../pages/policyMemberPropType';
import bankAccountPropTypes from './bankAccountPropTypes';
import cardPropTypes from './cardPropTypes';
import userWalletPropTypes from '../pages/EnablePayments/userWalletPropTypes';
import walletTermsPropTypes from '../pages/EnablePayments/walletTermsPropTypes';
import * as Policy from '../libs/actions/Policy';
import * as PaymentMethods from '../libs/actions/PaymentMethods';

const propTypes = {
    /** URL for the avatar */
    source: PropTypes.string.isRequired,

    /** Avatar size */
    size: PropTypes.string,

    /** To show a tooltip on hover */
    tooltipText: PropTypes.string,

    /** The employee list of all policies (coming from Onyx) */
    policiesMemberList: PropTypes.objectOf(policyMemberPropType),

    /** The list of this user's policies (coming from Onyx) */
    policies: PropTypes.objectOf(PropTypes.shape({
        /** The ID of the policy */
        id: PropTypes.string,
    })),

    /** List of bank accounts */
    bankAccountList: PropTypes.objectOf(bankAccountPropTypes),

    /** List of cards */
    cardList: PropTypes.objectOf(cardPropTypes),

    /** The user's wallet (coming from Onyx) */
    userWallet: PropTypes.objectOf(userWalletPropTypes),

    /** Information about the user accepting the terms for payments */
    walletTerms: PropTypes.objectOf(walletTermsPropTypes),
};

const defaultProps = {
    size: 'default',
    tooltipText: '',
    policiesMemberList: {},
    policies: {},
    bankAccountList: {},
    cardList: {},
    userWallet: {},
    walletTerms: {},
};

const AvatarWithIndicator = (props) => {
    const isLarge = props.size === 'large';
    const indicatorStyles = [
        styles.alignItemsCenter,
        styles.justifyContentCenter,
        isLarge ? styles.statusIndicatorLarge : styles.statusIndicator,
    ];

    const hasPolicyMemberError = _.some(props.policiesMemberList, policyMembers => Policy.hasPolicyMemberError(policyMembers));
    const hasCustomUnitsError = _.some(props.policies, policy => Policy.hasCustomUnitsError(policy));
    const hasPaymentMethodError = PaymentMethods.hasPaymentMethodError(props.bankAccountList, props.cardList);
    const hasWalletError = !_.isEmpty(props.userWallet.errors);
<<<<<<< HEAD
    const hasWalletTermsError = !_.isEmpty(props.walletTerms.errors);
=======
    const shouldShowIndicator = hasPolicyMemberError || hasPaymentMethodError || hasWalletError || hasCustomUnitsError;

>>>>>>> 386c5ad8
    return (
        <View style={[isLarge ? styles.avatarLarge : styles.sidebarAvatar]}>
            <Tooltip text={props.tooltipText}>
                <Avatar
                    imageStyles={[isLarge ? styles.avatarLarge : null]}
                    source={props.source}
                    size={props.size}
                />
<<<<<<< HEAD
                {(hasPolicyMemberError || hasPaymentMethodError || hasWalletError || hasWalletTermsError) && (
=======
                {shouldShowIndicator && (
>>>>>>> 386c5ad8
                    <View style={StyleSheet.flatten(indicatorStyles)} />
                )}
            </Tooltip>
        </View>
    );
};

AvatarWithIndicator.defaultProps = defaultProps;
AvatarWithIndicator.propTypes = propTypes;
AvatarWithIndicator.displayName = 'AvatarWithIndicator';

export default withOnyx({
    policiesMemberList: {
        key: ONYXKEYS.COLLECTION.POLICY_MEMBER_LIST,
    },
    policies: {
        key: ONYXKEYS.COLLECTION.POLICY,
    },
    bankAccountList: {
        key: ONYXKEYS.BANK_ACCOUNT_LIST,
    },
    cardList: {
        key: ONYXKEYS.CARD_LIST,
    },
    userWallet: {
        key: ONYXKEYS.USER_WALLET,
    },
    walletTerms: {
        key: ONYXKEYS.WALLET_TERMS,
    },
})(AvatarWithIndicator);<|MERGE_RESOLUTION|>--- conflicted
+++ resolved
@@ -70,12 +70,8 @@
     const hasCustomUnitsError = _.some(props.policies, policy => Policy.hasCustomUnitsError(policy));
     const hasPaymentMethodError = PaymentMethods.hasPaymentMethodError(props.bankAccountList, props.cardList);
     const hasWalletError = !_.isEmpty(props.userWallet.errors);
-<<<<<<< HEAD
     const hasWalletTermsError = !_.isEmpty(props.walletTerms.errors);
-=======
-    const shouldShowIndicator = hasPolicyMemberError || hasPaymentMethodError || hasWalletError || hasCustomUnitsError;
-
->>>>>>> 386c5ad8
+    const shouldShowIndicator = hasPolicyMemberError || hasPaymentMethodError || hasWalletError || hasCustomUnitsError || hasWalletTermsError;
     return (
         <View style={[isLarge ? styles.avatarLarge : styles.sidebarAvatar]}>
             <Tooltip text={props.tooltipText}>
@@ -84,11 +80,7 @@
                     source={props.source}
                     size={props.size}
                 />
-<<<<<<< HEAD
-                {(hasPolicyMemberError || hasPaymentMethodError || hasWalletError || hasWalletTermsError) && (
-=======
                 {shouldShowIndicator && (
->>>>>>> 386c5ad8
                     <View style={StyleSheet.flatten(indicatorStyles)} />
                 )}
             </Tooltip>
