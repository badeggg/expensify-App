import {View} from 'react-native';
import React from 'react';
import PropTypes from 'prop-types';
import _ from 'underscore';
import styles from '../styles/styles';
import * as StyleUtils from '../styles/StyleUtils';
import getButtonState from '../libs/getButtonState';
import variables from '../styles/variables';
import Tooltip from './Tooltip';
import PressableWithoutFeedback from './Pressable/PressableWithoutFeedback';

const propTypes = {
    /**
     * Text to display when hovering the menu item
     */
    tooltipText: PropTypes.string.isRequired,

    /**
     * Callback to fire on press
     */
    onPress: PropTypes.func.isRequired,

    /**
     * The children to display within the menu item
     */
    children: PropTypes.oneOfType([PropTypes.func, PropTypes.node]).isRequired,

    /**
     * Whether the button should be in the active state
     */
    isDelayButtonStateComplete: PropTypes.bool,

    /**
     * A ref to forward to the Pressable
     */
    innerRef: PropTypes.oneOfType([PropTypes.func, PropTypes.object]),
};

const defaultProps = {
    isDelayButtonStateComplete: true,
    innerRef: () => {},
};

/**
 * Component that renders a mini context menu item with a
 * pressable. Also renders a tooltip when hovering the item.
 * @param {Object} props
 * @returns {JSX.Element}
 */
<<<<<<< HEAD
const BaseMiniContextMenuItem = (props) => (
    <Tooltip text={props.tooltipText}>
        <PressableWithoutFeedback
            ref={props.innerRef}
            onPress={props.onPress}
            accessibilityLabel={props.tooltipText}
            style={({hovered, pressed}) => [
                styles.reportActionContextMenuMiniButton,
                StyleUtils.getButtonBackgroundColorStyle(getButtonState(hovered, pressed, props.isDelayButtonStateComplete)),
            ]}
        >
            {(pressableState) => (
                <View style={[StyleUtils.getWidthAndHeightStyle(variables.iconSizeNormal), styles.alignItemsCenter, styles.justifyContentCenter]}>
                    {_.isFunction(props.children) ? props.children(pressableState) : props.children}
                </View>
            )}
        </PressableWithoutFeedback>
    </Tooltip>
);
=======
function BaseMiniContextMenuItem(props) {
    return (
        <Tooltip text={props.tooltipText}>
            <Pressable
                ref={props.innerRef}
                focusable
                onPress={props.onPress}
                accessibilityLabel={props.tooltipText}
                style={({hovered, pressed}) => [
                    styles.reportActionContextMenuMiniButton,
                    StyleUtils.getButtonBackgroundColorStyle(getButtonState(hovered, pressed, props.isDelayButtonStateComplete)),
                ]}
            >
                {(pressableState) => (
                    <View style={[StyleUtils.getWidthAndHeightStyle(variables.iconSizeNormal), styles.alignItemsCenter, styles.justifyContentCenter]}>
                        {_.isFunction(props.children) ? props.children(pressableState) : props.children}
                    </View>
                )}
            </Pressable>
        </Tooltip>
    );
}
>>>>>>> 862955c2

BaseMiniContextMenuItem.propTypes = propTypes;
BaseMiniContextMenuItem.defaultProps = defaultProps;
BaseMiniContextMenuItem.displayName = 'BaseMiniContextMenuItem';

export default React.forwardRef((props, ref) => (
    <BaseMiniContextMenuItem
        // eslint-disable-next-line react/jsx-props-no-spreading
        {...props}
        innerRef={ref}
    />
));<|MERGE_RESOLUTION|>--- conflicted
+++ resolved
@@ -47,33 +47,11 @@
  * @param {Object} props
  * @returns {JSX.Element}
  */
-<<<<<<< HEAD
-const BaseMiniContextMenuItem = (props) => (
-    <Tooltip text={props.tooltipText}>
-        <PressableWithoutFeedback
-            ref={props.innerRef}
-            onPress={props.onPress}
-            accessibilityLabel={props.tooltipText}
-            style={({hovered, pressed}) => [
-                styles.reportActionContextMenuMiniButton,
-                StyleUtils.getButtonBackgroundColorStyle(getButtonState(hovered, pressed, props.isDelayButtonStateComplete)),
-            ]}
-        >
-            {(pressableState) => (
-                <View style={[StyleUtils.getWidthAndHeightStyle(variables.iconSizeNormal), styles.alignItemsCenter, styles.justifyContentCenter]}>
-                    {_.isFunction(props.children) ? props.children(pressableState) : props.children}
-                </View>
-            )}
-        </PressableWithoutFeedback>
-    </Tooltip>
-);
-=======
 function BaseMiniContextMenuItem(props) {
     return (
         <Tooltip text={props.tooltipText}>
-            <Pressable
+            <PressableWithoutFeedback
                 ref={props.innerRef}
-                focusable
                 onPress={props.onPress}
                 accessibilityLabel={props.tooltipText}
                 style={({hovered, pressed}) => [
@@ -86,11 +64,10 @@
                         {_.isFunction(props.children) ? props.children(pressableState) : props.children}
                     </View>
                 )}
-            </Pressable>
+            </PressableWithoutFeedback>
         </Tooltip>
     );
 }
->>>>>>> 862955c2
 
 BaseMiniContextMenuItem.propTypes = propTypes;
 BaseMiniContextMenuItem.defaultProps = defaultProps;
