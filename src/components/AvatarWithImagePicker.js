--- conflicted
+++ resolved
@@ -130,10 +130,7 @@
 }) {
     const theme = useTheme();
     const styles = useThemeStyles();
-<<<<<<< HEAD
-=======
     const {windowWidth} = useWindowDimensions();
->>>>>>> feac02c7
     const [popoverPosition, setPopoverPosition] = useState({horizontal: 0, vertical: 0});
     const [isMenuVisible, setIsMenuVisible] = useState(false);
     const [errorData, setErrorData] = useState({
@@ -305,20 +302,7 @@
                 >
                     <Tooltip text={translate('avatarWithImagePicker.editImage')}>
                         <PressableWithoutFeedback
-                            onPress={() => {
-                                if (!anchorRef.current) {
-                                    return;
-                                }
-
-                                anchorRef.current.measureInWindow((x, y, width, height) => {
-                                    setPopoverPosition({
-                                        horizontal: x + (width - variables.photoUploadPopoverWidth) / 2,
-                                        vertical: y + height + variables.spacing2,
-                                    });
-                                });
-
-                                setIsMenuVisible((prev) => !prev);
-                            }}
+                            onPress={() => setIsMenuVisible((prev) => !prev)}
                             accessibilityRole={CONST.ACCESSIBILITY_ROLE.IMAGEBUTTON}
                             accessibilityLabel={translate('avatarWithImagePicker.editImage')}
                             disabled={isAvatarCropModalOpen}
