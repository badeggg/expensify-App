--- conflicted
+++ resolved
@@ -60,14 +60,7 @@
             onPressIn={props.onPressIn}
             onPressOut={props.onPressOut}
         >
-<<<<<<< HEAD
             <Tooltip text={props.href}>
-=======
-            <Tooltip
-                containerStyles={[styles.dInline]}
-                text={props.href}
-            >
->>>>>>> 1b1e562a
                 <Text
                     ref={(el) => (linkRef = el)}
                     style={StyleSheet.flatten([props.style, defaultTextStyle])}
