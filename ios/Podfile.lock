PODS:
<<<<<<< HEAD
  - Airship (16.10.5):
    - Airship/Automation (= 16.10.5)
    - Airship/Basement (= 16.10.5)
    - Airship/Core (= 16.10.5)
    - Airship/ExtendedActions (= 16.10.5)
    - Airship/MessageCenter (= 16.10.5)
  - Airship/Automation (16.10.5):
    - Airship/Core
  - Airship/Basement (16.10.5)
  - Airship/Core (16.10.5):
    - Airship/Basement
  - Airship/ExtendedActions (16.10.5):
    - Airship/Core
  - Airship/MessageCenter (16.10.5):
    - Airship/Core
  - Airship/PreferenceCenter (16.10.5):
=======
  - Airship (16.10.7):
    - Airship/Automation (= 16.10.7)
    - Airship/Basement (= 16.10.7)
    - Airship/Core (= 16.10.7)
    - Airship/ExtendedActions (= 16.10.7)
    - Airship/MessageCenter (= 16.10.7)
  - Airship/Automation (16.10.7):
    - Airship/Core
  - Airship/Basement (16.10.7)
  - Airship/Core (16.10.7):
    - Airship/Basement
  - Airship/ExtendedActions (16.10.7):
    - Airship/Core
  - Airship/MessageCenter (16.10.7):
>>>>>>> 660e3892
    - Airship/Core
  - boost (1.76.0)
  - DoubleConversion (1.1.6)
  - FBLazyVector (0.70.4-alpha.2)
  - FBReactNativeSpec (0.70.4-alpha.2):
    - RCT-Folly (= 2021.07.22.00)
    - RCTRequired (= 0.70.4-alpha.2)
    - RCTTypeSafety (= 0.70.4-alpha.2)
    - React-Core (= 0.70.4-alpha.2)
    - React-jsi (= 0.70.4-alpha.2)
    - ReactCommon/turbomodule/core (= 0.70.4-alpha.2)
  - Firebase/Analytics (8.8.0):
    - Firebase/Core
  - Firebase/Core (8.8.0):
    - Firebase/CoreOnly
    - FirebaseAnalytics (~> 8.8.0)
  - Firebase/CoreOnly (8.8.0):
    - FirebaseCore (= 8.8.0)
  - Firebase/Crashlytics (8.8.0):
    - Firebase/CoreOnly
    - FirebaseCrashlytics (~> 8.8.0)
  - Firebase/Performance (8.8.0):
    - Firebase/CoreOnly
    - FirebasePerformance (~> 8.8.0)
  - FirebaseABTesting (8.15.0):
    - FirebaseCore (~> 8.0)
  - FirebaseAnalytics (8.8.0):
    - FirebaseAnalytics/AdIdSupport (= 8.8.0)
    - FirebaseCore (~> 8.0)
    - FirebaseInstallations (~> 8.0)
    - GoogleUtilities/AppDelegateSwizzler (~> 7.4)
    - GoogleUtilities/MethodSwizzler (~> 7.4)
    - GoogleUtilities/Network (~> 7.4)
    - "GoogleUtilities/NSData+zlib (~> 7.4)"
    - nanopb (~> 2.30908.0)
  - FirebaseAnalytics/AdIdSupport (8.8.0):
    - FirebaseCore (~> 8.0)
    - FirebaseInstallations (~> 8.0)
    - GoogleAppMeasurement (= 8.8.0)
    - GoogleUtilities/AppDelegateSwizzler (~> 7.4)
    - GoogleUtilities/MethodSwizzler (~> 7.4)
    - GoogleUtilities/Network (~> 7.4)
    - "GoogleUtilities/NSData+zlib (~> 7.4)"
    - nanopb (~> 2.30908.0)
  - FirebaseCore (8.8.0):
    - FirebaseCoreDiagnostics (~> 8.0)
    - GoogleUtilities/Environment (~> 7.4)
    - GoogleUtilities/Logger (~> 7.4)
  - FirebaseCoreDiagnostics (8.15.0):
    - GoogleDataTransport (~> 9.1)
    - GoogleUtilities/Environment (~> 7.7)
    - GoogleUtilities/Logger (~> 7.7)
    - nanopb (~> 2.30908.0)
  - FirebaseCrashlytics (8.8.0):
    - FirebaseCore (~> 8.0)
    - FirebaseInstallations (~> 8.0)
    - GoogleDataTransport (~> 9.0)
    - GoogleUtilities/Environment (~> 7.4)
    - nanopb (~> 2.30908.0)
    - PromisesObjC (< 3.0, >= 1.2)
  - FirebaseInstallations (8.15.0):
    - FirebaseCore (~> 8.0)
    - GoogleUtilities/Environment (~> 7.7)
    - GoogleUtilities/UserDefaults (~> 7.7)
    - PromisesObjC (< 3.0, >= 1.2)
  - FirebasePerformance (8.8.0):
    - FirebaseCore (~> 8.0)
    - FirebaseInstallations (~> 8.0)
    - FirebaseRemoteConfig (~> 8.0)
    - GoogleDataTransport (~> 9.0)
    - GoogleUtilities/Environment (~> 7.4)
    - GoogleUtilities/ISASwizzler (~> 7.4)
    - GoogleUtilities/MethodSwizzler (~> 7.4)
    - nanopb (~> 2.30908.0)
  - FirebaseRemoteConfig (8.15.0):
    - FirebaseABTesting (~> 8.0)
    - FirebaseCore (~> 8.0)
    - FirebaseInstallations (~> 8.0)
    - GoogleUtilities/Environment (~> 7.7)
    - "GoogleUtilities/NSData+zlib (~> 7.7)"
  - fmt (6.2.1)
  - glog (0.3.5)
  - GoogleAppMeasurement (8.8.0):
    - GoogleAppMeasurement/AdIdSupport (= 8.8.0)
    - GoogleUtilities/AppDelegateSwizzler (~> 7.4)
    - GoogleUtilities/MethodSwizzler (~> 7.4)
    - GoogleUtilities/Network (~> 7.4)
    - "GoogleUtilities/NSData+zlib (~> 7.4)"
    - nanopb (~> 2.30908.0)
  - GoogleAppMeasurement/AdIdSupport (8.8.0):
    - GoogleAppMeasurement/WithoutAdIdSupport (= 8.8.0)
    - GoogleUtilities/AppDelegateSwizzler (~> 7.4)
    - GoogleUtilities/MethodSwizzler (~> 7.4)
    - GoogleUtilities/Network (~> 7.4)
    - "GoogleUtilities/NSData+zlib (~> 7.4)"
    - nanopb (~> 2.30908.0)
  - GoogleAppMeasurement/WithoutAdIdSupport (8.8.0):
    - GoogleUtilities/AppDelegateSwizzler (~> 7.4)
    - GoogleUtilities/MethodSwizzler (~> 7.4)
    - GoogleUtilities/Network (~> 7.4)
    - "GoogleUtilities/NSData+zlib (~> 7.4)"
    - nanopb (~> 2.30908.0)
  - GoogleDataTransport (9.2.1):
    - GoogleUtilities/Environment (~> 7.7)
    - nanopb (< 2.30910.0, >= 2.30908.0)
    - PromisesObjC (< 3.0, >= 1.2)
  - GoogleUtilities/AppDelegateSwizzler (7.11.0):
    - GoogleUtilities/Environment
    - GoogleUtilities/Logger
    - GoogleUtilities/Network
  - GoogleUtilities/Environment (7.11.0):
    - PromisesObjC (< 3.0, >= 1.2)
  - GoogleUtilities/ISASwizzler (7.11.0)
  - GoogleUtilities/Logger (7.11.0):
    - GoogleUtilities/Environment
  - GoogleUtilities/MethodSwizzler (7.11.0):
    - GoogleUtilities/Logger
  - GoogleUtilities/Network (7.11.0):
    - GoogleUtilities/Logger
    - "GoogleUtilities/NSData+zlib"
    - GoogleUtilities/Reachability
  - "GoogleUtilities/NSData+zlib (7.11.0)"
  - GoogleUtilities/Reachability (7.11.0):
    - GoogleUtilities/Logger
  - GoogleUtilities/UserDefaults (7.11.0):
    - GoogleUtilities/Logger
  - hermes-engine (0.70.4)
  - libevent (2.1.12)
  - libwebp (1.2.4):
    - libwebp/demux (= 1.2.4)
    - libwebp/mux (= 1.2.4)
    - libwebp/webp (= 1.2.4)
  - libwebp/demux (1.2.4):
    - libwebp/webp
  - libwebp/mux (1.2.4):
    - libwebp/demux
  - libwebp/webp (1.2.4)
  - nanopb (2.30908.0):
    - nanopb/decode (= 2.30908.0)
    - nanopb/encode (= 2.30908.0)
  - nanopb/decode (2.30908.0)
  - nanopb/encode (2.30908.0)
  - Onfido (27.3.0)
  - onfido-react-native-sdk (7.3.0):
    - Onfido (= 27.3.0)
    - RCT-Folly
    - RCTRequired
    - RCTTypeSafety
    - React
    - React-Codegen
    - React-RCTFabric
    - ReactCommon/turbomodule/core
  - Permission-Camera (3.6.1):
    - RNPermissions
  - Permission-LocationAccuracy (3.6.1):
    - RNPermissions
  - Permission-LocationAlways (3.6.1):
    - RNPermissions
  - Permission-LocationWhenInUse (3.6.1):
    - RNPermissions
  - Plaid (2.5.1)
  - PromisesObjC (2.1.1)
  - RCT-Folly (2021.07.22.00):
    - boost
    - DoubleConversion
    - fmt (~> 6.2.1)
    - glog
    - RCT-Folly/Default (= 2021.07.22.00)
  - RCT-Folly/Default (2021.07.22.00):
    - boost
    - DoubleConversion
    - fmt (~> 6.2.1)
    - glog
  - RCT-Folly/Fabric (2021.07.22.00):
    - boost
    - DoubleConversion
    - fmt (~> 6.2.1)
    - glog
  - RCT-Folly/Futures (2021.07.22.00):
    - boost
    - DoubleConversion
    - fmt (~> 6.2.1)
    - glog
    - libevent
  - RCTRequired (0.70.4-alpha.2)
  - RCTTypeSafety (0.70.4-alpha.2):
    - FBLazyVector (= 0.70.4-alpha.2)
    - RCTRequired (= 0.70.4-alpha.2)
    - React-Core (= 0.70.4-alpha.2)
  - React (0.70.4-alpha.2):
    - React-Core (= 0.70.4-alpha.2)
    - React-Core/DevSupport (= 0.70.4-alpha.2)
    - React-Core/RCTWebSocket (= 0.70.4-alpha.2)
    - React-RCTActionSheet (= 0.70.4-alpha.2)
    - React-RCTAnimation (= 0.70.4-alpha.2)
    - React-RCTBlob (= 0.70.4-alpha.2)
    - React-RCTImage (= 0.70.4-alpha.2)
    - React-RCTLinking (= 0.70.4-alpha.2)
    - React-RCTNetwork (= 0.70.4-alpha.2)
    - React-RCTSettings (= 0.70.4-alpha.2)
    - React-RCTText (= 0.70.4-alpha.2)
    - React-RCTVibration (= 0.70.4-alpha.2)
  - React-bridging (0.70.4-alpha.2):
    - RCT-Folly (= 2021.07.22.00)
    - React-jsi (= 0.70.4-alpha.2)
  - React-callinvoker (0.70.4-alpha.2)
  - React-Codegen (0.70.4-alpha.2):
    - FBReactNativeSpec (= 0.70.4-alpha.2)
    - RCT-Folly (= 2021.07.22.00)
    - RCTRequired (= 0.70.4-alpha.2)
    - RCTTypeSafety (= 0.70.4-alpha.2)
    - React-Core (= 0.70.4-alpha.2)
    - React-graphics (= 0.70.4-alpha.2)
    - React-jsi (= 0.70.4-alpha.2)
    - React-jsiexecutor (= 0.70.4-alpha.2)
    - React-rncore (= 0.70.4-alpha.2)
    - ReactCommon/turbomodule/core (= 0.70.4-alpha.2)
  - React-Core (0.70.4-alpha.2):
    - glog
    - RCT-Folly (= 2021.07.22.00)
    - React-Core/Default (= 0.70.4-alpha.2)
    - React-cxxreact (= 0.70.4-alpha.2)
    - React-jsi (= 0.70.4-alpha.2)
    - React-jsiexecutor (= 0.70.4-alpha.2)
    - React-perflogger (= 0.70.4-alpha.2)
    - Yoga
  - React-Core/CoreModulesHeaders (0.70.4-alpha.2):
    - glog
    - RCT-Folly (= 2021.07.22.00)
    - React-Core/Default
    - React-cxxreact (= 0.70.4-alpha.2)
    - React-jsi (= 0.70.4-alpha.2)
    - React-jsiexecutor (= 0.70.4-alpha.2)
    - React-perflogger (= 0.70.4-alpha.2)
    - Yoga
  - React-Core/Default (0.70.4-alpha.2):
    - glog
    - RCT-Folly (= 2021.07.22.00)
    - React-cxxreact (= 0.70.4-alpha.2)
    - React-jsi (= 0.70.4-alpha.2)
    - React-jsiexecutor (= 0.70.4-alpha.2)
    - React-perflogger (= 0.70.4-alpha.2)
    - Yoga
  - React-Core/DevSupport (0.70.4-alpha.2):
    - glog
    - RCT-Folly (= 2021.07.22.00)
    - React-Core/Default (= 0.70.4-alpha.2)
    - React-Core/RCTWebSocket (= 0.70.4-alpha.2)
    - React-cxxreact (= 0.70.4-alpha.2)
    - React-jsi (= 0.70.4-alpha.2)
    - React-jsiexecutor (= 0.70.4-alpha.2)
    - React-jsinspector (= 0.70.4-alpha.2)
    - React-perflogger (= 0.70.4-alpha.2)
    - Yoga
  - React-Core/RCTActionSheetHeaders (0.70.4-alpha.2):
    - glog
    - RCT-Folly (= 2021.07.22.00)
    - React-Core/Default
    - React-cxxreact (= 0.70.4-alpha.2)
    - React-jsi (= 0.70.4-alpha.2)
    - React-jsiexecutor (= 0.70.4-alpha.2)
    - React-perflogger (= 0.70.4-alpha.2)
    - Yoga
  - React-Core/RCTAnimationHeaders (0.70.4-alpha.2):
    - glog
    - RCT-Folly (= 2021.07.22.00)
    - React-Core/Default
    - React-cxxreact (= 0.70.4-alpha.2)
    - React-jsi (= 0.70.4-alpha.2)
    - React-jsiexecutor (= 0.70.4-alpha.2)
    - React-perflogger (= 0.70.4-alpha.2)
    - Yoga
  - React-Core/RCTBlobHeaders (0.70.4-alpha.2):
    - glog
    - RCT-Folly (= 2021.07.22.00)
    - React-Core/Default
    - React-cxxreact (= 0.70.4-alpha.2)
    - React-jsi (= 0.70.4-alpha.2)
    - React-jsiexecutor (= 0.70.4-alpha.2)
    - React-perflogger (= 0.70.4-alpha.2)
    - Yoga
  - React-Core/RCTImageHeaders (0.70.4-alpha.2):
    - glog
    - RCT-Folly (= 2021.07.22.00)
    - React-Core/Default
    - React-cxxreact (= 0.70.4-alpha.2)
    - React-jsi (= 0.70.4-alpha.2)
    - React-jsiexecutor (= 0.70.4-alpha.2)
    - React-perflogger (= 0.70.4-alpha.2)
    - Yoga
  - React-Core/RCTLinkingHeaders (0.70.4-alpha.2):
    - glog
    - RCT-Folly (= 2021.07.22.00)
    - React-Core/Default
    - React-cxxreact (= 0.70.4-alpha.2)
    - React-jsi (= 0.70.4-alpha.2)
    - React-jsiexecutor (= 0.70.4-alpha.2)
    - React-perflogger (= 0.70.4-alpha.2)
    - Yoga
  - React-Core/RCTNetworkHeaders (0.70.4-alpha.2):
    - glog
    - RCT-Folly (= 2021.07.22.00)
    - React-Core/Default
    - React-cxxreact (= 0.70.4-alpha.2)
    - React-jsi (= 0.70.4-alpha.2)
    - React-jsiexecutor (= 0.70.4-alpha.2)
    - React-perflogger (= 0.70.4-alpha.2)
    - Yoga
  - React-Core/RCTSettingsHeaders (0.70.4-alpha.2):
    - glog
    - RCT-Folly (= 2021.07.22.00)
    - React-Core/Default
    - React-cxxreact (= 0.70.4-alpha.2)
    - React-jsi (= 0.70.4-alpha.2)
    - React-jsiexecutor (= 0.70.4-alpha.2)
    - React-perflogger (= 0.70.4-alpha.2)
    - Yoga
  - React-Core/RCTTextHeaders (0.70.4-alpha.2):
    - glog
    - RCT-Folly (= 2021.07.22.00)
    - React-Core/Default
    - React-cxxreact (= 0.70.4-alpha.2)
    - React-jsi (= 0.70.4-alpha.2)
    - React-jsiexecutor (= 0.70.4-alpha.2)
    - React-perflogger (= 0.70.4-alpha.2)
    - Yoga
  - React-Core/RCTVibrationHeaders (0.70.4-alpha.2):
    - glog
    - RCT-Folly (= 2021.07.22.00)
    - React-Core/Default
    - React-cxxreact (= 0.70.4-alpha.2)
    - React-jsi (= 0.70.4-alpha.2)
    - React-jsiexecutor (= 0.70.4-alpha.2)
    - React-perflogger (= 0.70.4-alpha.2)
    - Yoga
  - React-Core/RCTWebSocket (0.70.4-alpha.2):
    - glog
    - RCT-Folly (= 2021.07.22.00)
    - React-Core/Default (= 0.70.4-alpha.2)
    - React-cxxreact (= 0.70.4-alpha.2)
    - React-jsi (= 0.70.4-alpha.2)
    - React-jsiexecutor (= 0.70.4-alpha.2)
    - React-perflogger (= 0.70.4-alpha.2)
    - Yoga
  - React-CoreModules (0.70.4-alpha.2):
    - RCT-Folly (= 2021.07.22.00)
    - RCTTypeSafety (= 0.70.4-alpha.2)
    - React-Codegen (= 0.70.4-alpha.2)
    - React-Core/CoreModulesHeaders (= 0.70.4-alpha.2)
    - React-jsi (= 0.70.4-alpha.2)
    - React-RCTImage (= 0.70.4-alpha.2)
    - ReactCommon/turbomodule/core (= 0.70.4-alpha.2)
  - React-cxxreact (0.70.4-alpha.2):
    - boost (= 1.76.0)
    - DoubleConversion
    - glog
    - RCT-Folly (= 2021.07.22.00)
    - React-callinvoker (= 0.70.4-alpha.2)
    - React-jsi (= 0.70.4-alpha.2)
    - React-jsinspector (= 0.70.4-alpha.2)
    - React-logger (= 0.70.4-alpha.2)
    - React-perflogger (= 0.70.4-alpha.2)
    - React-runtimeexecutor (= 0.70.4-alpha.2)
  - React-Fabric (0.70.4-alpha.2):
    - RCT-Folly/Fabric (= 2021.07.22.00)
    - RCTRequired (= 0.70.4-alpha.2)
    - RCTTypeSafety (= 0.70.4-alpha.2)
    - React-Fabric/animations (= 0.70.4-alpha.2)
    - React-Fabric/attributedstring (= 0.70.4-alpha.2)
    - React-Fabric/butter (= 0.70.4-alpha.2)
    - React-Fabric/componentregistry (= 0.70.4-alpha.2)
    - React-Fabric/componentregistrynative (= 0.70.4-alpha.2)
    - React-Fabric/components (= 0.70.4-alpha.2)
    - React-Fabric/config (= 0.70.4-alpha.2)
    - React-Fabric/core (= 0.70.4-alpha.2)
    - React-Fabric/debug_core (= 0.70.4-alpha.2)
    - React-Fabric/debug_renderer (= 0.70.4-alpha.2)
    - React-Fabric/imagemanager (= 0.70.4-alpha.2)
    - React-Fabric/leakchecker (= 0.70.4-alpha.2)
    - React-Fabric/mounting (= 0.70.4-alpha.2)
    - React-Fabric/runtimescheduler (= 0.70.4-alpha.2)
    - React-Fabric/scheduler (= 0.70.4-alpha.2)
    - React-Fabric/telemetry (= 0.70.4-alpha.2)
    - React-Fabric/templateprocessor (= 0.70.4-alpha.2)
    - React-Fabric/textlayoutmanager (= 0.70.4-alpha.2)
    - React-Fabric/uimanager (= 0.70.4-alpha.2)
    - React-Fabric/utils (= 0.70.4-alpha.2)
    - React-graphics (= 0.70.4-alpha.2)
    - React-jsi (= 0.70.4-alpha.2)
    - React-jsiexecutor (= 0.70.4-alpha.2)
    - ReactCommon/turbomodule/core (= 0.70.4-alpha.2)
  - React-Fabric/animations (0.70.4-alpha.2):
    - RCT-Folly/Fabric (= 2021.07.22.00)
    - RCTRequired (= 0.70.4-alpha.2)
    - RCTTypeSafety (= 0.70.4-alpha.2)
    - React-graphics (= 0.70.4-alpha.2)
    - React-jsi (= 0.70.4-alpha.2)
    - React-jsiexecutor (= 0.70.4-alpha.2)
    - ReactCommon/turbomodule/core (= 0.70.4-alpha.2)
  - React-Fabric/attributedstring (0.70.4-alpha.2):
    - RCT-Folly/Fabric (= 2021.07.22.00)
    - RCTRequired (= 0.70.4-alpha.2)
    - RCTTypeSafety (= 0.70.4-alpha.2)
    - React-graphics (= 0.70.4-alpha.2)
    - React-jsi (= 0.70.4-alpha.2)
    - React-jsiexecutor (= 0.70.4-alpha.2)
    - ReactCommon/turbomodule/core (= 0.70.4-alpha.2)
  - React-Fabric/butter (0.70.4-alpha.2):
    - RCT-Folly/Fabric (= 2021.07.22.00)
    - RCTRequired (= 0.70.4-alpha.2)
    - RCTTypeSafety (= 0.70.4-alpha.2)
    - React-graphics (= 0.70.4-alpha.2)
    - React-jsi (= 0.70.4-alpha.2)
    - React-jsiexecutor (= 0.70.4-alpha.2)
    - ReactCommon/turbomodule/core (= 0.70.4-alpha.2)
  - React-Fabric/componentregistry (0.70.4-alpha.2):
    - RCT-Folly/Fabric (= 2021.07.22.00)
    - RCTRequired (= 0.70.4-alpha.2)
    - RCTTypeSafety (= 0.70.4-alpha.2)
    - React-graphics (= 0.70.4-alpha.2)
    - React-jsi (= 0.70.4-alpha.2)
    - React-jsiexecutor (= 0.70.4-alpha.2)
    - ReactCommon/turbomodule/core (= 0.70.4-alpha.2)
  - React-Fabric/componentregistrynative (0.70.4-alpha.2):
    - RCT-Folly/Fabric (= 2021.07.22.00)
    - RCTRequired (= 0.70.4-alpha.2)
    - RCTTypeSafety (= 0.70.4-alpha.2)
    - React-graphics (= 0.70.4-alpha.2)
    - React-jsi (= 0.70.4-alpha.2)
    - React-jsiexecutor (= 0.70.4-alpha.2)
    - ReactCommon/turbomodule/core (= 0.70.4-alpha.2)
  - React-Fabric/components (0.70.4-alpha.2):
    - RCT-Folly/Fabric (= 2021.07.22.00)
    - RCTRequired (= 0.70.4-alpha.2)
    - RCTTypeSafety (= 0.70.4-alpha.2)
    - React-Fabric/components/activityindicator (= 0.70.4-alpha.2)
    - React-Fabric/components/image (= 0.70.4-alpha.2)
    - React-Fabric/components/inputaccessory (= 0.70.4-alpha.2)
    - React-Fabric/components/legacyviewmanagerinterop (= 0.70.4-alpha.2)
    - React-Fabric/components/modal (= 0.70.4-alpha.2)
    - React-Fabric/components/root (= 0.70.4-alpha.2)
    - React-Fabric/components/safeareaview (= 0.70.4-alpha.2)
    - React-Fabric/components/scrollview (= 0.70.4-alpha.2)
    - React-Fabric/components/slider (= 0.70.4-alpha.2)
    - React-Fabric/components/text (= 0.70.4-alpha.2)
    - React-Fabric/components/textinput (= 0.70.4-alpha.2)
    - React-Fabric/components/unimplementedview (= 0.70.4-alpha.2)
    - React-Fabric/components/view (= 0.70.4-alpha.2)
    - React-graphics (= 0.70.4-alpha.2)
    - React-jsi (= 0.70.4-alpha.2)
    - React-jsiexecutor (= 0.70.4-alpha.2)
    - ReactCommon/turbomodule/core (= 0.70.4-alpha.2)
  - React-Fabric/components/activityindicator (0.70.4-alpha.2):
    - RCT-Folly/Fabric (= 2021.07.22.00)
    - RCTRequired (= 0.70.4-alpha.2)
    - RCTTypeSafety (= 0.70.4-alpha.2)
    - React-graphics (= 0.70.4-alpha.2)
    - React-jsi (= 0.70.4-alpha.2)
    - React-jsiexecutor (= 0.70.4-alpha.2)
    - ReactCommon/turbomodule/core (= 0.70.4-alpha.2)
  - React-Fabric/components/image (0.70.4-alpha.2):
    - RCT-Folly/Fabric (= 2021.07.22.00)
    - RCTRequired (= 0.70.4-alpha.2)
    - RCTTypeSafety (= 0.70.4-alpha.2)
    - React-graphics (= 0.70.4-alpha.2)
    - React-jsi (= 0.70.4-alpha.2)
    - React-jsiexecutor (= 0.70.4-alpha.2)
    - ReactCommon/turbomodule/core (= 0.70.4-alpha.2)
  - React-Fabric/components/inputaccessory (0.70.4-alpha.2):
    - RCT-Folly/Fabric (= 2021.07.22.00)
    - RCTRequired (= 0.70.4-alpha.2)
    - RCTTypeSafety (= 0.70.4-alpha.2)
    - React-graphics (= 0.70.4-alpha.2)
    - React-jsi (= 0.70.4-alpha.2)
    - React-jsiexecutor (= 0.70.4-alpha.2)
    - ReactCommon/turbomodule/core (= 0.70.4-alpha.2)
  - React-Fabric/components/legacyviewmanagerinterop (0.70.4-alpha.2):
    - RCT-Folly/Fabric (= 2021.07.22.00)
    - RCTRequired (= 0.70.4-alpha.2)
    - RCTTypeSafety (= 0.70.4-alpha.2)
    - React-graphics (= 0.70.4-alpha.2)
    - React-jsi (= 0.70.4-alpha.2)
    - React-jsiexecutor (= 0.70.4-alpha.2)
    - ReactCommon/turbomodule/core (= 0.70.4-alpha.2)
  - React-Fabric/components/modal (0.70.4-alpha.2):
    - RCT-Folly/Fabric (= 2021.07.22.00)
    - RCTRequired (= 0.70.4-alpha.2)
    - RCTTypeSafety (= 0.70.4-alpha.2)
    - React-graphics (= 0.70.4-alpha.2)
    - React-jsi (= 0.70.4-alpha.2)
    - React-jsiexecutor (= 0.70.4-alpha.2)
    - ReactCommon/turbomodule/core (= 0.70.4-alpha.2)
  - React-Fabric/components/root (0.70.4-alpha.2):
    - RCT-Folly/Fabric (= 2021.07.22.00)
    - RCTRequired (= 0.70.4-alpha.2)
    - RCTTypeSafety (= 0.70.4-alpha.2)
    - React-graphics (= 0.70.4-alpha.2)
    - React-jsi (= 0.70.4-alpha.2)
    - React-jsiexecutor (= 0.70.4-alpha.2)
    - ReactCommon/turbomodule/core (= 0.70.4-alpha.2)
  - React-Fabric/components/safeareaview (0.70.4-alpha.2):
    - RCT-Folly/Fabric (= 2021.07.22.00)
    - RCTRequired (= 0.70.4-alpha.2)
    - RCTTypeSafety (= 0.70.4-alpha.2)
    - React-graphics (= 0.70.4-alpha.2)
    - React-jsi (= 0.70.4-alpha.2)
    - React-jsiexecutor (= 0.70.4-alpha.2)
    - ReactCommon/turbomodule/core (= 0.70.4-alpha.2)
  - React-Fabric/components/scrollview (0.70.4-alpha.2):
    - RCT-Folly/Fabric (= 2021.07.22.00)
    - RCTRequired (= 0.70.4-alpha.2)
    - RCTTypeSafety (= 0.70.4-alpha.2)
    - React-graphics (= 0.70.4-alpha.2)
    - React-jsi (= 0.70.4-alpha.2)
    - React-jsiexecutor (= 0.70.4-alpha.2)
    - ReactCommon/turbomodule/core (= 0.70.4-alpha.2)
  - React-Fabric/components/slider (0.70.4-alpha.2):
    - RCT-Folly/Fabric (= 2021.07.22.00)
    - RCTRequired (= 0.70.4-alpha.2)
    - RCTTypeSafety (= 0.70.4-alpha.2)
    - React-graphics (= 0.70.4-alpha.2)
    - React-jsi (= 0.70.4-alpha.2)
    - React-jsiexecutor (= 0.70.4-alpha.2)
    - ReactCommon/turbomodule/core (= 0.70.4-alpha.2)
  - React-Fabric/components/text (0.70.4-alpha.2):
    - RCT-Folly/Fabric (= 2021.07.22.00)
    - RCTRequired (= 0.70.4-alpha.2)
    - RCTTypeSafety (= 0.70.4-alpha.2)
    - React-graphics (= 0.70.4-alpha.2)
    - React-jsi (= 0.70.4-alpha.2)
    - React-jsiexecutor (= 0.70.4-alpha.2)
    - ReactCommon/turbomodule/core (= 0.70.4-alpha.2)
  - React-Fabric/components/textinput (0.70.4-alpha.2):
    - RCT-Folly/Fabric (= 2021.07.22.00)
    - RCTRequired (= 0.70.4-alpha.2)
    - RCTTypeSafety (= 0.70.4-alpha.2)
    - React-graphics (= 0.70.4-alpha.2)
    - React-jsi (= 0.70.4-alpha.2)
    - React-jsiexecutor (= 0.70.4-alpha.2)
    - ReactCommon/turbomodule/core (= 0.70.4-alpha.2)
  - React-Fabric/components/unimplementedview (0.70.4-alpha.2):
    - RCT-Folly/Fabric (= 2021.07.22.00)
    - RCTRequired (= 0.70.4-alpha.2)
    - RCTTypeSafety (= 0.70.4-alpha.2)
    - React-graphics (= 0.70.4-alpha.2)
    - React-jsi (= 0.70.4-alpha.2)
    - React-jsiexecutor (= 0.70.4-alpha.2)
    - ReactCommon/turbomodule/core (= 0.70.4-alpha.2)
  - React-Fabric/components/view (0.70.4-alpha.2):
    - RCT-Folly/Fabric (= 2021.07.22.00)
    - RCTRequired (= 0.70.4-alpha.2)
    - RCTTypeSafety (= 0.70.4-alpha.2)
    - React-graphics (= 0.70.4-alpha.2)
    - React-jsi (= 0.70.4-alpha.2)
    - React-jsiexecutor (= 0.70.4-alpha.2)
    - ReactCommon/turbomodule/core (= 0.70.4-alpha.2)
    - Yoga
  - React-Fabric/config (0.70.4-alpha.2):
    - RCT-Folly/Fabric (= 2021.07.22.00)
    - RCTRequired (= 0.70.4-alpha.2)
    - RCTTypeSafety (= 0.70.4-alpha.2)
    - React-graphics (= 0.70.4-alpha.2)
    - React-jsi (= 0.70.4-alpha.2)
    - React-jsiexecutor (= 0.70.4-alpha.2)
    - ReactCommon/turbomodule/core (= 0.70.4-alpha.2)
  - React-Fabric/core (0.70.4-alpha.2):
    - RCT-Folly/Fabric (= 2021.07.22.00)
    - RCTRequired (= 0.70.4-alpha.2)
    - RCTTypeSafety (= 0.70.4-alpha.2)
    - React-graphics (= 0.70.4-alpha.2)
    - React-jsi (= 0.70.4-alpha.2)
    - React-jsiexecutor (= 0.70.4-alpha.2)
    - ReactCommon/turbomodule/core (= 0.70.4-alpha.2)
  - React-Fabric/debug_core (0.70.4-alpha.2):
    - RCT-Folly/Fabric (= 2021.07.22.00)
    - RCTRequired (= 0.70.4-alpha.2)
    - RCTTypeSafety (= 0.70.4-alpha.2)
    - React-graphics (= 0.70.4-alpha.2)
    - React-jsi (= 0.70.4-alpha.2)
    - React-jsiexecutor (= 0.70.4-alpha.2)
    - ReactCommon/turbomodule/core (= 0.70.4-alpha.2)
  - React-Fabric/debug_renderer (0.70.4-alpha.2):
    - RCT-Folly/Fabric (= 2021.07.22.00)
    - RCTRequired (= 0.70.4-alpha.2)
    - RCTTypeSafety (= 0.70.4-alpha.2)
    - React-graphics (= 0.70.4-alpha.2)
    - React-jsi (= 0.70.4-alpha.2)
    - React-jsiexecutor (= 0.70.4-alpha.2)
    - ReactCommon/turbomodule/core (= 0.70.4-alpha.2)
  - React-Fabric/imagemanager (0.70.4-alpha.2):
    - RCT-Folly/Fabric (= 2021.07.22.00)
    - RCTRequired (= 0.70.4-alpha.2)
    - RCTTypeSafety (= 0.70.4-alpha.2)
    - React-graphics (= 0.70.4-alpha.2)
    - React-jsi (= 0.70.4-alpha.2)
    - React-jsiexecutor (= 0.70.4-alpha.2)
    - React-RCTImage (= 0.70.4-alpha.2)
    - ReactCommon/turbomodule/core (= 0.70.4-alpha.2)
  - React-Fabric/leakchecker (0.70.4-alpha.2):
    - RCT-Folly/Fabric (= 2021.07.22.00)
    - RCTRequired (= 0.70.4-alpha.2)
    - RCTTypeSafety (= 0.70.4-alpha.2)
    - React-graphics (= 0.70.4-alpha.2)
    - React-jsi (= 0.70.4-alpha.2)
    - React-jsiexecutor (= 0.70.4-alpha.2)
    - ReactCommon/turbomodule/core (= 0.70.4-alpha.2)
  - React-Fabric/mounting (0.70.4-alpha.2):
    - RCT-Folly/Fabric (= 2021.07.22.00)
    - RCTRequired (= 0.70.4-alpha.2)
    - RCTTypeSafety (= 0.70.4-alpha.2)
    - React-graphics (= 0.70.4-alpha.2)
    - React-jsi (= 0.70.4-alpha.2)
    - React-jsiexecutor (= 0.70.4-alpha.2)
    - ReactCommon/turbomodule/core (= 0.70.4-alpha.2)
  - React-Fabric/runtimescheduler (0.70.4-alpha.2):
    - RCT-Folly/Fabric (= 2021.07.22.00)
    - RCTRequired (= 0.70.4-alpha.2)
    - RCTTypeSafety (= 0.70.4-alpha.2)
    - React-graphics (= 0.70.4-alpha.2)
    - React-jsi (= 0.70.4-alpha.2)
    - React-jsiexecutor (= 0.70.4-alpha.2)
    - ReactCommon/turbomodule/core (= 0.70.4-alpha.2)
  - React-Fabric/scheduler (0.70.4-alpha.2):
    - RCT-Folly/Fabric (= 2021.07.22.00)
    - RCTRequired (= 0.70.4-alpha.2)
    - RCTTypeSafety (= 0.70.4-alpha.2)
    - React-graphics (= 0.70.4-alpha.2)
    - React-jsi (= 0.70.4-alpha.2)
    - React-jsiexecutor (= 0.70.4-alpha.2)
    - ReactCommon/turbomodule/core (= 0.70.4-alpha.2)
  - React-Fabric/telemetry (0.70.4-alpha.2):
    - RCT-Folly/Fabric (= 2021.07.22.00)
    - RCTRequired (= 0.70.4-alpha.2)
    - RCTTypeSafety (= 0.70.4-alpha.2)
    - React-graphics (= 0.70.4-alpha.2)
    - React-jsi (= 0.70.4-alpha.2)
    - React-jsiexecutor (= 0.70.4-alpha.2)
    - ReactCommon/turbomodule/core (= 0.70.4-alpha.2)
  - React-Fabric/templateprocessor (0.70.4-alpha.2):
    - RCT-Folly/Fabric (= 2021.07.22.00)
    - RCTRequired (= 0.70.4-alpha.2)
    - RCTTypeSafety (= 0.70.4-alpha.2)
    - React-graphics (= 0.70.4-alpha.2)
    - React-jsi (= 0.70.4-alpha.2)
    - React-jsiexecutor (= 0.70.4-alpha.2)
    - ReactCommon/turbomodule/core (= 0.70.4-alpha.2)
  - React-Fabric/textlayoutmanager (0.70.4-alpha.2):
    - RCT-Folly/Fabric (= 2021.07.22.00)
    - RCTRequired (= 0.70.4-alpha.2)
    - RCTTypeSafety (= 0.70.4-alpha.2)
    - React-Fabric/uimanager
    - React-graphics (= 0.70.4-alpha.2)
    - React-jsi (= 0.70.4-alpha.2)
    - React-jsiexecutor (= 0.70.4-alpha.2)
    - ReactCommon/turbomodule/core (= 0.70.4-alpha.2)
  - React-Fabric/uimanager (0.70.4-alpha.2):
    - RCT-Folly/Fabric (= 2021.07.22.00)
    - RCTRequired (= 0.70.4-alpha.2)
    - RCTTypeSafety (= 0.70.4-alpha.2)
    - React-graphics (= 0.70.4-alpha.2)
    - React-jsi (= 0.70.4-alpha.2)
    - React-jsiexecutor (= 0.70.4-alpha.2)
    - ReactCommon/turbomodule/core (= 0.70.4-alpha.2)
  - React-Fabric/utils (0.70.4-alpha.2):
    - RCT-Folly/Fabric (= 2021.07.22.00)
    - RCTRequired (= 0.70.4-alpha.2)
    - RCTTypeSafety (= 0.70.4-alpha.2)
    - React-graphics (= 0.70.4-alpha.2)
    - React-jsi (= 0.70.4-alpha.2)
    - React-jsiexecutor (= 0.70.4-alpha.2)
    - ReactCommon/turbomodule/core (= 0.70.4-alpha.2)
  - React-graphics (0.70.4-alpha.2):
    - RCT-Folly/Fabric (= 2021.07.22.00)
    - React-Core/Default (= 0.70.4-alpha.2)
  - React-hermes (0.70.4-alpha.2):
    - DoubleConversion
    - glog
    - hermes-engine
    - RCT-Folly (= 2021.07.22.00)
    - RCT-Folly/Futures (= 2021.07.22.00)
    - React-cxxreact (= 0.70.4-alpha.2)
    - React-jsi (= 0.70.4-alpha.2)
    - React-jsiexecutor (= 0.70.4-alpha.2)
    - React-jsinspector (= 0.70.4-alpha.2)
    - React-perflogger (= 0.70.4-alpha.2)
  - React-jsi (0.70.4-alpha.2):
    - boost (= 1.76.0)
    - DoubleConversion
    - glog
    - RCT-Folly (= 2021.07.22.00)
    - React-jsi/Default (= 0.70.4-alpha.2)
  - React-jsi/Default (0.70.4-alpha.2):
    - boost (= 1.76.0)
    - DoubleConversion
    - glog
    - RCT-Folly (= 2021.07.22.00)
  - React-jsi/Fabric (0.70.4-alpha.2):
    - boost (= 1.76.0)
    - DoubleConversion
    - glog
    - RCT-Folly (= 2021.07.22.00)
  - React-jsiexecutor (0.70.4-alpha.2):
    - DoubleConversion
    - glog
    - RCT-Folly (= 2021.07.22.00)
    - React-cxxreact (= 0.70.4-alpha.2)
    - React-jsi (= 0.70.4-alpha.2)
    - React-perflogger (= 0.70.4-alpha.2)
  - React-jsinspector (0.70.4-alpha.2)
  - React-logger (0.70.4-alpha.2):
    - glog
  - react-native-blob-util (0.17.1):
    - RCT-Folly
    - RCTRequired
    - RCTTypeSafety
    - React-Codegen
    - React-Core
    - React-RCTFabric
    - ReactCommon/turbomodule/core
  - react-native-cameraroll (5.2.3):
    - RCT-Folly
    - RCTRequired
    - RCTTypeSafety
    - React
    - React-Codegen
    - React-RCTFabric
    - ReactCommon/turbomodule/core
  - react-native-config (1.4.6):
    - react-native-config/App (= 1.4.6)
  - react-native-config/App (1.4.6):
    - React-Core
  - react-native-document-picker (8.1.1):
    - React-Core
  - react-native-image-manipulator (1.0.5):
    - RCT-Folly
    - RCTRequired
    - RCTTypeSafety
    - React
<<<<<<< HEAD
    - React-Codegen
    - React-RCTFabric
    - ReactCommon/turbomodule/core
  - react-native-image-picker (5.0.2):
    - RCT-Folly
    - RCTRequired
    - RCTTypeSafety
    - React
    - React-Codegen
    - React-RCTFabric
    - ReactCommon/turbomodule/core
=======
  - react-native-image-picker (5.0.2):
    - React-Core
>>>>>>> 660e3892
  - react-native-netinfo (8.3.1):
    - React-Core
  - react-native-pdf (6.6.2):
    - RCT-Folly
    - RCTRequired
    - RCTTypeSafety
    - React
    - React-Codegen
    - React-RCTFabric
    - ReactCommon/turbomodule/core
  - react-native-performance (4.0.0):
    - RCT-Folly
    - RCTRequired
    - RCTTypeSafety
    - React-Codegen
    - React-Core
    - ReactCommon/turbomodule/core
  - react-native-plaid-link-sdk (7.4.0):
    - Plaid (~> 2.5.1)
    - React-Core
  - react-native-progress-bar-android (1.0.4):
    - React
  - react-native-progress-view (1.3.2):
    - React-Core
  - react-native-quick-sqlite (5.1.0):
    - React
    - React-callinvoker
    - React-Core
  - react-native-render-html (6.3.1):
    - React-Core
  - react-native-safe-area-context (4.4.1):
    - RCT-Folly
    - RCTRequired
    - RCTTypeSafety
    - React-Core
    - react-native-safe-area-context/common (= 4.4.1)
    - react-native-safe-area-context/fabric (= 4.4.1)
    - ReactCommon/turbomodule/core
  - react-native-safe-area-context/common (4.4.1):
    - RCT-Folly
    - RCTRequired
    - RCTTypeSafety
    - React-Core
    - ReactCommon/turbomodule/core
  - react-native-safe-area-context/fabric (4.4.1):
    - RCT-Folly
    - RCTRequired
    - RCTTypeSafety
    - React-Codegen
    - React-Core
    - react-native-safe-area-context/common
    - React-RCTFabric
    - ReactCommon/turbomodule/core
  - react-native-webview (11.23.0):
    - React-Core
  - React-perflogger (0.70.4-alpha.2)
  - React-RCTActionSheet (0.70.4-alpha.2):
    - React-Core/RCTActionSheetHeaders (= 0.70.4-alpha.2)
  - React-RCTAnimation (0.70.4-alpha.2):
    - RCT-Folly (= 2021.07.22.00)
    - RCTTypeSafety (= 0.70.4-alpha.2)
    - React-Codegen (= 0.70.4-alpha.2)
    - React-Core/RCTAnimationHeaders (= 0.70.4-alpha.2)
    - React-jsi (= 0.70.4-alpha.2)
    - ReactCommon/turbomodule/core (= 0.70.4-alpha.2)
  - React-RCTBlob (0.70.4-alpha.2):
    - RCT-Folly (= 2021.07.22.00)
    - React-Codegen (= 0.70.4-alpha.2)
    - React-Core/RCTBlobHeaders (= 0.70.4-alpha.2)
    - React-Core/RCTWebSocket (= 0.70.4-alpha.2)
    - React-jsi (= 0.70.4-alpha.2)
    - React-RCTNetwork (= 0.70.4-alpha.2)
    - ReactCommon/turbomodule/core (= 0.70.4-alpha.2)
  - React-RCTFabric (0.70.4-alpha.2):
    - RCT-Folly/Fabric (= 2021.07.22.00)
    - React-Core (= 0.70.4-alpha.2)
    - React-Fabric (= 0.70.4-alpha.2)
    - React-RCTImage (= 0.70.4-alpha.2)
  - React-RCTImage (0.70.4-alpha.2):
    - RCT-Folly (= 2021.07.22.00)
    - RCTTypeSafety (= 0.70.4-alpha.2)
    - React-Codegen (= 0.70.4-alpha.2)
    - React-Core/RCTImageHeaders (= 0.70.4-alpha.2)
    - React-jsi (= 0.70.4-alpha.2)
    - React-RCTNetwork (= 0.70.4-alpha.2)
    - ReactCommon/turbomodule/core (= 0.70.4-alpha.2)
  - React-RCTLinking (0.70.4-alpha.2):
    - React-Codegen (= 0.70.4-alpha.2)
    - React-Core/RCTLinkingHeaders (= 0.70.4-alpha.2)
    - React-jsi (= 0.70.4-alpha.2)
    - ReactCommon/turbomodule/core (= 0.70.4-alpha.2)
  - React-RCTNetwork (0.70.4-alpha.2):
    - RCT-Folly (= 2021.07.22.00)
    - RCTTypeSafety (= 0.70.4-alpha.2)
    - React-Codegen (= 0.70.4-alpha.2)
    - React-Core/RCTNetworkHeaders (= 0.70.4-alpha.2)
    - React-jsi (= 0.70.4-alpha.2)
    - ReactCommon/turbomodule/core (= 0.70.4-alpha.2)
  - React-RCTSettings (0.70.4-alpha.2):
    - RCT-Folly (= 2021.07.22.00)
    - RCTTypeSafety (= 0.70.4-alpha.2)
    - React-Codegen (= 0.70.4-alpha.2)
    - React-Core/RCTSettingsHeaders (= 0.70.4-alpha.2)
    - React-jsi (= 0.70.4-alpha.2)
    - ReactCommon/turbomodule/core (= 0.70.4-alpha.2)
  - React-RCTText (0.70.4-alpha.2):
    - React-Core/RCTTextHeaders (= 0.70.4-alpha.2)
  - React-RCTVibration (0.70.4-alpha.2):
    - RCT-Folly (= 2021.07.22.00)
    - React-Codegen (= 0.70.4-alpha.2)
    - React-Core/RCTVibrationHeaders (= 0.70.4-alpha.2)
    - React-jsi (= 0.70.4-alpha.2)
    - ReactCommon/turbomodule/core (= 0.70.4-alpha.2)
  - React-rncore (0.70.4-alpha.2)
  - React-runtimeexecutor (0.70.4-alpha.2):
    - React-jsi (= 0.70.4-alpha.2)
  - ReactCommon/turbomodule/core (0.70.4-alpha.2):
    - DoubleConversion
    - glog
    - RCT-Folly (= 2021.07.22.00)
    - React-bridging (= 0.70.4-alpha.2)
    - React-callinvoker (= 0.70.4-alpha.2)
    - React-Core (= 0.70.4-alpha.2)
    - React-cxxreact (= 0.70.4-alpha.2)
    - React-jsi (= 0.70.4-alpha.2)
    - React-logger (= 0.70.4-alpha.2)
    - React-perflogger (= 0.70.4-alpha.2)
  - RNCAsyncStorage (1.17.11):
    - RCT-Folly
    - RCTRequired
    - RCTTypeSafety
    - React
    - React-Codegen
    - React-RCTFabric
    - ReactCommon/turbomodule/core
  - RNCClipboard (1.11.1):
    - RCT-Folly
    - RCTRequired
    - RCTTypeSafety
    - React
    - React-Codegen
    - React-RCTFabric
    - ReactCommon/turbomodule/core
  - RNCPicker (2.4.8):
    - RCT-Folly
    - RCTRequired
    - RCTTypeSafety
    - React
    - React-Codegen
    - React-Core
    - React-RCTFabric
    - ReactCommon/turbomodule/core
  - RNDateTimePicker (3.5.2):
    - React-Core
  - RNDeviceInfo (10.3.0):
    - React-Core
  - RNFastImage (8.6.3):
    - RCT-Folly
    - RCTRequired
    - RCTTypeSafety
    - React
    - React-Codegen
    - React-RCTFabric
    - ReactCommon/turbomodule/core
    - SDWebImage (~> 5.11.1)
    - SDWebImageWebPCoder (~> 0.8.4)
  - RNFBAnalytics (12.9.3):
    - Firebase/Analytics (= 8.8.0)
    - React-Core
    - RNFBApp
  - RNFBApp (12.9.3):
    - Firebase/CoreOnly (= 8.8.0)
    - React-Core
  - RNFBCrashlytics (12.9.3):
    - Firebase/Crashlytics (= 8.8.0)
    - React-Core
    - RNFBApp
  - RNFBPerf (12.9.3):
    - Firebase/Performance (= 8.8.0)
    - React-Core
    - RNFBApp
  - RNGestureHandler (2.8.0):
    - RCT-Folly
    - RCTRequired
    - RCTTypeSafety
    - React
    - React-Codegen
    - React-RCTFabric
    - ReactCommon/turbomodule/core
  - RNPermissions (3.6.1):
    - React-Core
  - RNReactNativeHapticFeedback (1.14.0):
    - React-Core
  - RNReanimated (3.0.0-rc.7):
    - DoubleConversion
    - FBLazyVector
    - FBReactNativeSpec
    - glog
    - RCT-Folly
    - RCTRequired
    - RCTTypeSafety
    - React-callinvoker
    - React-Codegen
    - React-Core
    - React-Core/DevSupport
    - React-Core/RCTWebSocket
    - React-CoreModules
    - React-cxxreact
    - React-jsi
    - React-jsiexecutor
    - React-jsinspector
    - React-RCTActionSheet
    - React-RCTAnimation
    - React-RCTBlob
    - React-RCTFabric
    - React-RCTImage
    - React-RCTLinking
    - React-RCTNetwork
    - React-RCTSettings
    - React-RCTText
    - ReactCommon/turbomodule/core
    - Yoga
  - RNScreens (3.18.2):
    - RCT-Folly
    - RCTRequired
    - RCTTypeSafety
    - React
    - React-Codegen
    - React-RCTFabric
    - ReactCommon/turbomodule/core
    - RNScreens/common (= 3.18.2)
  - RNScreens/common (3.18.2):
    - RCT-Folly
    - RCTRequired
    - RCTTypeSafety
    - React
    - React-Codegen
    - React-RCTFabric
    - ReactCommon/turbomodule/core
  - RNSVG (13.8.0):
    - RCT-Folly
    - RCTRequired
    - RCTTypeSafety
    - React
    - React-Codegen
    - React-RCTFabric
    - ReactCommon/turbomodule/core
    - RNSVG/common (= 13.8.0)
  - RNSVG/common (13.8.0):
    - RCT-Folly
    - RCTRequired
    - RCTTypeSafety
    - React
    - React-Codegen
    - React-RCTFabric
    - ReactCommon/turbomodule/core
  - SDWebImage (5.11.1):
    - SDWebImage/Core (= 5.11.1)
  - SDWebImage/Core (5.11.1)
  - SDWebImageWebPCoder (0.8.5):
    - libwebp (~> 1.0)
    - SDWebImage/Core (~> 5.10)
<<<<<<< HEAD
  - urbanairship-react-native (14.5.1):
    - Airship (= 16.10.5)
    - Airship/PreferenceCenter (= 16.10.5)
    - RCT-Folly
    - RCTRequired
    - RCTTypeSafety
    - React
    - React-Codegen
    - React-RCTFabric
    - ReactCommon/turbomodule/core
=======
  - SocketRocket (0.6.0)
  - urbanairship-react-native (14.6.1):
    - Airship (= 16.10.7)
    - React-Core
>>>>>>> 660e3892
  - Yoga (1.14.0)

DEPENDENCIES:
  - boost (from `../node_modules/react-native/third-party-podspecs/boost.podspec`)
  - DoubleConversion (from `../node_modules/react-native/third-party-podspecs/DoubleConversion.podspec`)
  - FBLazyVector (from `../node_modules/react-native/Libraries/FBLazyVector`)
  - FBReactNativeSpec (from `../node_modules/react-native/React/FBReactNativeSpec`)
  - glog (from `../node_modules/react-native/third-party-podspecs/glog.podspec`)
  - hermes-engine (from `../node_modules/react-native/sdks/hermes/hermes-engine.podspec`)
  - libevent (~> 2.1.12)
  - "onfido-react-native-sdk (from `../node_modules/@onfido/react-native-sdk`)"
  - Permission-Camera (from `../node_modules/react-native-permissions/ios/Camera`)
  - Permission-LocationAccuracy (from `../node_modules/react-native-permissions/ios/LocationAccuracy`)
  - Permission-LocationAlways (from `../node_modules/react-native-permissions/ios/LocationAlways`)
  - Permission-LocationWhenInUse (from `../node_modules/react-native-permissions/ios/LocationWhenInUse`)
  - RCT-Folly (from `../node_modules/react-native/third-party-podspecs/RCT-Folly.podspec`)
  - RCT-Folly/Fabric (from `../node_modules/react-native/third-party-podspecs/RCT-Folly.podspec`)
  - RCTRequired (from `../node_modules/react-native/Libraries/RCTRequired`)
  - RCTTypeSafety (from `../node_modules/react-native/Libraries/TypeSafety`)
  - React (from `../node_modules/react-native/`)
  - React-bridging (from `../node_modules/react-native/ReactCommon`)
  - React-callinvoker (from `../node_modules/react-native/ReactCommon/callinvoker`)
  - React-Codegen (from `build/generated/ios`)
  - React-Core (from `../node_modules/react-native/`)
  - React-Core/RCTWebSocket (from `../node_modules/react-native/`)
  - React-CoreModules (from `../node_modules/react-native/React/CoreModules`)
  - React-cxxreact (from `../node_modules/react-native/ReactCommon/cxxreact`)
  - React-Fabric (from `../node_modules/react-native/ReactCommon`)
  - React-graphics (from `../node_modules/react-native/ReactCommon/react/renderer/graphics`)
  - React-hermes (from `../node_modules/react-native/ReactCommon/hermes`)
  - React-jsi (from `../node_modules/react-native/ReactCommon/jsi`)
  - React-jsi/Fabric (from `../node_modules/react-native/ReactCommon/jsi`)
  - React-jsiexecutor (from `../node_modules/react-native/ReactCommon/jsiexecutor`)
  - React-jsinspector (from `../node_modules/react-native/ReactCommon/jsinspector`)
  - React-logger (from `../node_modules/react-native/ReactCommon/logger`)
  - react-native-blob-util (from `../node_modules/react-native-blob-util`)
  - "react-native-cameraroll (from `../node_modules/@react-native-cameraroll/cameraroll`)"
  - react-native-config (from `../node_modules/react-native-config`)
  - react-native-document-picker (from `../node_modules/react-native-document-picker`)
  - "react-native-image-manipulator (from `../node_modules/@oguzhnatly/react-native-image-manipulator`)"
  - react-native-image-picker (from `../node_modules/react-native-image-picker`)
  - "react-native-netinfo (from `../node_modules/@react-native-community/netinfo`)"
  - react-native-pdf (from `../node_modules/react-native-pdf`)
  - react-native-performance (from `../node_modules/react-native-performance`)
  - react-native-plaid-link-sdk (from `../node_modules/react-native-plaid-link-sdk`)
  - "react-native-progress-bar-android (from `../node_modules/@react-native-community/progress-bar-android`)"
  - "react-native-progress-view (from `../node_modules/@react-native-community/progress-view`)"
  - react-native-quick-sqlite (from `../node_modules/react-native-quick-sqlite`)
  - react-native-render-html (from `../node_modules/react-native-render-html`)
  - react-native-safe-area-context (from `../node_modules/react-native-safe-area-context`)
  - react-native-webview (from `../node_modules/react-native-webview`)
  - React-perflogger (from `../node_modules/react-native/ReactCommon/reactperflogger`)
  - React-RCTActionSheet (from `../node_modules/react-native/Libraries/ActionSheetIOS`)
  - React-RCTAnimation (from `../node_modules/react-native/Libraries/NativeAnimation`)
  - React-RCTBlob (from `../node_modules/react-native/Libraries/Blob`)
  - React-RCTFabric (from `../node_modules/react-native/React`)
  - React-RCTImage (from `../node_modules/react-native/Libraries/Image`)
  - React-RCTLinking (from `../node_modules/react-native/Libraries/LinkingIOS`)
  - React-RCTNetwork (from `../node_modules/react-native/Libraries/Network`)
  - React-RCTSettings (from `../node_modules/react-native/Libraries/Settings`)
  - React-RCTText (from `../node_modules/react-native/Libraries/Text`)
  - React-RCTVibration (from `../node_modules/react-native/Libraries/Vibration`)
  - React-rncore (from `../node_modules/react-native/ReactCommon`)
  - React-runtimeexecutor (from `../node_modules/react-native/ReactCommon/runtimeexecutor`)
  - ReactCommon/turbomodule/core (from `../node_modules/react-native/ReactCommon`)
  - "RNCAsyncStorage (from `../node_modules/@react-native-async-storage/async-storage`)"
  - "RNCClipboard (from `../node_modules/@react-native-clipboard/clipboard`)"
  - "RNCPicker (from `../node_modules/@react-native-picker/picker`)"
  - "RNDateTimePicker (from `../node_modules/@react-native-community/datetimepicker`)"
  - RNDeviceInfo (from `../node_modules/react-native-device-info`)
  - RNFastImage (from `../node_modules/react-native-fast-image`)
  - "RNFBAnalytics (from `../node_modules/@react-native-firebase/analytics`)"
  - "RNFBApp (from `../node_modules/@react-native-firebase/app`)"
  - "RNFBCrashlytics (from `../node_modules/@react-native-firebase/crashlytics`)"
  - "RNFBPerf (from `../node_modules/@react-native-firebase/perf`)"
  - RNGestureHandler (from `../node_modules/react-native-gesture-handler`)
  - RNPermissions (from `../node_modules/react-native-permissions`)
  - RNReactNativeHapticFeedback (from `../node_modules/react-native-haptic-feedback`)
  - RNReanimated (from `../node_modules/react-native-reanimated`)
  - RNScreens (from `../node_modules/react-native-screens`)
  - RNSVG (from `../node_modules/react-native-svg`)
  - urbanairship-react-native (from `../node_modules/urbanairship-react-native`)
  - Yoga (from `../node_modules/react-native/ReactCommon/yoga`)

SPEC REPOS:
  trunk:
    - Airship
    - Firebase
    - FirebaseABTesting
    - FirebaseAnalytics
    - FirebaseCore
    - FirebaseCoreDiagnostics
    - FirebaseCrashlytics
    - FirebaseInstallations
    - FirebasePerformance
    - FirebaseRemoteConfig
    - fmt
    - GoogleAppMeasurement
    - GoogleDataTransport
    - GoogleUtilities
    - libevent
    - libwebp
    - nanopb
    - Onfido
    - Plaid
    - PromisesObjC
    - SDWebImage
    - SDWebImageWebPCoder

EXTERNAL SOURCES:
  boost:
    :podspec: "../node_modules/react-native/third-party-podspecs/boost.podspec"
  DoubleConversion:
    :podspec: "../node_modules/react-native/third-party-podspecs/DoubleConversion.podspec"
  FBLazyVector:
    :path: "../node_modules/react-native/Libraries/FBLazyVector"
  FBReactNativeSpec:
    :path: "../node_modules/react-native/React/FBReactNativeSpec"
  glog:
    :podspec: "../node_modules/react-native/third-party-podspecs/glog.podspec"
  hermes-engine:
    :podspec: "../node_modules/react-native/sdks/hermes/hermes-engine.podspec"
  onfido-react-native-sdk:
    :path: "../node_modules/@onfido/react-native-sdk"
  Permission-Camera:
    :path: "../node_modules/react-native-permissions/ios/Camera"
  Permission-LocationAccuracy:
    :path: "../node_modules/react-native-permissions/ios/LocationAccuracy"
  Permission-LocationAlways:
    :path: "../node_modules/react-native-permissions/ios/LocationAlways"
  Permission-LocationWhenInUse:
    :path: "../node_modules/react-native-permissions/ios/LocationWhenInUse"
  RCT-Folly:
    :podspec: "../node_modules/react-native/third-party-podspecs/RCT-Folly.podspec"
  RCTRequired:
    :path: "../node_modules/react-native/Libraries/RCTRequired"
  RCTTypeSafety:
    :path: "../node_modules/react-native/Libraries/TypeSafety"
  React:
    :path: "../node_modules/react-native/"
  React-bridging:
    :path: "../node_modules/react-native/ReactCommon"
  React-callinvoker:
    :path: "../node_modules/react-native/ReactCommon/callinvoker"
  React-Codegen:
    :path: build/generated/ios
  React-Core:
    :path: "../node_modules/react-native/"
  React-CoreModules:
    :path: "../node_modules/react-native/React/CoreModules"
  React-cxxreact:
    :path: "../node_modules/react-native/ReactCommon/cxxreact"
  React-Fabric:
    :path: "../node_modules/react-native/ReactCommon"
  React-graphics:
    :path: "../node_modules/react-native/ReactCommon/react/renderer/graphics"
  React-hermes:
    :path: "../node_modules/react-native/ReactCommon/hermes"
  React-jsi:
    :path: "../node_modules/react-native/ReactCommon/jsi"
  React-jsiexecutor:
    :path: "../node_modules/react-native/ReactCommon/jsiexecutor"
  React-jsinspector:
    :path: "../node_modules/react-native/ReactCommon/jsinspector"
  React-logger:
    :path: "../node_modules/react-native/ReactCommon/logger"
  react-native-blob-util:
    :path: "../node_modules/react-native-blob-util"
  react-native-cameraroll:
    :path: "../node_modules/@react-native-cameraroll/cameraroll"
  react-native-config:
    :path: "../node_modules/react-native-config"
  react-native-document-picker:
    :path: "../node_modules/react-native-document-picker"
  react-native-image-manipulator:
    :path: "../node_modules/@oguzhnatly/react-native-image-manipulator"
  react-native-image-picker:
    :path: "../node_modules/react-native-image-picker"
  react-native-netinfo:
    :path: "../node_modules/@react-native-community/netinfo"
  react-native-pdf:
    :path: "../node_modules/react-native-pdf"
  react-native-performance:
    :path: "../node_modules/react-native-performance"
  react-native-plaid-link-sdk:
    :path: "../node_modules/react-native-plaid-link-sdk"
  react-native-progress-bar-android:
    :path: "../node_modules/@react-native-community/progress-bar-android"
  react-native-progress-view:
    :path: "../node_modules/@react-native-community/progress-view"
  react-native-quick-sqlite:
    :path: "../node_modules/react-native-quick-sqlite"
  react-native-render-html:
    :path: "../node_modules/react-native-render-html"
  react-native-safe-area-context:
    :path: "../node_modules/react-native-safe-area-context"
  react-native-webview:
    :path: "../node_modules/react-native-webview"
  React-perflogger:
    :path: "../node_modules/react-native/ReactCommon/reactperflogger"
  React-RCTActionSheet:
    :path: "../node_modules/react-native/Libraries/ActionSheetIOS"
  React-RCTAnimation:
    :path: "../node_modules/react-native/Libraries/NativeAnimation"
  React-RCTBlob:
    :path: "../node_modules/react-native/Libraries/Blob"
  React-RCTFabric:
    :path: "../node_modules/react-native/React"
  React-RCTImage:
    :path: "../node_modules/react-native/Libraries/Image"
  React-RCTLinking:
    :path: "../node_modules/react-native/Libraries/LinkingIOS"
  React-RCTNetwork:
    :path: "../node_modules/react-native/Libraries/Network"
  React-RCTSettings:
    :path: "../node_modules/react-native/Libraries/Settings"
  React-RCTText:
    :path: "../node_modules/react-native/Libraries/Text"
  React-RCTVibration:
    :path: "../node_modules/react-native/Libraries/Vibration"
  React-rncore:
    :path: "../node_modules/react-native/ReactCommon"
  React-runtimeexecutor:
    :path: "../node_modules/react-native/ReactCommon/runtimeexecutor"
  ReactCommon:
    :path: "../node_modules/react-native/ReactCommon"
  RNCAsyncStorage:
    :path: "../node_modules/@react-native-async-storage/async-storage"
  RNCClipboard:
    :path: "../node_modules/@react-native-clipboard/clipboard"
  RNCPicker:
    :path: "../node_modules/@react-native-picker/picker"
  RNDateTimePicker:
    :path: "../node_modules/@react-native-community/datetimepicker"
  RNDeviceInfo:
    :path: "../node_modules/react-native-device-info"
  RNFastImage:
    :path: "../node_modules/react-native-fast-image"
  RNFBAnalytics:
    :path: "../node_modules/@react-native-firebase/analytics"
  RNFBApp:
    :path: "../node_modules/@react-native-firebase/app"
  RNFBCrashlytics:
    :path: "../node_modules/@react-native-firebase/crashlytics"
  RNFBPerf:
    :path: "../node_modules/@react-native-firebase/perf"
  RNGestureHandler:
    :path: "../node_modules/react-native-gesture-handler"
  RNPermissions:
    :path: "../node_modules/react-native-permissions"
  RNReactNativeHapticFeedback:
    :path: "../node_modules/react-native-haptic-feedback"
  RNReanimated:
    :path: "../node_modules/react-native-reanimated"
  RNScreens:
    :path: "../node_modules/react-native-screens"
  RNSVG:
    :path: "../node_modules/react-native-svg"
  urbanairship-react-native:
    :path: "../node_modules/urbanairship-react-native"
  Yoga:
    :path: "../node_modules/react-native/ReactCommon/yoga"

SPEC CHECKSUMS:
<<<<<<< HEAD
  Airship: 81fd1cf443114dfc96fbd6544f297de769d684d6
=======
  Airship: fbff646723323c58e3871cd30488612ca373f597
>>>>>>> 660e3892
  boost: a7c83b31436843459a1961bfd74b96033dc77234
  DoubleConversion: 5189b271737e1565bdce30deb4a08d647e3f5f54
  FBLazyVector: 4c04f10d8958a7be74dc063bc0584ff223b89d4a
  FBReactNativeSpec: 9d26c7b0eba7664ac1a1eb03ad54c6e6d33af547
  Firebase: 629510f1a9ddb235f3a7c5c8ceb23ba887f0f814
  FirebaseABTesting: 10cbce8db9985ae2e3847ea44e9947dd18f94e10
  FirebaseAnalytics: 5506ea8b867d8423485a84b4cd612d279f7b0b8a
  FirebaseCore: 98b29e3828f0a53651c363937a7f7d92a19f1ba2
  FirebaseCoreDiagnostics: 92e07a649aeb66352b319d43bdd2ee3942af84cb
  FirebaseCrashlytics: 3660c045c8e45cc4276110562a0ef44cf43c8157
  FirebaseInstallations: 40bd9054049b2eae9a2c38ef1c3dd213df3605cd
  FirebasePerformance: 0c01a7a496657d7cea86d40c0b1725259d164c6c
  FirebaseRemoteConfig: 2d6e2cfdb49af79535c8af8a80a4a5009038ec2b
  fmt: ff9d55029c625d3757ed641535fd4a75fedc7ce9
  glog: 04b94705f318337d7ead9e6d17c019bd9b1f6b1b
  GoogleAppMeasurement: 5ba1164e3c844ba84272555e916d0a6d3d977e91
  GoogleDataTransport: ea169759df570f4e37bdee1623ec32a7e64e67c4
  GoogleUtilities: c2bdc4cf2ce786c4d2e6b3bcfd599a25ca78f06f
  hermes-engine: 3623325e0d0676a45fbc544d72c57dd79fce7446
  libevent: 4049cae6c81cdb3654a443be001fb9bdceff7913
  libwebp: f62cb61d0a484ba548448a4bd52aabf150ff6eef
  nanopb: a0ba3315591a9ae0a16a309ee504766e90db0c96
  Onfido: e3117cd61ac93df6d2c315f4a93c9ad724fd8786
  onfido-react-native-sdk: db95b9b75bae989aa44dfe794974c48e6d176ce1
  Permission-Camera: bf6791b17c7f614b6826019fcfdcc286d3a107f6
  Permission-LocationAccuracy: 76df17de5c6b8bc2eee34e61ee92cdd7a864c73d
  Permission-LocationAlways: 8d99b025c9f73c696e0cdb367e42525f2e9a26f2
  Permission-LocationWhenInUse: 3ba99e45c852763f730eabecec2870c2382b7bd4
  Plaid: 6beadc0828cfd5396c5905931b9503493bbc139a
  PromisesObjC: ab77feca74fa2823e7af4249b8326368e61014cb
  RCT-Folly: 0080d0a6ebf2577475bda044aa59e2ca1f909cda
  RCTRequired: 329ead02b8edd20fb186d17745a9cadd5ce2922d
  RCTTypeSafety: 698418021f8b47d82c058f3115c0026d1874a3ef
  React: efefef133cf808a2d6edd1feedf2163d4d7a2922
  React-bridging: c12b25793db0e04c377055b4ddc9db6641be0536
  React-callinvoker: fbb9bbfe86f48efb712149d6c83ec74533e45095
  React-Codegen: 4224e4640432171c43e516c788f6028dd005c5e5
  React-Core: 750c6a39b95c0b427b7624ff48cf1482f05ecf3f
  React-CoreModules: 64bec7f728f87706c6512c2e8ca8cdb4f6f41ee3
  React-cxxreact: b515bc7e8b44b4c76ec7f030b00cb11c95692fa0
  React-Fabric: a9ee7e8b27e6a221c371c4a39315c5c86aada35e
  React-graphics: b5889d4959efe145c50879cc4b29795a7bc0b3a6
  React-hermes: 2c7c36834cdbd32b959333fbc17794209f18ecb0
  React-jsi: 9ae06bc7d17e61cee886e985e69f8fa3ef39334a
  React-jsiexecutor: 523e742f144a346f7df32dea4fe1944d39b02473
  React-jsinspector: 7b02a02b9b9bf830102394039c80b3bf2e0200b0
  React-logger: b2c47bb0829c3c45ba3a04add9a2b4aea3f3dd4e
  react-native-blob-util: 14ee09f33abf13a1afdfbc777bbdca09c816022c
  react-native-cameraroll: 3ed0e9b71089d9e9936a35dd6d7b10afc258ac62
  react-native-config: 7cd105e71d903104e8919261480858940a6b9c0e
  react-native-document-picker: f68191637788994baed5f57d12994aa32cf8bf88
<<<<<<< HEAD
  react-native-image-manipulator: 39f7fded66a1170ccb5055095beafa657d0cb36a
  react-native-image-picker: 128a741b5314a15091bdb4b9800cf4b2dd686afa
=======
  react-native-flipper: dc5290261fbeeb2faec1bdc57ae6dd8d562e1de4
  react-native-image-manipulator: c48f64221cfcd46e9eec53619c4c0374f3328a56
  react-native-image-picker: a5dddebb4d2955ac4712a4ed66b00a85f62a63ac
>>>>>>> 660e3892
  react-native-netinfo: 1a6035d3b9780221d407c277ebfb5722ace00658
  react-native-pdf: 98810171111685a679dfb6beaf638090ba3a9eb9
  react-native-performance: 426cc34043381602a59f059755a04452315effb4
  react-native-plaid-link-sdk: 77052f329310ff5a36ddda276793f40d27c02bc4
  react-native-progress-bar-android: be43138ab7da30d51fc038bafa98e9ed594d0c40
  react-native-progress-view: 4d3bbe6a099ba027b1fedb1548c2c87f74249b70
  react-native-quick-sqlite: a7bd4139fb07194ef8534d1cc14c1aec6daa4d84
  react-native-render-html: 96c979fe7452a0a41559685d2f83b12b93edac8c
  react-native-safe-area-context: 2f75b317784a1a8e224562941e50ecbc932d2097
  react-native-webview: e771bc375f789ebfa02a26939a57dbc6fa897336
  React-perflogger: b231fb9993c1b5f74e32f0a3473225f9ebaf73d3
  React-RCTActionSheet: 9064b3b78118a253f2d6a63153f6dfff0b38f19f
  React-RCTAnimation: d93c521d4ad6457fc8c1d9830ffb0495286ea036
  React-RCTBlob: 3121c9d4416d1d4c8d05a600f7a27da85458a277
  React-RCTFabric: dc1999f65d1eaa20ebf9bf9e91eeb1fd6337bbbe
  React-RCTImage: fac3e6e809d2e79669cc9deec9e4802dde9d73cd
  React-RCTLinking: 23718d841e65fe258dd64e9cc0681d6767f89196
  React-RCTNetwork: 1bf07637ebb27f8241557e85871f7af990238130
  React-RCTSettings: 02f399b023b23a853eeda24879f4703755ffc996
  React-RCTText: c916d8da274c9823aaed9f53c007ecfa6e802764
  React-RCTVibration: eb5fb0bb3d78e31dcaeae5f127c75a7caf4b6af9
  React-rncore: 04d6465cf37550cb017c49521a7f285643606dc5
  React-runtimeexecutor: a8cee6fe3fb7994f07b735c7024a08a4fa5f8446
  ReactCommon: 1ebf2df5c764ebb52048e7a1cf42c75a6246171a
  RNCAsyncStorage: 927a20d65fa373b82cdb26c28828e888d603798a
  RNCClipboard: 472660b493222f5b351439c03e1874caafc5471e
  RNCPicker: d7db5fb87007968ac14bd2266f96be30f8d738d6
  RNDateTimePicker: 7658208086d86d09e1627b5c34ba0cf237c60140
<<<<<<< HEAD
  RNFastImage: fdf8c03d43026a4af81e15e483e457d8b60067c6
=======
  RNDeviceInfo: 4701f0bf2a06b34654745053db0ce4cb0c53ada7
  RNFastImage: 5c9c9fed9c076e521b3f509fe79e790418a544e8
>>>>>>> 660e3892
  RNFBAnalytics: f76bfa164ac235b00505deb9fc1776634056898c
  RNFBApp: 729c0666395b1953198dc4a1ec6deb8fbe1c302e
  RNFBCrashlytics: 2061ca863e8e2fa1aae9b12477d7dfa8e88ca0f9
  RNFBPerf: 389914cda4000fe0d996a752532a591132cbf3f9
  RNGestureHandler: ceea17b82fea276bb0743a28b53a394a6edf5b18
  RNPermissions: dcdb7b99796bbeda6975a6e79ad519c41b251b1c
  RNReactNativeHapticFeedback: 1e3efeca9628ff9876ee7cdd9edec1b336913f8c
  RNReanimated: 0e6700bdca5bc9b5cabd9defb551378cefca21cc
  RNScreens: 208223c783496e6d0aa92ffdf307f61d58756fc1
  RNSVG: 6b96501d7df80ed8b4fe55d903b4f1476a57e8a5
  SDWebImage: a7f831e1a65eb5e285e3fb046a23fcfbf08e696d
  SDWebImageWebPCoder: 908b83b6adda48effe7667cd2b7f78c897e5111d
<<<<<<< HEAD
  urbanairship-react-native: 036c65a01b7009083103c85abc50ad1870a0c495
=======
  SocketRocket: fccef3f9c5cedea1353a9ef6ada904fde10d6608
  urbanairship-react-native: fe4d169332546a0efd348a009aa490dc36ff815e
>>>>>>> 660e3892
  Yoga: f77f6497bccebdcbc8efb03dbf83eadfdec6d104

PODFILE CHECKSUM: 728b623cc581d51fec4b191cd02f7bf37193e9b7

COCOAPODS: 1.11.3<|MERGE_RESOLUTION|>--- conflicted
+++ resolved
@@ -1,5 +1,4 @@
 PODS:
-<<<<<<< HEAD
   - Airship (16.10.5):
     - Airship/Automation (= 16.10.5)
     - Airship/Basement (= 16.10.5)
@@ -16,22 +15,6 @@
   - Airship/MessageCenter (16.10.5):
     - Airship/Core
   - Airship/PreferenceCenter (16.10.5):
-=======
-  - Airship (16.10.7):
-    - Airship/Automation (= 16.10.7)
-    - Airship/Basement (= 16.10.7)
-    - Airship/Core (= 16.10.7)
-    - Airship/ExtendedActions (= 16.10.7)
-    - Airship/MessageCenter (= 16.10.7)
-  - Airship/Automation (16.10.7):
-    - Airship/Core
-  - Airship/Basement (16.10.7)
-  - Airship/Core (16.10.7):
-    - Airship/Basement
-  - Airship/ExtendedActions (16.10.7):
-    - Airship/Core
-  - Airship/MessageCenter (16.10.7):
->>>>>>> 660e3892
     - Airship/Core
   - boost (1.76.0)
   - DoubleConversion (1.1.6)
@@ -770,7 +753,6 @@
     - RCTRequired
     - RCTTypeSafety
     - React
-<<<<<<< HEAD
     - React-Codegen
     - React-RCTFabric
     - ReactCommon/turbomodule/core
@@ -782,10 +764,6 @@
     - React-Codegen
     - React-RCTFabric
     - ReactCommon/turbomodule/core
-=======
-  - react-native-image-picker (5.0.2):
-    - React-Core
->>>>>>> 660e3892
   - react-native-netinfo (8.3.1):
     - React-Core
   - react-native-pdf (6.6.2):
@@ -1048,7 +1026,6 @@
   - SDWebImageWebPCoder (0.8.5):
     - libwebp (~> 1.0)
     - SDWebImage/Core (~> 5.10)
-<<<<<<< HEAD
   - urbanairship-react-native (14.5.1):
     - Airship (= 16.10.5)
     - Airship/PreferenceCenter (= 16.10.5)
@@ -1059,12 +1036,6 @@
     - React-Codegen
     - React-RCTFabric
     - ReactCommon/turbomodule/core
-=======
-  - SocketRocket (0.6.0)
-  - urbanairship-react-native (14.6.1):
-    - Airship (= 16.10.7)
-    - React-Core
->>>>>>> 660e3892
   - Yoga (1.14.0)
 
 DEPENDENCIES:
@@ -1329,11 +1300,7 @@
     :path: "../node_modules/react-native/ReactCommon/yoga"
 
 SPEC CHECKSUMS:
-<<<<<<< HEAD
   Airship: 81fd1cf443114dfc96fbd6544f297de769d684d6
-=======
-  Airship: fbff646723323c58e3871cd30488612ca373f597
->>>>>>> 660e3892
   boost: a7c83b31436843459a1961bfd74b96033dc77234
   DoubleConversion: 5189b271737e1565bdce30deb4a08d647e3f5f54
   FBLazyVector: 4c04f10d8958a7be74dc063bc0584ff223b89d4a
@@ -1385,14 +1352,8 @@
   react-native-cameraroll: 3ed0e9b71089d9e9936a35dd6d7b10afc258ac62
   react-native-config: 7cd105e71d903104e8919261480858940a6b9c0e
   react-native-document-picker: f68191637788994baed5f57d12994aa32cf8bf88
-<<<<<<< HEAD
   react-native-image-manipulator: 39f7fded66a1170ccb5055095beafa657d0cb36a
   react-native-image-picker: 128a741b5314a15091bdb4b9800cf4b2dd686afa
-=======
-  react-native-flipper: dc5290261fbeeb2faec1bdc57ae6dd8d562e1de4
-  react-native-image-manipulator: c48f64221cfcd46e9eec53619c4c0374f3328a56
-  react-native-image-picker: a5dddebb4d2955ac4712a4ed66b00a85f62a63ac
->>>>>>> 660e3892
   react-native-netinfo: 1a6035d3b9780221d407c277ebfb5722ace00658
   react-native-pdf: 98810171111685a679dfb6beaf638090ba3a9eb9
   react-native-performance: 426cc34043381602a59f059755a04452315effb4
@@ -1421,12 +1382,8 @@
   RNCClipboard: 472660b493222f5b351439c03e1874caafc5471e
   RNCPicker: d7db5fb87007968ac14bd2266f96be30f8d738d6
   RNDateTimePicker: 7658208086d86d09e1627b5c34ba0cf237c60140
-<<<<<<< HEAD
+  RNDeviceInfo: 4701f0bf2a06b34654745053db0ce4cb0c53ada7
   RNFastImage: fdf8c03d43026a4af81e15e483e457d8b60067c6
-=======
-  RNDeviceInfo: 4701f0bf2a06b34654745053db0ce4cb0c53ada7
-  RNFastImage: 5c9c9fed9c076e521b3f509fe79e790418a544e8
->>>>>>> 660e3892
   RNFBAnalytics: f76bfa164ac235b00505deb9fc1776634056898c
   RNFBApp: 729c0666395b1953198dc4a1ec6deb8fbe1c302e
   RNFBCrashlytics: 2061ca863e8e2fa1aae9b12477d7dfa8e88ca0f9
@@ -1439,12 +1396,7 @@
   RNSVG: 6b96501d7df80ed8b4fe55d903b4f1476a57e8a5
   SDWebImage: a7f831e1a65eb5e285e3fb046a23fcfbf08e696d
   SDWebImageWebPCoder: 908b83b6adda48effe7667cd2b7f78c897e5111d
-<<<<<<< HEAD
   urbanairship-react-native: 036c65a01b7009083103c85abc50ad1870a0c495
-=======
-  SocketRocket: fccef3f9c5cedea1353a9ef6ada904fde10d6608
-  urbanairship-react-native: fe4d169332546a0efd348a009aa490dc36ff815e
->>>>>>> 660e3892
   Yoga: f77f6497bccebdcbc8efb03dbf83eadfdec6d104
 
 PODFILE CHECKSUM: 728b623cc581d51fec4b191cd02f7bf37193e9b7
