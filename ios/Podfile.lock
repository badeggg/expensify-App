--- conflicted
+++ resolved
@@ -527,6 +527,8 @@
     - React-perflogger (= 0.66.4)
   - rn-fetch-blob (0.12.0):
     - React-Core
+  - RNBootSplash (3.2.7):
+    - React-Core
   - RNCAsyncStorage (1.15.5):
     - React-Core
   - RNCClipboard (1.5.1):
@@ -590,9 +592,8 @@
     - React-RCTText
     - ReactCommon/turbomodule/core
     - Yoga
-  - RNScreens (3.10.1):
-    - React-Core
-    - React-RCTImage
+  - RNScreens (3.0.0):
+    - React-Core
   - RNSVG (12.1.0):
     - React
   - SDWebImage (5.11.1):
@@ -681,6 +682,7 @@
   - React-runtimeexecutor (from `../node_modules/react-native/ReactCommon/runtimeexecutor`)
   - ReactCommon/turbomodule/core (from `../node_modules/react-native/ReactCommon`)
   - rn-fetch-blob (from `../node_modules/rn-fetch-blob`)
+  - RNBootSplash (from `../node_modules/react-native-bootsplash`)
   - "RNCAsyncStorage (from `../node_modules/@react-native-async-storage/async-storage`)"
   - "RNCClipboard (from `../node_modules/@react-native-community/clipboard`)"
   - "RNCMaskedView (from `../node_modules/@react-native-masked-view/masked-view`)"
@@ -832,6 +834,8 @@
     :path: "../node_modules/react-native/ReactCommon"
   rn-fetch-blob:
     :path: "../node_modules/rn-fetch-blob"
+  RNBootSplash:
+    :path: "../node_modules/react-native-bootsplash"
   RNCAsyncStorage:
     :path: "../node_modules/@react-native-async-storage/async-storage"
   RNCClipboard:
@@ -949,10 +953,7 @@
   React-runtimeexecutor: dec32ee6f2e2a26e13e58152271535fadff5455a
   ReactCommon: 57b69f6383eafcbd7da625bfa6003810332313c4
   rn-fetch-blob: f065bb7ab7fb48dd002629f8bdcb0336602d3cba
-<<<<<<< HEAD
-=======
   RNBootSplash: b82ee16a943903ea612edb15233ea4f247155ef9
->>>>>>> ded47c96
   RNCAsyncStorage: 8324611026e8dc3706f829953aa6e3899f581589
   RNCClipboard: 5e299c6df8e0c98f3d7416b86ae563d3a9f768a3
   RNCMaskedView: 138134c4d8a9421b4f2bf39055a79aa05c2d47b1
@@ -967,7 +968,7 @@
   RNPermissions: eb94f9fdc0a8ecd02fcce0676d56ffb1395d41e1
   RNReactNativeHapticFeedback: b83bfb4b537bdd78eb4f6ffe63c6884f7b049ead
   RNReanimated: da3860204e5660c0dd66739936732197d359d753
-  RNScreens: 522705f2e5c9d27efb17f24aceb2bf8335bc7b8e
+  RNScreens: e8e8dd0588b5da0ab57dcca76ab9b2d8987757e0
   RNSVG: ce9d996113475209013317e48b05c21ee988d42e
   SDWebImage: a7f831e1a65eb5e285e3fb046a23fcfbf08e696d
   SDWebImageWebPCoder: f93010f3f6c031e2f8fb3081ca4ee6966c539815
