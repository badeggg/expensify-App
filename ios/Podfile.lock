--- conflicted
+++ resolved
@@ -527,11 +527,7 @@
     - React
   - react-native-progress-view (1.3.2):
     - React-Core
-<<<<<<< HEAD
-  - react-native-quick-sqlite (8.0.2):
-=======
   - react-native-quick-sqlite (8.0.0-beta.2):
->>>>>>> 7f06c27d
     - React
     - React-callinvoker
     - React-Core
@@ -1077,11 +1073,7 @@
   react-native-plaid-link-sdk: 9eb0f71dad94b3bdde649c7a384cba93024af46c
   react-native-progress-bar-android: be43138ab7da30d51fc038bafa98e9ed594d0c40
   react-native-progress-view: 4d3bbe6a099ba027b1fedb1548c2c87f74249b70
-<<<<<<< HEAD
-  react-native-quick-sqlite: 2b225dadc63b670f027111e58f6f169773f6d755
-=======
   react-native-quick-sqlite: bcc7a7a250a40222f18913a97cd356bf82d0a6c4
->>>>>>> 7f06c27d
   react-native-render-html: 96c979fe7452a0a41559685d2f83b12b93edac8c
   react-native-safe-area-context: 99b24a0c5acd0d5dcac2b1a7f18c49ea317be99a
   react-native-webview: e771bc375f789ebfa02a26939a57dbc6fa897336
