--- conflicted
+++ resolved
@@ -14,11 +14,8 @@
   - boost-for-react-native (1.63.0)
   - CocoaAsyncSocket (7.6.5)
   - DoubleConversion (1.1.6)
-<<<<<<< HEAD
   - EXFileSystem (11.1.3):
     - ExpoModulesCore
-    - UMCore
-  - EXHaptics (10.0.0):
     - UMCore
   - ExpoModulesCore (0.2.0):
     - ExpoModulesCore/Core (= 0.2.0)
@@ -29,8 +26,6 @@
   - ExpoModulesCore/Interfaces (0.2.0):
     - ExpoModulesCore/Core
     - UMCore
-=======
->>>>>>> fe586986
   - FBLazyVector (0.64.1)
   - FBReactNativeSpec (0.64.1):
     - RCT-Folly (= 2020.01.13.00)
@@ -589,12 +584,8 @@
 
 DEPENDENCIES:
   - DoubleConversion (from `../node_modules/react-native/third-party-podspecs/DoubleConversion.podspec`)
-<<<<<<< HEAD
   - EXFileSystem (from `../node_modules/expo-file-system/ios`)
-  - EXHaptics (from `../node_modules/expo-haptics/ios`)
   - ExpoModulesCore (from `../node_modules/expo-modules-core/ios`)
-=======
->>>>>>> fe586986
   - FBLazyVector (from `../node_modules/react-native/Libraries/FBLazyVector`)
   - FBReactNativeSpec (from `../node_modules/react-native/React/FBReactNativeSpec`)
   - Flipper (~> 0.75.1)
@@ -719,15 +710,10 @@
 EXTERNAL SOURCES:
   DoubleConversion:
     :podspec: "../node_modules/react-native/third-party-podspecs/DoubleConversion.podspec"
-<<<<<<< HEAD
   EXFileSystem:
     :path: "../node_modules/expo-file-system/ios"
-  EXHaptics:
-    :path: "../node_modules/expo-haptics/ios"
   ExpoModulesCore:
     :path: "../node_modules/expo-modules-core/ios"
-=======
->>>>>>> fe586986
   FBLazyVector:
     :path: "../node_modules/react-native/Libraries/FBLazyVector"
   FBReactNativeSpec:
@@ -856,12 +842,8 @@
   boost-for-react-native: 39c7adb57c4e60d6c5479dd8623128eb5b3f0f2c
   CocoaAsyncSocket: 065fd1e645c7abab64f7a6a2007a48038fdc6a99
   DoubleConversion: cf9b38bf0b2d048436d9a82ad2abe1404f11e7de
-<<<<<<< HEAD
   EXFileSystem: 94496f1160b0bf7f000fe04e38ecb2aa63083a2c
-  EXHaptics: 2de40c5f50a9e78da92c209db06db5134d8cac0b
   ExpoModulesCore: 730c7158b2fb179ba5921230e56a083a2304974d
-=======
->>>>>>> fe586986
   FBLazyVector: 7b423f9e248eae65987838148c36eec1dbfe0b53
   FBReactNativeSpec: e6c5eb078317f6a15612c7e3b4d410c4d01bb703
   Firebase: 54cdc8bc9c9b3de54f43dab86e62f5a76b47034f
@@ -911,11 +893,7 @@
   react-native-config: d8b45133fd13d4f23bd2064b72f6e2c08b2763ed
   react-native-document-picker: f2f73db94328c84e22144e369fb4a3ede47bc1f5
   react-native-flipper: 169e8ba429b73ad637ce007337ce4b415e783799
-<<<<<<< HEAD
-  react-native-image-picker: 4089335b89b625d4e34d53fb249c48a7a791b3ea
-=======
   react-native-image-picker: 474cf2c33c2b6671da53d293a16c97995f0aec15
->>>>>>> fe586986
   react-native-netinfo: 30fb89fa913c342be82a887b56e96be6d71201dd
   react-native-pdf: 4b5a9e4465a6a3b399e91dc4838eb44ddf716d1f
   react-native-performance: 6bd6cfac80594775fb782405fceaaf206becf53b
@@ -948,10 +926,7 @@
   RNFBPerf: e3a7269f573a4787810a32de51647cdcbe08dfb4
   RNGestureHandler: 9b7e605a741412e20e13c512738a31bd1611759b
   RNPermissions: 4c8a37b4dde50f1f152bf8cd08c4a43d2355829e
-<<<<<<< HEAD
-=======
   RNReactNativeHapticFeedback: b83bfb4b537bdd78eb4f6ffe63c6884f7b049ead
->>>>>>> fe586986
   RNReanimated: 833ebd229b31e18a8933ebd0cd744a0f47d88c42
   RNScreens: e8e8dd0588b5da0ab57dcca76ab9b2d8987757e0
   RNSVG: ce9d996113475209013317e48b05c21ee988d42e
