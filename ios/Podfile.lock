--- conflicted
+++ resolved
@@ -20,7 +20,7 @@
     - Airship (= 16.12.1)
     - Airship/MessageCenter (= 16.12.1)
     - Airship/PreferenceCenter (= 16.12.1)
-  - AirshipServiceExtension (17.7.3)
+  - AirshipServiceExtension (17.8.0)
   - AppAuth (1.6.2):
     - AppAuth/Core (= 1.6.2)
     - AppAuth/ExternalUserAgent (= 1.6.2)
@@ -160,34 +160,44 @@
     - GoogleUtilities/Network (~> 7.4)
     - "GoogleUtilities/NSData+zlib (~> 7.4)"
     - nanopb (~> 2.30908.0)
-  - GoogleDataTransport (9.3.0):
+  - GoogleDataTransport (9.4.1):
     - GoogleUtilities/Environment (~> 7.7)
-    - nanopb (< 2.30910.0, >= 2.30908.0)
+    - nanopb (< 2.30911.0, >= 2.30908.0)
     - PromisesObjC (< 3.0, >= 1.2)
   - GoogleSignIn (7.0.0):
     - AppAuth (~> 1.5)
     - GTMAppAuth (< 3.0, >= 1.3)
     - GTMSessionFetcher/Core (< 4.0, >= 1.1)
-  - GoogleUtilities/AppDelegateSwizzler (7.12.0):
+  - GoogleUtilities/AppDelegateSwizzler (7.13.0):
     - GoogleUtilities/Environment
     - GoogleUtilities/Logger
     - GoogleUtilities/Network
-  - GoogleUtilities/Environment (7.12.0):
+    - GoogleUtilities/Privacy
+  - GoogleUtilities/Environment (7.13.0):
+    - GoogleUtilities/Privacy
     - PromisesObjC (< 3.0, >= 1.2)
-  - GoogleUtilities/ISASwizzler (7.12.0)
-  - GoogleUtilities/Logger (7.12.0):
+  - GoogleUtilities/ISASwizzler (7.13.0):
+    - GoogleUtilities/Privacy
+  - GoogleUtilities/Logger (7.13.0):
     - GoogleUtilities/Environment
-  - GoogleUtilities/MethodSwizzler (7.12.0):
+    - GoogleUtilities/Privacy
+  - GoogleUtilities/MethodSwizzler (7.13.0):
     - GoogleUtilities/Logger
-  - GoogleUtilities/Network (7.12.0):
+    - GoogleUtilities/Privacy
+  - GoogleUtilities/Network (7.13.0):
     - GoogleUtilities/Logger
     - "GoogleUtilities/NSData+zlib"
+    - GoogleUtilities/Privacy
     - GoogleUtilities/Reachability
-  - "GoogleUtilities/NSData+zlib (7.12.0)"
-  - GoogleUtilities/Reachability (7.12.0):
+  - "GoogleUtilities/NSData+zlib (7.13.0)":
+    - GoogleUtilities/Privacy
+  - GoogleUtilities/Privacy (7.13.0)
+  - GoogleUtilities/Reachability (7.13.0):
     - GoogleUtilities/Logger
-  - GoogleUtilities/UserDefaults (7.12.0):
+    - GoogleUtilities/Privacy
+  - GoogleUtilities/UserDefaults (7.13.0):
     - GoogleUtilities/Logger
+    - GoogleUtilities/Privacy
   - GTMAppAuth (2.0.0):
     - AppAuth/Core (~> 1.6)
     - GTMSessionFetcher/Core (< 4.0, >= 1.5)
@@ -238,14 +248,14 @@
     - ReactCommon/turbomodule/bridging
     - ReactCommon/turbomodule/core
     - Yoga
-  - MapboxCommon (23.8.6)
-  - MapboxCoreMaps (10.16.4):
-    - MapboxCommon (~> 23.8)
-  - MapboxMaps (10.16.4):
-    - MapboxCommon (= 23.8.6)
-    - MapboxCoreMaps (= 10.16.4)
+  - MapboxCommon (23.9.1)
+  - MapboxCoreMaps (10.16.6):
+    - MapboxCommon (~> 23.9)
+  - MapboxMaps (10.16.6):
+    - MapboxCommon (= 23.9.1)
+    - MapboxCoreMaps (= 10.16.6)
     - MapboxMobileEvents (= 1.0.10)
-    - Turf (~> 2.0)
+    - Turf (= 2.7.0)
   - MapboxMobileEvents (1.0.10)
   - nanopb (2.30908.0):
     - nanopb/decode (= 2.30908.0)
@@ -273,8 +283,8 @@
     - ReactCommon/turbomodule/bridging
     - ReactCommon/turbomodule/core
     - Yoga
-  - Plaid (5.2.0)
-  - PromisesObjC (2.3.1)
+  - Plaid (5.2.1)
+  - PromisesObjC (2.4.0)
   - RCT-Folly (2022.05.16.00):
     - boost
     - DoubleConversion
@@ -2038,22 +2048,11 @@
     - libwebp (~> 1.0)
     - SDWebImage/Core (~> 5.17)
   - SocketRocket (0.6.1)
-<<<<<<< HEAD
-  - Turf (2.8.0)
-  - VisionCamera (2.16.8):
-    - RCT-Folly
-    - RCTRequired
-    - RCTTypeSafety
-=======
   - Turf (2.7.0)
   - VisionCamera (4.0.0-beta.11):
->>>>>>> 5a8cb7fb
     - React
     - React-callinvoker
-    - React-Codegen
-    - React-Core
-    - React-RCTFabric
-    - ReactCommon/turbomodule/core
+    - React-Core
   - Yoga (1.14.0)
 
 DEPENDENCIES:
@@ -2426,7 +2425,7 @@
 SPEC CHECKSUMS:
   Airship: 2f4510b497a8200780752a5e0304a9072bfffb6d
   AirshipFrameworkProxy: ea1b6c665c798637b93c465b5e505be3011f1d9d
-  AirshipServiceExtension: 55730cc24d595847c1550b8d3cf62b807742d560
+  AirshipServiceExtension: 0a5fb14c3fd1879355ab05a81d10f64512a4f79c
   AppAuth: 3bb1d1cd9340bd09f5ed189fb00b1cc28e1e8570
   boost: d3f49c53809116a5d38da093a8aa78bf551aed09
   BVLinearGradient: 421743791a59d259aec53f4c58793aad031da2ca
@@ -2450,9 +2449,9 @@
   fmt: ff9d55029c625d3757ed641535fd4a75fedc7ce9
   glog: c5d68082e772fa1c511173d6b30a9de2c05a69a2
   GoogleAppMeasurement: 5ba1164e3c844ba84272555e916d0a6d3d977e91
-  GoogleDataTransport: 57c22343ab29bc686febbf7cbb13bad167c2d8fe
+  GoogleDataTransport: 6c09b596d841063d76d4288cc2d2f42cc36e1e2a
   GoogleSignIn: b232380cf495a429b8095d3178a8d5855b42e842
-  GoogleUtilities: 0759d1a57ebb953965c2dfe0ba4c82e95ccc2e34
+  GoogleUtilities: d053d902a8edaa9904e1bd00c37535385b8ed152
   GTMAppAuth: 99fb010047ba3973b7026e45393f51f27ab965ae
   GTMSessionFetcher: 8a1b34ad97ebe6f909fb8b9b77fba99943007556
   hermes-engine: b2669ce35fc4ac14f523b307aff8896799829fe2
@@ -2463,15 +2462,15 @@
   libwebp: 1786c9f4ff8a279e4dac1e8f385004d5fc253009
   lottie-ios: 3d98679b41fa6fd6aff2352b3953dbd3df8a397e
   lottie-react-native: 80bda323805fa62005afff0583d2927a89108f20
-  MapboxCommon: 90f76693dc02438acbb5ea9a5b266a4c0eb1c875
-  MapboxCoreMaps: 7b07d1ca8c454a4381daf09df901b9d6bf90bce0
-  MapboxMaps: cbb38845a9bf49b124f0e937975d560a4e01894e
+  MapboxCommon: 20466d839cc43381c44df09d19f7f794b55b9a93
+  MapboxCoreMaps: c21f433decbb295874f0c2464e492166db813b56
+  MapboxMaps: c3b36646b9038706bbceb5de203bcdd0f411e9d0
   MapboxMobileEvents: de50b3a4de180dd129c326e09cd12c8adaaa46d6
   nanopb: a0ba3315591a9ae0a16a309ee504766e90db0c96
   Onfido: 342cbecd7a4383e98dfe7f9c35e98aaece599062
   onfido-react-native-sdk: 81e930e77236a0fc3da90e6a6eb834734d8ec2f5
-  Plaid: 08a150ee90948c5103ce4425353f9d73e12db3f4
-  PromisesObjC: c50d2056b5253dadbd6c2bea79b0674bd5a52fa4
+  Plaid: 7829e84db6d766a751c91a402702946d2977ddcb
+  PromisesObjC: f5707f49cb48b9636751c5b2e7d227e43fba9f47
   RCT-Folly: 7169b2b1c44399c76a47b5deaaba715eeeb476c0
   RCTRequired: ab7f915c15569f04a49669e573e6e319a53f9faa
   RCTTypeSafety: 63b97ced7b766865057e7154db0e81ce4ee6cf1e
@@ -2566,15 +2565,9 @@
   SDWebImageSVGCoder: 15a300a97ec1c8ac958f009c02220ac0402e936c
   SDWebImageWebPCoder: af09429398d99d524cae2fe00f6f0f6e491ed102
   SocketRocket: f32cd54efbe0f095c4d7594881e52619cfe80b17
-<<<<<<< HEAD
-  Turf: aa2ede4298009639d10db36aba1a7ebaad072a5e
-  VisionCamera: 1bbffda27669e2a81d721b071151cb6f39da93f2
-  Yoga: 64cd2a583ead952b0315d5135bf39e053ae9be70
-=======
   Turf: 13d1a92d969ca0311bbc26e8356cca178ce95da2
   VisionCamera: b6b6f46949eae83b71429c971162af337ef34fa3
-  Yoga: e64aa65de36c0832d04e8c7bd614396c77a80047
->>>>>>> 5a8cb7fb
+  Yoga: 64cd2a583ead952b0315d5135bf39e053ae9be70
 
 PODFILE CHECKSUM: c5985ffda91dc5bb3db329e132bf66f63db8c4cc
 
