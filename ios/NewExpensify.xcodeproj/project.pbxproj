--- conflicted
+++ resolved
@@ -8,7 +8,6 @@
 
 /* Begin PBXBuildFile section */
 		00E356F31AD99517003FC87E /* ExpensifyCashTests.m in Sources */ = {isa = PBXBuildFile; fileRef = 00E356F21AD99517003FC87E /* ExpensifyCashTests.m */; };
-		07C7A32C41FC466C85598ADD /* ExpensifyNewKansas-MediumItalic.otf in Resources */ = {isa = PBXBuildFile; fileRef = 71272DD3D80F4E56884B87CE /* ExpensifyNewKansas-MediumItalic.otf */; };
 		0CDA8E34287DD650004ECBEC /* AppDelegate.mm in Sources */ = {isa = PBXBuildFile; fileRef = 0CDA8E33287DD650004ECBEC /* AppDelegate.mm */; };
 		0CDA8E35287DD650004ECBEC /* AppDelegate.mm in Sources */ = {isa = PBXBuildFile; fileRef = 0CDA8E33287DD650004ECBEC /* AppDelegate.mm */; };
 		0CDA8E37287DD6A0004ECBEC /* Images.xcassets in Resources */ = {isa = PBXBuildFile; fileRef = 0CDA8E36287DD6A0004ECBEC /* Images.xcassets */; };
@@ -20,10 +19,6 @@
 		18D050E0262400AF000D658B /* BridgingFile.swift in Sources */ = {isa = PBXBuildFile; fileRef = 18D050DF262400AF000D658B /* BridgingFile.swift */; };
 		1D9EC75069BF4FDB88DF2BA7 /* ExpensifyMono-Regular.otf in Resources */ = {isa = PBXBuildFile; fileRef = 1B3F09A4E4EA4CFFA5E4E7CD /* ExpensifyMono-Regular.otf */; };
 		374FB8D728A133FE000D84EF /* OriginImageRequestHandler.mm in Sources */ = {isa = PBXBuildFile; fileRef = 374FB8D628A133FE000D84EF /* OriginImageRequestHandler.mm */; };
-<<<<<<< HEAD
-		4FB4804CA0154A0382C7EAE1 /* ExpensifyNewKansas-Medium.otf in Resources */ = {isa = PBXBuildFile; fileRef = 2DEF941BCD3B464CA78A8188 /* ExpensifyNewKansas-Medium.otf */; };
-=======
->>>>>>> 132c3e06
 		5E272EE622CC4C768F4EC64D /* ExpensifyNeue-Regular.otf in Resources */ = {isa = PBXBuildFile; fileRef = 6BEDED270C49437581EBE50D /* ExpensifyNeue-Regular.otf */; };
 		5E2EE3856BE7BC98F354B110 /* libPods-NewExpensify.a in Frameworks */ = {isa = PBXBuildFile; fileRef = 3EDF186626B8D2CBA203E08D /* libPods-NewExpensify.a */; };
 		63D866D568A14A61AD27E20A /* ExpensifyNeue-Italic.otf in Resources */ = {isa = PBXBuildFile; fileRef = 1977066010294D51AEB35F3B /* ExpensifyNeue-Italic.otf */; };
@@ -33,18 +28,12 @@
 		9316CFCA15184920AE24E3CC /* ExpensifyMono-Bold.otf in Resources */ = {isa = PBXBuildFile; fileRef = 177D06D4BF2346EB90E37D3D /* ExpensifyMono-Bold.otf */; };
 		95C1920F4FFC403E9C16013C /* ExpensifyNeue-BoldItalic.otf in Resources */ = {isa = PBXBuildFile; fileRef = 38E61473EAA34C598CB6B345 /* ExpensifyNeue-BoldItalic.otf */; };
 		A5158169CD604A77A22AE02A /* ExpensifyNeue-Bold.otf in Resources */ = {isa = PBXBuildFile; fileRef = EDFC169F9D7A43BDB924151F /* ExpensifyNeue-Bold.otf */; };
-<<<<<<< HEAD
-=======
 		BDB853621F354EBB84E619C2 /* ExpensifyNewKansas-MediumItalic.otf in Resources */ = {isa = PBXBuildFile; fileRef = D2AFB39EC1D44BF9B91D3227 /* ExpensifyNewKansas-MediumItalic.otf */; };
->>>>>>> 132c3e06
 		DD79042B2792E76D004484B4 /* RCTBootSplash.m in Sources */ = {isa = PBXBuildFile; fileRef = DD79042A2792E76D004484B4 /* RCTBootSplash.m */; };
 		E3B48DC1ED4CC64F660388A8 /* libPods-NewExpensify-NewExpensifyTests.a in Frameworks */ = {isa = PBXBuildFile; fileRef = A2695CF895D81C31AFB4A074 /* libPods-NewExpensify-NewExpensifyTests.a */; };
 		E9DF872D2525201700607FDC /* AirshipConfig.plist in Resources */ = {isa = PBXBuildFile; fileRef = E9DF872C2525201700607FDC /* AirshipConfig.plist */; };
 		F0C450EA2705020500FD2970 /* colors.json in Resources */ = {isa = PBXBuildFile; fileRef = F0C450E92705020500FD2970 /* colors.json */; };
-<<<<<<< HEAD
-=======
 		FF941A8D48F849269AB85C9A /* ExpensifyNewKansas-Medium.otf in Resources */ = {isa = PBXBuildFile; fileRef = 44BF435285B94E5B95F90994 /* ExpensifyNewKansas-Medium.otf */; };
->>>>>>> 132c3e06
 /* End PBXBuildFile section */
 
 /* Begin PBXContainerItemProxy section */
@@ -78,23 +67,15 @@
 		18D050DF262400AF000D658B /* BridgingFile.swift */ = {isa = PBXFileReference; lastKnownFileType = sourcecode.swift; path = BridgingFile.swift; sourceTree = "<group>"; };
 		1977066010294D51AEB35F3B /* ExpensifyNeue-Italic.otf */ = {isa = PBXFileReference; explicitFileType = undefined; fileEncoding = undefined; includeInIndex = 0; lastKnownFileType = unknown; name = "ExpensifyNeue-Italic.otf"; path = "../assets/fonts/native/ExpensifyNeue-Italic.otf"; sourceTree = "<group>"; };
 		1B3F09A4E4EA4CFFA5E4E7CD /* ExpensifyMono-Regular.otf */ = {isa = PBXFileReference; explicitFileType = undefined; fileEncoding = undefined; includeInIndex = 0; lastKnownFileType = unknown; name = "ExpensifyMono-Regular.otf"; path = "../assets/fonts/native/ExpensifyMono-Regular.otf"; sourceTree = "<group>"; };
-<<<<<<< HEAD
-		2DEF941BCD3B464CA78A8188 /* ExpensifyNewKansas-Medium.otf */ = {isa = PBXFileReference; explicitFileType = undefined; fileEncoding = undefined; includeInIndex = 0; lastKnownFileType = unknown; name = "ExpensifyNewKansas-Medium.otf"; path = "../assets/fonts/native/ExpensifyNewKansas-Medium.otf"; sourceTree = "<group>"; };
-=======
->>>>>>> 132c3e06
 		374FB8D528A133A7000D84EF /* OriginImageRequestHandler.h */ = {isa = PBXFileReference; lastKnownFileType = sourcecode.c.h; name = OriginImageRequestHandler.h; path = NewExpensify/OriginImageRequestHandler.h; sourceTree = "<group>"; };
 		374FB8D628A133FE000D84EF /* OriginImageRequestHandler.mm */ = {isa = PBXFileReference; lastKnownFileType = sourcecode.cpp.objcpp; name = OriginImageRequestHandler.mm; path = NewExpensify/OriginImageRequestHandler.mm; sourceTree = "<group>"; };
 		38E61473EAA34C598CB6B345 /* ExpensifyNeue-BoldItalic.otf */ = {isa = PBXFileReference; explicitFileType = undefined; fileEncoding = undefined; includeInIndex = 0; lastKnownFileType = unknown; name = "ExpensifyNeue-BoldItalic.otf"; path = "../assets/fonts/native/ExpensifyNeue-BoldItalic.otf"; sourceTree = "<group>"; };
 		3EDF186626B8D2CBA203E08D /* libPods-NewExpensify.a */ = {isa = PBXFileReference; explicitFileType = archive.ar; includeInIndex = 0; path = "libPods-NewExpensify.a"; sourceTree = BUILT_PRODUCTS_DIR; };
-<<<<<<< HEAD
-=======
 		44BF435285B94E5B95F90994 /* ExpensifyNewKansas-Medium.otf */ = {isa = PBXFileReference; explicitFileType = undefined; fileEncoding = undefined; includeInIndex = 0; lastKnownFileType = unknown; name = "ExpensifyNewKansas-Medium.otf"; path = "../assets/fonts/native/ExpensifyNewKansas-Medium.otf"; sourceTree = "<group>"; };
->>>>>>> 132c3e06
 		6BEDED270C49437581EBE50D /* ExpensifyNeue-Regular.otf */ = {isa = PBXFileReference; explicitFileType = undefined; fileEncoding = undefined; includeInIndex = 0; lastKnownFileType = unknown; name = "ExpensifyNeue-Regular.otf"; path = "../assets/fonts/native/ExpensifyNeue-Regular.otf"; sourceTree = "<group>"; };
 		7041848326A8E40900E09F4D /* RCTStartupTimer.h */ = {isa = PBXFileReference; lastKnownFileType = sourcecode.c.h; name = RCTStartupTimer.h; path = NewExpensify/RCTStartupTimer.h; sourceTree = "<group>"; };
 		7041848426A8E47D00E09F4D /* RCTStartupTimer.m */ = {isa = PBXFileReference; lastKnownFileType = sourcecode.c.objc; name = RCTStartupTimer.m; path = NewExpensify/RCTStartupTimer.m; sourceTree = "<group>"; };
 		70CF6E81262E297300711ADC /* BootSplash.storyboard */ = {isa = PBXFileReference; fileEncoding = 4; lastKnownFileType = file.storyboard; name = BootSplash.storyboard; path = NewExpensify/BootSplash.storyboard; sourceTree = "<group>"; };
-		71272DD3D80F4E56884B87CE /* ExpensifyNewKansas-MediumItalic.otf */ = {isa = PBXFileReference; explicitFileType = undefined; fileEncoding = undefined; includeInIndex = 0; lastKnownFileType = unknown; name = "ExpensifyNewKansas-MediumItalic.otf"; path = "../assets/fonts/native/ExpensifyNewKansas-MediumItalic.otf"; sourceTree = "<group>"; };
 		A2695CF895D81C31AFB4A074 /* libPods-NewExpensify-NewExpensifyTests.a */ = {isa = PBXFileReference; explicitFileType = archive.ar; includeInIndex = 0; path = "libPods-NewExpensify-NewExpensifyTests.a"; sourceTree = BUILT_PRODUCTS_DIR; };
 		B66D52EC75F78B8A06F1E035 /* Pods-NewExpensify.debug.xcconfig */ = {isa = PBXFileReference; includeInIndex = 1; lastKnownFileType = text.xcconfig; name = "Pods-NewExpensify.debug.xcconfig"; path = "Target Support Files/Pods-NewExpensify/Pods-NewExpensify.debug.xcconfig"; sourceTree = "<group>"; };
 		D2AFB39EC1D44BF9B91D3227 /* ExpensifyNewKansas-MediumItalic.otf */ = {isa = PBXFileReference; explicitFileType = undefined; fileEncoding = undefined; includeInIndex = 0; lastKnownFileType = unknown; name = "ExpensifyNewKansas-MediumItalic.otf"; path = "../assets/fonts/native/ExpensifyNewKansas-MediumItalic.otf"; sourceTree = "<group>"; };
