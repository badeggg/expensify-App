--- conflicted
+++ resolved
@@ -8,19 +8,6 @@
 
 /* Begin PBXBuildFile section */
 		00E356F31AD99517003FC87E /* ReactNativeChatTests.m in Sources */ = {isa = PBXBuildFile; fileRef = 00E356F21AD99517003FC87E /* ReactNativeChatTests.m */; };
-<<<<<<< HEAD
-		11FA3546D54246CD8F819152 /* GTAmericaExp-Bold.otf in Resources */ = {isa = PBXBuildFile; fileRef = A5AAD008CBD84A6CAEB9AC97 /* GTAmericaExp-Bold.otf */; };
-		13B07FBC1A68108700A75B9A /* AppDelegate.m in Sources */ = {isa = PBXBuildFile; fileRef = 13B07FB01A68108700A75B9A /* AppDelegate.m */; };
-		13B07FBF1A68108700A75B9A /* Images.xcassets in Resources */ = {isa = PBXBuildFile; fileRef = 13B07FB51A68108700A75B9A /* Images.xcassets */; };
-		13B07FC11A68108700A75B9A /* main.m in Sources */ = {isa = PBXBuildFile; fileRef = 13B07FB71A68108700A75B9A /* main.m */; };
-		4240AE54CAE449C1152C6BDE /* libPods-ReactNativeChat-ReactNativeChatTests.a in Frameworks */ = {isa = PBXBuildFile; fileRef = 88C2B58752759FFC71A856C2 /* libPods-ReactNativeChat-ReactNativeChatTests.a */; };
-		4912B60FA66C4604A56AD575 /* GTAmericaExp-Regular.otf in Resources */ = {isa = PBXBuildFile; fileRef = 8C7003903C1E4957824899BB /* GTAmericaExp-Regular.otf */; };
-		49F157C845CE4D56AA72B80E /* GTAmericaExp-Light.otf in Resources */ = {isa = PBXBuildFile; fileRef = 67D5C3A6A7FA417C8A853FC1 /* GTAmericaExp-Light.otf */; };
-		7F7721B764D444D6861A9B39 /* GTAmericaExp-Thin.otf in Resources */ = {isa = PBXBuildFile; fileRef = A292718541C841859D97DF2F /* GTAmericaExp-Thin.otf */; };
-		81AB9BB82411601600AC10FF /* LaunchScreen.storyboard in Resources */ = {isa = PBXBuildFile; fileRef = 81AB9BB72411601600AC10FF /* LaunchScreen.storyboard */; };
-		CC07911F22C2437DA6708BD2 /* GTAmericaExp-Medium.otf in Resources */ = {isa = PBXBuildFile; fileRef = AE65058949E14DA5A2D5435D /* GTAmericaExp-Medium.otf */; };
-		FC9F1F30A3B563D480032A24 /* libPods-ReactNativeChat.a in Frameworks */ = {isa = PBXBuildFile; fileRef = B2E64A28C6D8EC058C5C3144 /* libPods-ReactNativeChat.a */; };
-=======
 		097C76E5807C5DFC565DC655 /* libPods-ReactNativeChat-ReactNativeChatTests.a in Frameworks */ = {isa = PBXBuildFile; fileRef = C4F81DB9C6DA6418525441E5 /* libPods-ReactNativeChat-ReactNativeChatTests.a */; };
 		12DD1878FCB9487C9F031C86 /* GTAmericaExpMono-Rg.otf in Resources */ = {isa = PBXBuildFile; fileRef = 8437A5A38F2047E0BCCD7C2F /* GTAmericaExpMono-Rg.otf */; };
 		13B07FBC1A68108700A75B9A /* AppDelegate.m in Sources */ = {isa = PBXBuildFile; fileRef = 13B07FB01A68108700A75B9A /* AppDelegate.m */; };
@@ -36,7 +23,6 @@
 		425866037F4C482AAB46CB8B /* GTAmericaExp-BdIt.otf in Resources */ = {isa = PBXBuildFile; fileRef = A8D6F2F722FD4E66A38EBBB6 /* GTAmericaExp-BdIt.otf */; };
 		6856B78873B64C44A92E51DB /* GTAmericaExp-MdIt.otf in Resources */ = {isa = PBXBuildFile; fileRef = DB5A1365442D4419AF6F08E5 /* GTAmericaExp-MdIt.otf */; };
 		8821A238A081483FA947BC4E /* GTAmericaExp-RgIt.otf in Resources */ = {isa = PBXBuildFile; fileRef = 918D7FEFF96242E6B5F5E14D /* GTAmericaExp-RgIt.otf */; };
->>>>>>> 9e421eef
 /* End PBXBuildFile section */
 
 /* Begin PBXContainerItemProxy section */
@@ -65,11 +51,7 @@
 		66FC9F8F0AF1190BE595FC04 /* Pods-ReactNativeChat.debug.xcconfig */ = {isa = PBXFileReference; includeInIndex = 1; lastKnownFileType = text.xcconfig; name = "Pods-ReactNativeChat.debug.xcconfig"; path = "Target Support Files/Pods-ReactNativeChat/Pods-ReactNativeChat.debug.xcconfig"; sourceTree = "<group>"; };
 		67D5C3A6A7FA417C8A853FC1 /* GTAmericaExp-Light.otf */ = {isa = PBXFileReference; explicitFileType = undefined; fileEncoding = 9; includeInIndex = 0; lastKnownFileType = unknown; name = "GTAmericaExp-Light.otf"; path = "../assets/fonts/GTAmericaExp-Light.otf"; sourceTree = "<group>"; };
 		81AB9BB72411601600AC10FF /* LaunchScreen.storyboard */ = {isa = PBXFileReference; fileEncoding = 4; lastKnownFileType = file.storyboard; name = LaunchScreen.storyboard; path = ReactNativeChat/LaunchScreen.storyboard; sourceTree = "<group>"; };
-<<<<<<< HEAD
-		88C2B58752759FFC71A856C2 /* libPods-ReactNativeChat-ReactNativeChatTests.a */ = {isa = PBXFileReference; explicitFileType = archive.ar; includeInIndex = 0; path = "libPods-ReactNativeChat-ReactNativeChatTests.a"; sourceTree = BUILT_PRODUCTS_DIR; };
-=======
 		8437A5A38F2047E0BCCD7C2F /* GTAmericaExpMono-Rg.otf */ = {isa = PBXFileReference; explicitFileType = undefined; fileEncoding = 9; includeInIndex = 0; lastKnownFileType = unknown; name = "GTAmericaExpMono-Rg.otf"; path = "../assets/fonts/GTAmericaExpMono-Rg.otf"; sourceTree = "<group>"; };
->>>>>>> 9e421eef
 		8C7003903C1E4957824899BB /* GTAmericaExp-Regular.otf */ = {isa = PBXFileReference; explicitFileType = undefined; fileEncoding = 9; includeInIndex = 0; lastKnownFileType = unknown; name = "GTAmericaExp-Regular.otf"; path = "../assets/fonts/GTAmericaExp-Regular.otf"; sourceTree = "<group>"; };
 		A292718541C841859D97DF2F /* GTAmericaExp-Thin.otf */ = {isa = PBXFileReference; explicitFileType = undefined; fileEncoding = 9; includeInIndex = 0; lastKnownFileType = unknown; name = "GTAmericaExp-Thin.otf"; path = "../assets/fonts/GTAmericaExp-Thin.otf"; sourceTree = "<group>"; };
 		A5AAD008CBD84A6CAEB9AC97 /* GTAmericaExp-Bold.otf */ = {isa = PBXFileReference; explicitFileType = undefined; fileEncoding = 9; includeInIndex = 0; lastKnownFileType = unknown; name = "GTAmericaExp-Bold.otf"; path = "../assets/fonts/GTAmericaExp-Bold.otf"; sourceTree = "<group>"; };
