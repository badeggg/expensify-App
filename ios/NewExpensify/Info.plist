<?xml version="1.0" encoding="UTF-8"?>
<!DOCTYPE plist PUBLIC "-//Apple//DTD PLIST 1.0//EN" "http://www.apple.com/DTDs/PropertyList-1.0.dtd">
<plist version="1.0">
<dict>
	<key>CADisableMinimumFrameDurationOnPhone</key>
	<true/>
	<key>CFBundleDevelopmentRegion</key>
	<string>en</string>
	<key>CFBundleDisplayName</key>
	<string>$(PRODUCT_NAME)</string>
	<key>CFBundleExecutable</key>
	<string>$(EXECUTABLE_NAME)</string>
	<key>CFBundleIdentifier</key>
	<string>$(PRODUCT_BUNDLE_IDENTIFIER)</string>
	<key>CFBundleInfoDictionaryVersion</key>
	<string>6.0</string>
	<key>CFBundleName</key>
	<string>$(PRODUCT_NAME)</string>
	<key>CFBundlePackageType</key>
	<string>APPL</string>
	<key>CFBundleShortVersionString</key>
	<string>1.4.6</string>
	<key>CFBundleSignature</key>
	<string>????</string>
	<key>CFBundleURLTypes</key>
	<array>
		<dict>
			<key>CFBundleURLSchemes</key>
			<array>
				<string>new-expensify</string>
			</array>
		</dict>
		<dict>
			<key>CFBundleTypeRole</key>
			<string>Editor</string>
			<key>CFBundleURLSchemes</key>
			<array>
				<string>com.googleusercontent.apps.921154746561-s3uqn2oe4m85tufi6mqflbfbuajrm2i3</string>
			</array>
		</dict>
	</array>
	<key>CFBundleVersion</key>
<<<<<<< HEAD
	<string>1.4.6.1</string>
=======
	<string>1.4.6.2</string>
>>>>>>> 0931352f
	<key>ITSAppUsesNonExemptEncryption</key>
	<false/>
	<key>LSApplicationQueriesSchemes</key>
	<array>
		<string>venmo</string>
	</array>
	<key>LSRequiresIPhoneOS</key>
	<true/>
	<key>LSSupportsOpeningDocumentsInPlace</key>
	<true/>
	<key>NSAppTransportSecurity</key>
	<dict>
		<key>NSAllowsArbitraryLoads</key>
		<true/>
		<key>NSExceptionDomains</key>
		<dict>
			<key>localhost</key>
			<dict>
				<key>NSExceptionAllowsInsecureHTTPLoads</key>
				<true/>
				<key>NSIncludesSubdomains</key>
				<true/>
			</dict>
			<key>www.expensify.com.dev</key>
			<dict>
				<key>NSExceptionAllowsInsecureHTTPLoads</key>
				<true/>
				<key>NSIncludesSubdomains</key>
				<true/>
			</dict>
		</dict>
	</dict>
	<key>NSCameraUsageDescription</key>
	<string>Your camera is used to create chat attachments, documents, and facial capture.</string>
	<key>NSLocationAlwaysAndWhenInUseUsageDescription</key>
	<string>Your location is used to determine your default currency and timezone.</string>
	<key>NSLocationWhenInUseUsageDescription</key>
	<string>Your location is used to determine your default currency and timezone.</string>
	<key>NSMicrophoneUsageDescription</key>
	<string>Required for video capture</string>
	<key>NSPhotoLibraryAddUsageDescription</key>
	<string>Your camera roll is used to store chat attachments.</string>
	<key>NSPhotoLibraryUsageDescription</key>
	<string>Your photos are used to create chat attachments.</string>
	<key>UIAppFonts</key>
	<array>
		<string>ExpensifyNewKansas-Medium.otf</string>
		<string>ExpensifyNewKansas-MediumItalic.otf</string>
		<string>ExpensifyMono-Bold.otf</string>
		<string>ExpensifyMono-Regular.otf</string>
		<string>ExpensifyNeue-Bold.otf</string>
		<string>ExpensifyNeue-BoldItalic.otf</string>
		<string>ExpensifyNeue-Italic.otf</string>
		<string>ExpensifyNeue-Regular.otf</string>
	</array>
	<key>UIBackgroundModes</key>
	<array>
		<string>remote-notification</string>
	</array>
	<key>UIFileSharingEnabled</key>
	<true/>
	<key>UILaunchStoryboardName</key>
	<string>BootSplash</string>
	<key>UIRequiredDeviceCapabilities</key>
	<array>
		<string>armv7</string>
	</array>
	<key>UIRequiresFullScreen</key>
	<true/>
	<key>UISupportedInterfaceOrientations</key>
	<array>
		<string>UIInterfaceOrientationPortrait</string>
		<string>UIInterfaceOrientationPortraitUpsideDown</string>
	</array>
	<key>UISupportedInterfaceOrientations~ipad</key>
	<array>
		<string>UIInterfaceOrientationPortrait</string>
		<string>UIInterfaceOrientationPortraitUpsideDown</string>
	</array>
	<key>UIUserInterfaceStyle</key>
	<string>Dark</string>
	<key>UIViewControllerBasedStatusBarAppearance</key>
	<false/>
</dict>
</plist><|MERGE_RESOLUTION|>--- conflicted
+++ resolved
@@ -1,132 +1,128 @@
 <?xml version="1.0" encoding="UTF-8"?>
 <!DOCTYPE plist PUBLIC "-//Apple//DTD PLIST 1.0//EN" "http://www.apple.com/DTDs/PropertyList-1.0.dtd">
 <plist version="1.0">
-<dict>
-	<key>CADisableMinimumFrameDurationOnPhone</key>
-	<true/>
-	<key>CFBundleDevelopmentRegion</key>
-	<string>en</string>
-	<key>CFBundleDisplayName</key>
-	<string>$(PRODUCT_NAME)</string>
-	<key>CFBundleExecutable</key>
-	<string>$(EXECUTABLE_NAME)</string>
-	<key>CFBundleIdentifier</key>
-	<string>$(PRODUCT_BUNDLE_IDENTIFIER)</string>
-	<key>CFBundleInfoDictionaryVersion</key>
-	<string>6.0</string>
-	<key>CFBundleName</key>
-	<string>$(PRODUCT_NAME)</string>
-	<key>CFBundlePackageType</key>
-	<string>APPL</string>
-	<key>CFBundleShortVersionString</key>
-	<string>1.4.6</string>
-	<key>CFBundleSignature</key>
-	<string>????</string>
-	<key>CFBundleURLTypes</key>
-	<array>
+	<dict>
+		<key>CADisableMinimumFrameDurationOnPhone</key>
+		<true />
+		<key>CFBundleDevelopmentRegion</key>
+		<string>en</string>
+		<key>CFBundleDisplayName</key>
+		<string>$(PRODUCT_NAME)</string>
+		<key>CFBundleExecutable</key>
+		<string>$(EXECUTABLE_NAME)</string>
+		<key>CFBundleIdentifier</key>
+		<string>$(PRODUCT_BUNDLE_IDENTIFIER)</string>
+		<key>CFBundleInfoDictionaryVersion</key>
+		<string>6.0</string>
+		<key>CFBundleName</key>
+		<string>$(PRODUCT_NAME)</string>
+		<key>CFBundlePackageType</key>
+		<string>APPL</string>
+		<key>CFBundleShortVersionString</key>
+		<string>1.4.6</string>
+		<key>CFBundleSignature</key>
+		<string>????</string>
+		<key>CFBundleURLTypes</key>
+		<array>
+			<dict>
+				<key>CFBundleURLSchemes</key>
+				<array>
+					<string>new-expensify</string>
+				</array>
+			</dict>
+			<dict>
+				<key>CFBundleTypeRole</key>
+				<string>Editor</string>
+				<key>CFBundleURLSchemes</key>
+				<array>
+					<string>com.googleusercontent.apps.921154746561-s3uqn2oe4m85tufi6mqflbfbuajrm2i3</string>
+				</array>
+			</dict>
+		</array>
+		<key>CFBundleVersion</key>
+		<string>1.4.6.2</string>
+		<key>ITSAppUsesNonExemptEncryption</key>
+		<false />
+		<key>LSApplicationQueriesSchemes</key>
+		<array>
+			<string>venmo</string>
+		</array>
+		<key>LSRequiresIPhoneOS</key>
+		<true />
+		<key>LSSupportsOpeningDocumentsInPlace</key>
+		<true />
+		<key>NSAppTransportSecurity</key>
 		<dict>
-			<key>CFBundleURLSchemes</key>
-			<array>
-				<string>new-expensify</string>
-			</array>
-		</dict>
-		<dict>
-			<key>CFBundleTypeRole</key>
-			<string>Editor</string>
-			<key>CFBundleURLSchemes</key>
-			<array>
-				<string>com.googleusercontent.apps.921154746561-s3uqn2oe4m85tufi6mqflbfbuajrm2i3</string>
-			</array>
-		</dict>
-	</array>
-	<key>CFBundleVersion</key>
-<<<<<<< HEAD
-	<string>1.4.6.1</string>
-=======
-	<string>1.4.6.2</string>
->>>>>>> 0931352f
-	<key>ITSAppUsesNonExemptEncryption</key>
-	<false/>
-	<key>LSApplicationQueriesSchemes</key>
-	<array>
-		<string>venmo</string>
-	</array>
-	<key>LSRequiresIPhoneOS</key>
-	<true/>
-	<key>LSSupportsOpeningDocumentsInPlace</key>
-	<true/>
-	<key>NSAppTransportSecurity</key>
-	<dict>
-		<key>NSAllowsArbitraryLoads</key>
-		<true/>
-		<key>NSExceptionDomains</key>
-		<dict>
-			<key>localhost</key>
+			<key>NSAllowsArbitraryLoads</key>
+			<true />
+			<key>NSExceptionDomains</key>
 			<dict>
-				<key>NSExceptionAllowsInsecureHTTPLoads</key>
-				<true/>
-				<key>NSIncludesSubdomains</key>
-				<true/>
-			</dict>
-			<key>www.expensify.com.dev</key>
-			<dict>
-				<key>NSExceptionAllowsInsecureHTTPLoads</key>
-				<true/>
-				<key>NSIncludesSubdomains</key>
-				<true/>
+				<key>localhost</key>
+				<dict>
+					<key>NSExceptionAllowsInsecureHTTPLoads</key>
+					<true />
+					<key>NSIncludesSubdomains</key>
+					<true />
+				</dict>
+				<key>www.expensify.com.dev</key>
+				<dict>
+					<key>NSExceptionAllowsInsecureHTTPLoads</key>
+					<true />
+					<key>NSIncludesSubdomains</key>
+					<true />
+				</dict>
 			</dict>
 		</dict>
+		<key>NSCameraUsageDescription</key>
+		<string>Your camera is used to create chat attachments, documents, and facial capture.</string>
+		<key>NSLocationAlwaysAndWhenInUseUsageDescription</key>
+		<string>Your location is used to determine your default currency and timezone.</string>
+		<key>NSLocationWhenInUseUsageDescription</key>
+		<string>Your location is used to determine your default currency and timezone.</string>
+		<key>NSMicrophoneUsageDescription</key>
+		<string>Required for video capture</string>
+		<key>NSPhotoLibraryAddUsageDescription</key>
+		<string>Your camera roll is used to store chat attachments.</string>
+		<key>NSPhotoLibraryUsageDescription</key>
+		<string>Your photos are used to create chat attachments.</string>
+		<key>UIAppFonts</key>
+		<array>
+			<string>ExpensifyNewKansas-Medium.otf</string>
+			<string>ExpensifyNewKansas-MediumItalic.otf</string>
+			<string>ExpensifyMono-Bold.otf</string>
+			<string>ExpensifyMono-Regular.otf</string>
+			<string>ExpensifyNeue-Bold.otf</string>
+			<string>ExpensifyNeue-BoldItalic.otf</string>
+			<string>ExpensifyNeue-Italic.otf</string>
+			<string>ExpensifyNeue-Regular.otf</string>
+		</array>
+		<key>UIBackgroundModes</key>
+		<array>
+			<string>remote-notification</string>
+		</array>
+		<key>UIFileSharingEnabled</key>
+		<true />
+		<key>UILaunchStoryboardName</key>
+		<string>BootSplash</string>
+		<key>UIRequiredDeviceCapabilities</key>
+		<array>
+			<string>armv7</string>
+		</array>
+		<key>UIRequiresFullScreen</key>
+		<true />
+		<key>UISupportedInterfaceOrientations</key>
+		<array>
+			<string>UIInterfaceOrientationPortrait</string>
+			<string>UIInterfaceOrientationPortraitUpsideDown</string>
+		</array>
+		<key>UISupportedInterfaceOrientations~ipad</key>
+		<array>
+			<string>UIInterfaceOrientationPortrait</string>
+			<string>UIInterfaceOrientationPortraitUpsideDown</string>
+		</array>
+		<key>UIUserInterfaceStyle</key>
+		<string>Dark</string>
+		<key>UIViewControllerBasedStatusBarAppearance</key>
+		<false />
 	</dict>
-	<key>NSCameraUsageDescription</key>
-	<string>Your camera is used to create chat attachments, documents, and facial capture.</string>
-	<key>NSLocationAlwaysAndWhenInUseUsageDescription</key>
-	<string>Your location is used to determine your default currency and timezone.</string>
-	<key>NSLocationWhenInUseUsageDescription</key>
-	<string>Your location is used to determine your default currency and timezone.</string>
-	<key>NSMicrophoneUsageDescription</key>
-	<string>Required for video capture</string>
-	<key>NSPhotoLibraryAddUsageDescription</key>
-	<string>Your camera roll is used to store chat attachments.</string>
-	<key>NSPhotoLibraryUsageDescription</key>
-	<string>Your photos are used to create chat attachments.</string>
-	<key>UIAppFonts</key>
-	<array>
-		<string>ExpensifyNewKansas-Medium.otf</string>
-		<string>ExpensifyNewKansas-MediumItalic.otf</string>
-		<string>ExpensifyMono-Bold.otf</string>
-		<string>ExpensifyMono-Regular.otf</string>
-		<string>ExpensifyNeue-Bold.otf</string>
-		<string>ExpensifyNeue-BoldItalic.otf</string>
-		<string>ExpensifyNeue-Italic.otf</string>
-		<string>ExpensifyNeue-Regular.otf</string>
-	</array>
-	<key>UIBackgroundModes</key>
-	<array>
-		<string>remote-notification</string>
-	</array>
-	<key>UIFileSharingEnabled</key>
-	<true/>
-	<key>UILaunchStoryboardName</key>
-	<string>BootSplash</string>
-	<key>UIRequiredDeviceCapabilities</key>
-	<array>
-		<string>armv7</string>
-	</array>
-	<key>UIRequiresFullScreen</key>
-	<true/>
-	<key>UISupportedInterfaceOrientations</key>
-	<array>
-		<string>UIInterfaceOrientationPortrait</string>
-		<string>UIInterfaceOrientationPortraitUpsideDown</string>
-	</array>
-	<key>UISupportedInterfaceOrientations~ipad</key>
-	<array>
-		<string>UIInterfaceOrientationPortrait</string>
-		<string>UIInterfaceOrientationPortraitUpsideDown</string>
-	</array>
-	<key>UIUserInterfaceStyle</key>
-	<string>Dark</string>
-	<key>UIViewControllerBasedStatusBarAppearance</key>
-	<false/>
-</dict>
 </plist>