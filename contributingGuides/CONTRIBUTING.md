# Contributing to Expensify
Welcome! Thanks for checking out the New Expensify app and taking the time to contribute!

## Getting Started
If you would like to become an Expensify contributor, the first step is to read this document in its **entirety**. The second step is to review the README guidelines [here](https://github.com/Expensify/App/blob/main/README.md) to understand our coding philosophy and for a general overview of the code repository (i.e. how to run the app locally, testing, storage, our app philosophy, etc). Please read both documents before asking questions, as it may be covered within the documentation.

#### Test Accounts
<<<<<<< HEAD
You can create as many accounts as needed in order to test your changes directly from [the app](https://new.expensify.com/). An initial account can be created when logging in for the first time, and additional accounts can be created by opening the "New Chat" or "Group Chat" pages via the Global Create menu, inputting a valid email or phone number, and tapping the user's avatar. Do use Expensify employee or customer accounts for testing. 
=======
You can create as many accounts as needed in order to test your changes directly from [the app](https://new.expensify.com/). An initial account can be created when logging in for the first time, and additional accounts can be created by opening the "New Chat" or "Group Chat" pages via the Global Create menu, inputting a valid email or phone number, and tapping the user's avatar. Do not use Expensify employee or customer accounts for testing.
>>>>>>> b542031f

**Notes**: 

1. When testing chat functionality in the app please do this between accounts you or your fellow contributors own - **do not test chatting with Concierge**, as this diverts to our customer support team. Thank you.
2. A member of our customer onboarding team gets auto-assigned to every new policy created by a non-paying account to help them set up. Please **do not interact with these teams, ask for calls, or support on your issues.** If you do need to test functionality inside the defaultRooms (#admins & #announce) for any issues you’re working on, please let them know that you are a contributor and don’t need assistance. They will proceed to ignore the chat.

##### Generating Multiple Test Accounts
You can generate multiple test accounts by using a `+` postfix, for example if your email is test@test.com, you can create multiple New Expensify accounts connected to the same email address by using test+123@test.com, test+456@test.com, etc.

##### High Traffic Accounts

All internal engineers, contributors, and C+ members are required to test with a “high traffic” account against the staging or production web servers. Use these Google forms to manage your high-traffic accounts. You'll need to authenticate via Google first. 
1. [Make an account high-traffic](https://docs.google.com/forms/d/e/1FAIpQLScpiS0Mo-HA5xHPsvDow79yTsMBgF0wjuqc0K37lTK5fheB8Q/viewform)
2. [Remove a high-traffic account](https://docs.google.com/forms/d/e/1FAIpQLSd9_FDav83pnhhtu1KGAKIpf2yttQ_0Bvq1b9nuFM1-wbL11Q/viewform)


#### Working on beta features
Some features are locked behind beta flags while development is ongoing. As a contributor you can work on these beta features locally by overriding the [`Permissions.canUseAllBetas` function](https://github.com/Expensify/App/blob/5e268df7f2989ed04bc64c0c86ed77faf134554d/src/libs/Permissions.js#L10-L12) to return `true`.

## Code of Conduct
This project and everyone participating in it is governed by the Expensify [Code of Conduct](https://github.com/Expensify/App/blob/main/CODE_OF_CONDUCT.md). By participating, you are expected to uphold this code. Please report unacceptable behavior to [contributors@expensify.com](mailto:contributors@expensify.com).

## Restrictions
At this time, we are not hiring contractors in Crimea, North Korea, Russia, Iran, Cuba, or Syria.

## Slack channels
All contributors should be a member of a shared Slack channel called [#expensify-open-source](https://expensify.slack.com/archives/C01GTK53T8Q) -- this channel is used to ask **general questions**, facilitate **discussions**, and make **feature requests**.

Before requesting an invite to Slack please ensure your Upwork account is active, since we only pay via Upwork (see [below](https://github.com/Expensify/App/blob/main/contributingGuides/CONTRIBUTING.md#payment-for-contributions)). To request an invite to Slack, email contributors@expensify.com with the subject `Slack Channel Invites`. We'll send you an invite! 

Note: Do not send direct messages to the Expensify team in Slack or Expensify Chat, they will not be able to respond. 

Note: if you are hired for an Upwork job and have any job-specific questions, please ask in the GitHub issue or pull request. This will ensure that the person addressing your question has as much context as possible.

## Reporting Vulnerabilities
If you've found a vulnerability, please email security@expensify.com with the subject `Vulnerability Report` instead of creating an issue.

## Payment for Contributions
We hire and pay external contributors via Upwork.com. If you'd like to be paid for contributing, please create an Upwork account, apply for an available job in [GitHub](https://github.com/Expensify/App/issues?q=is%3Aopen+is%3Aissue+label%3A%22Help+Wanted%22), and finally apply for the job in Upwork once your proposal gets selected in GitHub. Please make sure your Upwork profile is **fully verified** before applying, otherwise you run the risk of not being paid. If you think your compensation should be increased for a specific job, you can request a reevaluation by commenting in the Github issue where the Upwork job was posted. 

Payment for your contributions will be made no less than 7 days after the pull request is deployed to production to allow for [regression](https://github.com/Expensify/App/blob/main/contributingGuides/CONTRIBUTING.md#regressions) testing. If you have not received payment after 8 days of the PR being deployed to production, and there are no [regressions](https://github.com/Expensify/App/blob/main/contributingGuides/CONTRIBUTING.md#regressions), please add a comment to the issue mentioning the BugZero team member (Look for the melvin-bot "Triggered auto assignment to... (`Bug`)" to see who this is).

New contributors are limited to working on one job at a time, however experienced contributors may work on numerous jobs simultaneously.

Please be aware that compensation for any support in solving an issue is provided **entirely at Expensify’s discretion**. Personal time or resources applied towards investigating a proposal **will not guarantee compensation**. Compensation is only guaranteed to those who **[propose a solution and get hired for that job](https://github.com/Expensify/App/blob/main/contributingGuides/CONTRIBUTING.md#propose-a-solution-for-the-job)**. We understand there may be cases where a selected proposal may take inspiration from a previous proposal. Unfortunately, it’s not possible for us to evaluate every individual case and we have no process that can efficiently do so. Issues with higher rewards come with higher risk factors so try to keep things civil and make the best proposal you can. Once again, **any information provided may not necessarily lead to you getting hired for that issue or compensated in any way.**

**Important:** Payment amounts are variable, dependent on if there are any [regressions](https://github.com/Expensify/App/blob/main/contributingGuides/CONTRIBUTING.md#regressions). Your PR will be reviewed by a [Contributor+ (C+)](https://github.com/Expensify/App/blob/main/contributingGuides/HOW_TO_BECOME_A_CONTRIBUTOR_PLUS.md) team member and an internal engineer.  All tests must pass and all code must pass lint checks before a merge. 

### Regressions

If a PR causes a regression at any point within the regression period (starting when the code is merged and ending 168 hours (that's 7 days) after being deployed to production): 
- payments will be issued 7 days after all regressions are fixed (ie: deployed to production)
- a 50% penalty will be applied to the Contributor and [Contributor+](https://github.com/Expensify/App/blob/main/contributingGuides/HOW_TO_BECOME_A_CONTRIBUTOR_PLUS.md) for each regression on an issue

The 168 hours (aka 7 days) will be measured by calculating the time between when the PR is merged, and when a bug is posted to the #expensify-bugs Slack channel.

## Finding Jobs
A job could be fixing a bug or working on a new feature. There are two ways you can find a job that you can contribute to:

#### Finding a job that Expensify posted
This is the most common scenario for contributors. The Expensify team posts new jobs to the Upwork job list [here](https://www.upwork.com/ab/jobs/search/?q=Expensify%20React%20Native&sort=recency&user_location_match=2) (you must be signed in to Upwork to view jobs). Each job in Upwork has a corresponding GitHub issue, which will include instructions to follow. You can also view all open jobs in the Expensify/App GH repository by searching for GH issues with the [`Help Wanted` label](https://github.com/Expensify/App/issues?q=is%3Aopen+is%3Aissue+label%3A%22Help+Wanted%22). Lastly, you can follow the [@ExpensifyOSS](https://twitter.com/ExpensifyOSS) Twitter account to see a live feed of jobs that are posted.

>**Note:** Our problem solving approach at Expensify is to focus on high value problems and avoid small optimizations with results that are difficult to measure. We also prefer to identify and solve problems at their root. Given that, please ensure all proposed jobs fix a specific problem in a measurable way with evidence so they are easy to evaluate. Here's an example of a good problem/solution:
>
>**Problem:** The app start up time has regressed because we introduced "New Feature" in PR #12345 and is now 1042ms slower because `SomeComponent` is re-rendering 42 times.
>
>**Solution:** Start up time will perceptibly decrease by 1042ms if we prevent the unnecessary re-renders of this component.

## Working on Expensify Jobs
*Reminder: For technical guidance please refer to the [README](https://github.com/Expensify/App/blob/main/README.md)*.

## Posting Ideas
Additionally if you want to discuss an idea with the open source community without having a P/S statement yet, you can post it in #expensify-open-source with the prefix `IDEA:`. All ideas to build the future of Expensify are always welcome! i.e.: "`IDEA:` I don't have a P/S for this yet, but just kicking the idea around... what if we [insert crazy idea]?".

#### Make sure you can test on all platforms
* Expensify requires that you can test the app on iOS, MacOS, Android, Web, and mWeb.
* You'll need a Mac to test the iOS and MacOS app.
* In case you don't have one, here's a helpful [document](https://github.com/Expensify/App/blob/main/contributingGuides/TESTING_MACOS_AND_IOS.md) on how you might test all platforms on a Windows/Linux device.

#### Check GitHub for existing proposals from other users

1. Expensify reviews all solution proposals on a first come first serve basis. If you see other contributors have already proposed a solution, you can still provide a solution proposal and we will review it. We look for the earliest provided, best proposed solution that addresses the job.

#### Make sure you can reproduce the problem
2. Use your test account(s) to reproduce the problem by following the steps in the GitHub issue.
3. If you cannot reproduce the problem, pause on this step and add a comment to the issue explaining where you are stuck or that you don't think the issue can be reproduced.

#### Propose a solution for the job
4. You can propose solutions on any issue at any time, but if you propose solutions to jobs before the `Help Wanted` label is applied, you do so at your own risk. Proposals will not be reviewed until the label is added and there is always a chance that we might not add the label or hire an external contributor for the job.
5. After you reproduce the issue, complete the [proposal template here](./PROPOSAL_TEMPLATE.md) and post it as a comment in the corresponding GitHub issue (linked in the Upwork job).
    - Note: Before submitting a proposal on an issue, be sure to read any other existing proposals. ALL NEW PROPOSALS MUST BE DIFFERENT FROM EXISTING PROPOSALS. The *difference* should be important, meaningful or considerable.
6. Refrain from leaving additional comments until someone from the Contributor-Plus team and / or someone from Expensify provides feedback on your proposal (do not create a pull request yet).
    - Do not leave more than one proposal.
    - Do not make extensive changes to your current proposal until after it has been reviewed.
    - If you want to make an entirely new proposal or update an existing proposal, please go back and edit your original proposal, then post a new comment to the issue in this format to alert everyone that it has been updated:
    ```
    ## Proposal
    [Updated](link to proposal)
    ```
7. If your proposal is accepted by the Expensify engineer assigned to the issue, Expensify will hire you on Upwork and assign the GitHub issue to you.
8. Once hired, post a comment in the Github issue stating when you expect to have your PR ready for review.

#### Begin coding your solution in a pull request
9. When you are ready to start, fork the repository and create a new branch.
10. Before you begin writing any code, please be aware that we require all commits to be [signed](https://docs.github.com/en/github/authenticating-to-github/signing-commits). The easiest way to do that is to [generate a new GPG key](https://docs.github.com/en/github/authenticating-to-github/generating-a-new-gpg-key) and [add it to your GitHub account](https://docs.github.com/en/github/authenticating-to-github/adding-a-new-gpg-key-to-your-github-account). Once you've done that, you can automatically sign all your commits by adding the following to your `.gitconfig`:
    ```
    [commit]
        gpgsign = true
    [user]
        email = <Your GH account email>
        name = <Your Name>
        signingkey = <your_signing_key>
    [gpg]
        program = gpg
    ```
11. [Open a pull request](https://docs.github.com/en/free-pro-team@latest/github/collaborating-with-issues-and-pull-requests/creating-a-pull-request-from-a-fork), and make sure to fill in the required fields.
12. An Expensify engineer and a member from the Contributor-Plus team will be assigned to your pull request automatically to review.
13. Daily updates on weekdays are highly recommended. If you know you won’t be able to provide updates for > 1 week, please comment on the PR or issue how long you plan to be out so that we may plan accordingly. We understand everyone needs a little vacation here and there. Any issue that doesn't receive an update for 1 full week may be considered abandoned and the original contract terminated.

#### Submit your pull request for final review
14. When you are ready to submit your pull request for final review, make sure the following checks pass:
	1. CLA - You must sign our [Contributor License Agreement](https://github.com/Expensify/App/blob/main/contributingGuides/CLA.md) by following the CLA bot instructions that will be posted on your PR
	2. Tests - All tests must pass before a merge of a pull request
	3. Lint - All code must pass lint checks before a merge of a pull request
15. Please never force push when a PR review has already started (because this messes with the PR review history)
16. Please pay attention to the pull request template, especially to how we link PRs with issues they fix. Make sure you don't use GitHub keywords such as `fixes` in your PR description, as this can break our current automated steps for issue management. Follow the PR template format carefully.
17. Upon submission of a PR, please include a numbered list of explicit testing steps for each platform (Web, Desktop, iOS, Android, and Mobile Web) to confirm the fix works as expected and there are no regressions.
18. Please add a screenshot of the app running on each platform (Web, Desktop, iOS, Android, Mobile Web).

#### Completing the final checklist
19. Once your PR has been deployed to production, a checklist will automatically be commented in the GH issue. You're required to complete the steps that have your name mentioned before payment will be issued.
20. The items requiring your completion consist of: 
    1. Proposing steps to take for a regression test to ensure the bug doesn't occur again (For information on how to successfully complete this, head [here](https://github.com/Expensify/App/blob/main/contributingGuides/REGRESSION_TEST_BEST_PRACTICES.md)).
    2. Identifying and noting the offending PR that caused the bug (if any).
    3. Commenting on the offending PR to note the bug it caused and why (if applicable).
    4. Starting a conversation on if any additional steps should be taken to prevent further bugs similar to the one fixed from occurring again. 
21. Once the above items have been successfully completed, then payments will begin to be issued. 

#### Timeline expectations and asking for help along the way
- If you have made a change to your pull request and are ready for another review, leave a comment that says "Updated" on the pull request  itself.
- Please keep the conversation in GitHub, and do not ping individual reviewers in Slack or Upwork to get their attention.
- Pull Request reviews can sometimes take a few days. If your pull request has not been addressed after four days please let us know via the #expensify-open-source Slack channel.
- On occasion, our engineers will need to focus on a feature release and choose to place a hold on the review of your PR. 

#### Important note about JavaScript Style
- Read our official [JavaScript and React style guide](https://github.com/Expensify/App/blob/main/contributingGuides/STYLE.md). Please refer to our Style Guide before asking for a review.

#### For external agencies that Expensify partners with
Follow all the above above steps and processes. When you find a job you'd like to work on:
- Post “I’m from [agency], I’d like to work on this job”
  - If no proposals have been submitted by other contributors, BugZero (BZ) team member or an internal engineer will assign the issue to you. 
  - If there are existing proposals, BZ will put the issue on hold. [Contributor+](https://github.com/Expensify/App/blob/main/contributingGuides/HOW_TO_BECOME_A_CONTRIBUTOR_PLUS.md) will review the existing proposals.  If a contributor’s proposal is accepted then the contributor will be assigned to the issue.  If not the issue will be assigned to the agency-employee. 
- Once assigned follow the steps [here](https://github.com/Expensify/App/blob/main/contributingGuides/CONTRIBUTING.md#propose-a-solution-for-the-job) to submit your proposal 

#### Guide on Acronyms used within Expensify Communication
During communication with Expensify, you will come across a variety of acronyms used by our team. While acronyms can be useful, they cease to be the moment they are not known to the receiver. As such, we wanted to create a list here of our most commonly used acronyms and what they're referring to. Lastly, please never hesitate to ask in Slack or the GH issue if there are any that are not understood/known!
- **ND/NewDot:** new.expensify.com
- **OD/OldDot:** expensify.com
- **BZ:** Bug Zero (Expensify internal team in charge of managing the GH issues related to our open-source project)
- **LHN:** Left Hand Navigation (Primary navigation modal in Expensify Chat, docked on the left-hand side)
- **OP:** Original Post (Most commonly the post in E/App GH issues that reports the bug)
- **FAB** Floating Action Button (the + Button that is used to launch flows like 'New Chat', 'Request Money')
- **GBR:** Green Brick Road (UX Design Principle that utilizes green indicators on action items to encourage the user down the optimal path for a given process or task) 
- **RBR:** Red Brick Road (UX Design Principle that utilizes red indicators on action items to encourage the user down the optimal path for handling and discovering errors) 
- **VBA:** Verified Bank Account (Bank account that has been verified as real and belonging to the correct business/individual)
- **NAB:** Not a Blocker (An issue that doesn't block progress, but would be nice to not have)
- **IOU:** I owe you (used to describe payment requests between users)
- **OTP:** One-time password, or magic sign-in
- **RHP:** Right Hand Panel (on larger screens, pages are often displayed docked to the right side of the screen)
- **QA:** Quality Assurance
- **GH:** GitHub
- **LGTM:*** Looks good to me<|MERGE_RESOLUTION|>--- conflicted
+++ resolved
@@ -5,11 +5,7 @@
 If you would like to become an Expensify contributor, the first step is to read this document in its **entirety**. The second step is to review the README guidelines [here](https://github.com/Expensify/App/blob/main/README.md) to understand our coding philosophy and for a general overview of the code repository (i.e. how to run the app locally, testing, storage, our app philosophy, etc). Please read both documents before asking questions, as it may be covered within the documentation.
 
 #### Test Accounts
-<<<<<<< HEAD
-You can create as many accounts as needed in order to test your changes directly from [the app](https://new.expensify.com/). An initial account can be created when logging in for the first time, and additional accounts can be created by opening the "New Chat" or "Group Chat" pages via the Global Create menu, inputting a valid email or phone number, and tapping the user's avatar. Do use Expensify employee or customer accounts for testing. 
-=======
 You can create as many accounts as needed in order to test your changes directly from [the app](https://new.expensify.com/). An initial account can be created when logging in for the first time, and additional accounts can be created by opening the "New Chat" or "Group Chat" pages via the Global Create menu, inputting a valid email or phone number, and tapping the user's avatar. Do not use Expensify employee or customer accounts for testing.
->>>>>>> b542031f
 
 **Notes**: 
 
