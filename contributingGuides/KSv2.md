--- conflicted
+++ resolved
@@ -12,10 +12,4 @@
 
 If a GitHub issue has the `Overdue` label, it means that it hasn't been updated in the amount of time allotted for an update (ex - A weekly issue becomes overdue if it hasn't been updated in a week).
 
-<<<<<<< HEAD
-## Installation
-
-You can install the KSv2 extension from [here](https://github.com/Expensify/k2-extension/). As a best practice, before you start working on things, go to the [K2 dashboard](https://github.com/Expensify/Expensify#k2). At the top of the page, it lists all your assigned issues and anything with red text is overdue. Take time to address each overdue issue. That's it!
-=======
 You can install the KSv2 extension from [here](https://github.com/Expensify/k2-extension/). As a best practice, before you start working on assigned tasks, go to the [K2 dashboard](https://github.com/Expensify/Expensify#k2). At the top of the page, it lists all your assigned issues organized by priority. Anything with red text is overdue - make sure to address these first. That's it!
->>>>>>> f374db86
