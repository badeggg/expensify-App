--- conflicted
+++ resolved
@@ -18,12 +18,8 @@
         chunk: [ 1, 2, 3 ]
     name: test (job ${{ fromJSON(matrix.chunk) }})
     steps:
-<<<<<<< HEAD
       - name: Checkout
-        uses: actions/checkout@885641592076c27bfb56c028cd5612cdad63e16d
-=======
-      - uses: actions/checkout@v3
->>>>>>> d6b2d073
+        uses: actions/checkout@v3
 
       - name: Setup Node
         uses: Expensify/App/.github/actions/composite/setupNode@main
@@ -57,12 +53,8 @@
     runs-on: ubuntu-latest
     name: Shell tests
     steps:
-<<<<<<< HEAD
       - name: Checkout
-        uses: actions/checkout@885641592076c27bfb56c028cd5612cdad63e16d
-=======
-      - uses: actions/checkout@v3
->>>>>>> d6b2d073
+        uses: actions/checkout@v3
 
       - name: Setup Node
         uses: Expensify/App/.github/actions/composite/setupNode@main
