--- conflicted
+++ resolved
@@ -145,15 +145,12 @@
       - name: Setup Node
         uses: Expensify/App/.github/actions/composite/setupNode@main
 
-<<<<<<< HEAD
+      - name: Setup Xcode
+        run: sudo xcode-select -switch /Applications/Xcode_14.2.app
+
+      - uses: ruby/setup-ruby@eae47962baca661befdfd24e4d6c34ade04858f7
       - name: Setup Ruby
         uses: ruby/setup-ruby@eae47962baca661befdfd24e4d6c34ade04858f7
-=======
-      - name: Setup Xcode
-        run: sudo xcode-select -switch /Applications/Xcode_14.2.app
-
-      - uses: ruby/setup-ruby@eae47962baca661befdfd24e4d6c34ade04858f7
->>>>>>> 7f13cdd9
         with:
           ruby-version: '2.7'
           bundler-cache: true
