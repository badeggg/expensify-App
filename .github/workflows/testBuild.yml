name: Build and deploy apps for testing

on:
  workflow_dispatch:
    inputs:
      PULL_REQUEST_NUMBER:
        description: Pull Request number for correct placement of apps
        required: true
  pull_request_target:
    types: [opened, synchronize, labeled]
    branches: ['*ci-test/**']

env:
  DEVELOPER_DIR: /Applications/Xcode_14.0.1.app/Contents/Developer

jobs:
  validateActor:
    runs-on: ubuntu-latest
    outputs:
      READY_TO_BUILD: ${{ fromJSON(steps.isUserTeamMember.outputs.isTeamMember) && fromJSON(steps.hasReadyToBuildLabel.outputs.HAS_READY_TO_BUILD_LABEL) }}
    steps:
      - id: isUserTeamMember
        uses: tspascoal/get-user-teams-membership@baf2e6adf4c3b897bd65a7e3184305c165aec872
        with:
          GITHUB_TOKEN: ${{ secrets.OS_BOTIFY_TOKEN }}
          username: ${{ github.actor }}
          team: 'Expensify/expensify'

      - id: hasReadyToBuildLabel
        name: Set HAS_READY_TO_BUILD_LABEL flag
        run: echo "HAS_READY_TO_BUILD_LABEL=$(gh pr view "${{ env.PULL_REQUEST_NUMBER }}" --repo Expensify/App --json labels --jq '.labels[].name' | grep -q 'Ready To Build' && echo 'true')" >> "$GITHUB_OUTPUT"
        env:
          PULL_REQUEST_NUMBER: ${{ github.event.number || github.event.inputs.PULL_REQUEST_NUMBER }}
          GITHUB_TOKEN: ${{ github.token }}

  getBranchRef:
    runs-on: ubuntu-latest
    needs: validateActor
    if: ${{ fromJSON(needs.validateActor.outputs.READY_TO_BUILD) }}
    outputs:
      REF: ${{steps.getHeadRef.outputs.REF}}
    steps:
      - name: Checkout
        if: ${{ github.event_name == 'workflow_dispatch' }}
        uses: actions/checkout@93ea575cb5d8a053eaa0ac8fa3b40d7e05a33cc8

      - name: Check if pull request number is correct
        if: ${{ github.event_name == 'workflow_dispatch' }}
        id: getHeadRef
        run: |
          set -e
          gh pr checkout ${{ github.event.inputs.PULL_REQUEST_NUMBER }}
          echo "REF=$(git rev-parse HEAD)" >> "$GITHUB_OUTPUT"
        env:
          GITHUB_TOKEN: ${{ secrets.GITHUB_TOKEN }}

  android:
    name: Build and deploy Android for testing
    needs: [validateActor, getBranchRef]
    if: ${{ fromJSON(needs.validateActor.outputs.READY_TO_BUILD) }}
    runs-on: ubuntu-latest
    env:
      PULL_REQUEST_NUMBER: ${{ github.event.number || github.event.inputs.PULL_REQUEST_NUMBER }}
    steps:
      # This action checks-out the repository, so the workflow can access it.
      - uses: actions/checkout@93ea575cb5d8a053eaa0ac8fa3b40d7e05a33cc8
        with:
          ref: ${{ github.event.pull_request.head.sha || needs.getBranchRef.outputs.REF }}

      - uses: Expensify/App/.github/actions/composite/setupNode@main

      - uses: ruby/setup-ruby@eae47962baca661befdfd24e4d6c34ade04858f7
        with:
          ruby-version: '2.7'
          bundler-cache: true

      - name: Decrypt keystore
        run: cd android/app && gpg --quiet --batch --yes --decrypt --passphrase="$LARGE_SECRET_PASSPHRASE" --output my-upload-key.keystore my-upload-key.keystore.gpg
        env:
          LARGE_SECRET_PASSPHRASE: ${{ secrets.LARGE_SECRET_PASSPHRASE }}

      - name: Decrypt json key
        run: cd android/app && gpg --quiet --batch --yes --decrypt --passphrase="$LARGE_SECRET_PASSPHRASE" --output android-fastlane-json-key.json android-fastlane-json-key.json.gpg
        env:
          LARGE_SECRET_PASSPHRASE: ${{ secrets.LARGE_SECRET_PASSPHRASE }}

      - name: Configure AWS Credentials
        uses: Expensify/App/.github/actions/composite/configureAwsCredentials@main
        with:
          AWS_ACCESS_KEY_ID: ${{ secrets.AWS_ACCESS_KEY_ID }}
          AWS_SECRET_ACCESS_KEY: ${{ secrets.AWS_SECRET_ACCESS_KEY }}

      - name: Run Fastlane beta test
        id: runFastlaneBetaTest
        run: bundle exec fastlane android build_internal
        env:
          S3_ACCESS_KEY: ${{ secrets.AWS_ACCESS_KEY_ID }}
          S3_SECRET_ACCESS_KEY: ${{ secrets.AWS_SECRET_ACCESS_KEY }}
          S3_BUCKET: ad-hoc-expensify-cash
          S3_REGION: us-east-1

      - uses: actions/upload-artifact@v3
        with:
          name: android
          path: ./android_paths.json

  iOS:
    name: Build and deploy iOS for testing
    needs: [validateActor, getBranchRef]
    if: ${{ fromJSON(needs.validateActor.outputs.READY_TO_BUILD) }}
    env:
      PULL_REQUEST_NUMBER: ${{ github.event.number || github.event.inputs.PULL_REQUEST_NUMBER }}
    runs-on: macos-12
    steps:
      # This action checks-out the repository, so the workflow can access it.
      - uses: actions/checkout@93ea575cb5d8a053eaa0ac8fa3b40d7e05a33cc8
        with:
          ref: ${{ github.event.pull_request.head.sha || needs.getBranchRef.outputs.REF }}

      - uses: Expensify/App/.github/actions/composite/setupNode@main

      - uses: ruby/setup-ruby@eae47962baca661befdfd24e4d6c34ade04858f7
        with:
          ruby-version: '2.7'
          bundler-cache: true

      - name: Install cocoapods
        uses: nick-invision/retry@0711ba3d7808574133d713a0d92d2941be03a350
        with:
          timeout_minutes: 10
          max_attempts: 5
          command: cd ios && pod install

      - name: Decrypt profile
        run: cd ios && gpg --quiet --batch --yes --decrypt --passphrase="$LARGE_SECRET_PASSPHRASE" --output chat_expensify_adhoc.mobileprovision chat_expensify_adhoc.mobileprovision.gpg
        env:
          LARGE_SECRET_PASSPHRASE: ${{ secrets.LARGE_SECRET_PASSPHRASE }}

      - name: Decrypt certificate
        run: cd ios && gpg --quiet --batch --yes --decrypt --passphrase="$LARGE_SECRET_PASSPHRASE" --output Certificates.p12 Certificates.p12.gpg
        env:
          LARGE_SECRET_PASSPHRASE: ${{ secrets.LARGE_SECRET_PASSPHRASE }}

      - name: Configure AWS Credentials
        uses: Expensify/App/.github/actions/composite/configureAwsCredentials@main
        with:
          AWS_ACCESS_KEY_ID: ${{ secrets.AWS_ACCESS_KEY_ID }}
          AWS_SECRET_ACCESS_KEY: ${{ secrets.AWS_SECRET_ACCESS_KEY }}

      - name: Run Fastlane
        run: bundle exec fastlane ios build_internal
        env:
          S3_ACCESS_KEY: ${{ secrets.AWS_ACCESS_KEY_ID }}
          S3_SECRET_ACCESS_KEY: ${{ secrets.AWS_SECRET_ACCESS_KEY }}
          S3_BUCKET: ad-hoc-expensify-cash
          S3_REGION: us-east-1

      - uses: actions/upload-artifact@v3
        with:
          name: ios
          path: ./ios_paths.json

  desktop:
    name: Build and deploy Desktop for testing
    needs: [validateActor, getBranchRef]
    if: ${{ fromJSON(needs.validateActor.outputs.READY_TO_BUILD) }}
    env:
      PULL_REQUEST_NUMBER: ${{ github.event.number || github.event.inputs.PULL_REQUEST_NUMBER }}
    runs-on: macos-12
    steps:
      # This action checks-out the repository, so the workflow can access it.
      - uses: actions/checkout@93ea575cb5d8a053eaa0ac8fa3b40d7e05a33cc8
        with:
          ref: ${{ github.event.pull_request.head.sha || needs.getBranchRef.outputs.REF }}
          fetch-depth: 0

      - uses: Expensify/App/.github/actions/composite/setupNode@main

      - name: Decrypt Developer ID Certificate
        run: cd desktop && gpg --quiet --batch --yes --decrypt --passphrase="$DEVELOPER_ID_SECRET_PASSPHRASE" --output developer_id.p12 developer_id.p12.gpg
        env:
          DEVELOPER_ID_SECRET_PASSPHRASE: ${{ secrets.DEVELOPER_ID_SECRET_PASSPHRASE }}

      - name: Configure AWS Credentials
        uses: Expensify/App/.github/actions/composite/configureAwsCredentials@main
        with:
          AWS_ACCESS_KEY_ID: ${{ secrets.AWS_ACCESS_KEY_ID }}
          AWS_SECRET_ACCESS_KEY: ${{ secrets.AWS_SECRET_ACCESS_KEY }}

      - name: Build desktop app for testing
        run: npm run desktop-build-internal -- --publish always
        env:
          CSC_LINK: ${{ secrets.CSC_LINK }}
          CSC_KEY_PASSWORD: ${{ secrets.CSC_KEY_PASSWORD }}
          APPLE_ID: ${{ secrets.APPLE_ID }}
          APPLE_ID_PASSWORD: ${{ secrets.APPLE_ID_PASSWORD }}
          AWS_ACCESS_KEY_ID: ${{ secrets.AWS_ACCESS_KEY_ID }}
          AWS_SECRET_ACCESS_KEY: ${{ secrets.AWS_SECRET_ACCESS_KEY }}

  web:
    name: Build and deploy Web
    needs: [validateActor, getBranchRef]
    if: ${{ fromJSON(needs.validateActor.outputs.READY_TO_BUILD) }}
    env:
      PULL_REQUEST_NUMBER: ${{ github.event.number || github.event.inputs.PULL_REQUEST_NUMBER }}
    runs-on: ubuntu-latest
    steps:
      - uses: actions/checkout@93ea575cb5d8a053eaa0ac8fa3b40d7e05a33cc8
        with:
          fetch-depth: 0
          ref: ${{ github.event.pull_request.head.sha || needs.getBranchRef.outputs.REF }}

      - uses: Expensify/App/.github/actions/composite/setupNode@main

      - name: Configure AWS Credentials
        uses: Expensify/App/.github/actions/composite/configureAwsCredentials@main
        with:
          AWS_ACCESS_KEY_ID: ${{ secrets.AWS_ACCESS_KEY_ID }}
          AWS_SECRET_ACCESS_KEY: ${{ secrets.AWS_SECRET_ACCESS_KEY }}

      - name: Build web for testing
        run: npm run build-staging

      - name: Build docs
        run: npm run storybook-build
        continue-on-error: true

      - name: Deploy to S3 for internal testing
        run: aws s3 cp --recursive --acl public-read "$GITHUB_WORKSPACE"/dist s3://ad-hoc-expensify-cash/web/"$PULL_REQUEST_NUMBER"

  postGithubComment:
    runs-on: ubuntu-latest
    name: Post a GitHub comment with app download links for testing
    needs: [validateActor, getBranchRef, android, ios, desktop, web]
    if: ${{ always() }}
    env:
      PULL_REQUEST_NUMBER: ${{ github.event.number || github.event.inputs.PULL_REQUEST_NUMBER }}
    steps:
      - name: Checkout
        uses: actions/checkout@93ea575cb5d8a053eaa0ac8fa3b40d7e05a33cc8
        if: ${{ needs.validateActor.outputs.READY_TO_BUILD == 'true' }}
        with:
          ref: ${{ github.event.pull_request.head.sha || needs.getBranchRef.outputs.REF }}

      - uses: actions/download-artifact@v3
        if: ${{ needs.validateActor.outputs.READY_TO_BUILD == 'true' }}

      - name: Read JSONs with android paths
        id: get_android_path
        if: ${{ needs.android.result == 'success'}}
        run: |
          content_android="$(cat ./android/android_paths.json)"
          content_android="${content_android//'%'/'%25'}"
          content_android="${content_android//$'\n'/'%0A'}"
          content_android="${content_android//$'\r'/'%0D'}"
          echo "android_paths=$content_android" >> "$GITHUB_OUTPUT"

      - name: Read JSONs with iOS paths
        id: get_ios_path
        if: ${{ needs.ios.result == 'success'}}
        run: |
          content_ios="$(cat ./ios/ios_paths.json)"
          content_ios="${content_ios//'%'/'%25'}"
          content_ios="${content_ios//$'\n'/'%0A'}"
          content_ios="${content_ios//$'\r'/'%0D'}"
          echo "ios_paths=$content_ios" >> "$GITHUB_OUTPUT"

      # This step removes previous comments with links connected to the PR
      - name: maintain-comment
        uses: actions-cool/maintain-one-comment@de04bd2a3750d86b324829a3ff34d47e48e16f4b
        if: ${{ needs.validateActor.outputs.READY_TO_BUILD == 'true' }}
        with:
          token: ${{ secrets.OS_BOTIFY_TOKEN }}
          body-include: 'Use the links below to test this build in android and iOS. Happy testing!'
          number: ${{ github.event.number || github.event.inputs.PULL_REQUEST_NUMBER }}
          delete: true

      - name: Publish links to apps for download
<<<<<<< HEAD
        if: ${{ needs.validateActor.outputs.READY_TO_BUILD == 'true' }}
        uses: Expensify/App/.github/actions/javascript/postTestBuildComment@main
        with:
          PR_NUMBER: $PULL_REQUEST_NUMBER
          GITHUB_TOKEN: ${{ secrets.OS_BOTIFY_TOKEN }}
          ANDROID: ${{ needs.android.result }}
          DESKTOP: ${{ needs.desktop.result }}
          IOS: ${{ needs.iOS.result }}
          WEB: ${{ needs.web.result }}
          ANDROID_LINK: ${{fromJson(steps.get_android_path.outputs.android_paths).html_path}}
          DESKTOP_LINK: "https://ad-hoc-expensify-cash.s3.amazonaws.com/desktop/$PULL_REQUEST_NUMBER/NewExpensify.dmg"
          IOS_LINK: ${{fromJson(steps.get_ios_path.outputs.ios_paths).html_path}}
          WEB_LINK: "https://$PULL_REQUEST_NUMBER.pr-testing.expensify.com"
=======
        run: |
          set -e
          gh pr checkout "$PULL_REQUEST_NUMBER"
          gh pr comment --body \
          ":test_tube::test_tube: Use the links below to test this build in android and iOS. Happy testing! :test_tube::test_tube:
          | android :robot:  | iOS :apple: |
          | ------------- | ------------- |
          | ${{fromJson(steps.set_var.outputs.android_paths).html_path}}  | ${{fromJson(steps.set_var.outputs.ios_paths).html_path}}  | 
          | ![Android](https://api.qrserver.com/v1/create-qr-code/?size=200x200&data=${{fromJson(steps.set_var.outputs.android_paths).html_path}}) | ![iOS](https://api.qrserver.com/v1/create-qr-code/?size=200x200&data=${{fromJson(steps.set_var.outputs.ios_paths).html_path}}) |
          | desktop :computer: | web :spider_web: |
          | https://ad-hoc-expensify-cash.s3.amazonaws.com/desktop/$PULL_REQUEST_NUMBER/NewExpensify.dmg | https://$PULL_REQUEST_NUMBER.pr-testing.expensify.com |
          | ![desktop](https://api.qrserver.com/v1/create-qr-code/?size=200x200&data=https://ad-hoc-expensify-cash.s3.amazonaws.com/desktop/$PULL_REQUEST_NUMBER/NewExpensify.dmg) | ![web](https://api.qrserver.com/v1/create-qr-code/?size=200x200&data=https://$PULL_REQUEST_NUMBER.pr-testing.expensify.com) |"
        env:
          GITHUB_TOKEN: ${{ secrets.OS_BOTIFY_TOKEN }}
>>>>>>> 466b0271
<|MERGE_RESOLUTION|>--- conflicted
+++ resolved
@@ -276,7 +276,6 @@
           delete: true
 
       - name: Publish links to apps for download
-<<<<<<< HEAD
         if: ${{ needs.validateActor.outputs.READY_TO_BUILD == 'true' }}
         uses: Expensify/App/.github/actions/javascript/postTestBuildComment@main
         with:
@@ -289,20 +288,4 @@
           ANDROID_LINK: ${{fromJson(steps.get_android_path.outputs.android_paths).html_path}}
           DESKTOP_LINK: "https://ad-hoc-expensify-cash.s3.amazonaws.com/desktop/$PULL_REQUEST_NUMBER/NewExpensify.dmg"
           IOS_LINK: ${{fromJson(steps.get_ios_path.outputs.ios_paths).html_path}}
-          WEB_LINK: "https://$PULL_REQUEST_NUMBER.pr-testing.expensify.com"
-=======
-        run: |
-          set -e
-          gh pr checkout "$PULL_REQUEST_NUMBER"
-          gh pr comment --body \
-          ":test_tube::test_tube: Use the links below to test this build in android and iOS. Happy testing! :test_tube::test_tube:
-          | android :robot:  | iOS :apple: |
-          | ------------- | ------------- |
-          | ${{fromJson(steps.set_var.outputs.android_paths).html_path}}  | ${{fromJson(steps.set_var.outputs.ios_paths).html_path}}  | 
-          | ![Android](https://api.qrserver.com/v1/create-qr-code/?size=200x200&data=${{fromJson(steps.set_var.outputs.android_paths).html_path}}) | ![iOS](https://api.qrserver.com/v1/create-qr-code/?size=200x200&data=${{fromJson(steps.set_var.outputs.ios_paths).html_path}}) |
-          | desktop :computer: | web :spider_web: |
-          | https://ad-hoc-expensify-cash.s3.amazonaws.com/desktop/$PULL_REQUEST_NUMBER/NewExpensify.dmg | https://$PULL_REQUEST_NUMBER.pr-testing.expensify.com |
-          | ![desktop](https://api.qrserver.com/v1/create-qr-code/?size=200x200&data=https://ad-hoc-expensify-cash.s3.amazonaws.com/desktop/$PULL_REQUEST_NUMBER/NewExpensify.dmg) | ![web](https://api.qrserver.com/v1/create-qr-code/?size=200x200&data=https://$PULL_REQUEST_NUMBER.pr-testing.expensify.com) |"
-        env:
-          GITHUB_TOKEN: ${{ secrets.OS_BOTIFY_TOKEN }}
->>>>>>> 466b0271
+          WEB_LINK: "https://$PULL_REQUEST_NUMBER.pr-testing.expensify.com"