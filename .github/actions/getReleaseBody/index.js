/**
 * NOTE: This is a compiled file. DO NOT directly edit this file.
 */
module.exports =
/******/ (() => { // webpackBootstrap
/******/ 	var __webpack_modules__ = ({

/***/ 547:
/***/ ((__unused_webpack_module, __unused_webpack_exports, __nccwpck_require__) => {

const _ = __nccwpck_require__(4987);
const core = __nccwpck_require__(2186);
const GithubUtils = __nccwpck_require__(7999);

// Parse the stringified JSON array of PR numbers, and cast each from String -> Number
const PRList = _.map(JSON.parse(core.getInput('PR_LIST', {required: true})), Number);
console.log(`Got PR list: ${PRList}`);

const releaseBody = GithubUtils.getReleaseBody(PRList);
console.log(`Generated release body: ${releaseBody}`);

core.setOutput('RELEASE_BODY', releaseBody);


/***/ }),

/***/ 7999:
/***/ ((module, __unused_webpack_exports, __nccwpck_require__) => {

const _ = __nccwpck_require__(4987);
const lodashGet = __nccwpck_require__(6908);

const GITHUB_OWNER = 'Expensify';
const EXPENSIFY_CASH_REPO = 'Expensify.cash';
const EXPENSIFY_CASH_URL = 'https://github.com/Expensify/Expensify.cash';

const GITHUB_BASE_URL_REGEX = new RegExp('https?://(?:github\\.com|api\\.github\\.com)');
const PULL_REQUEST_REGEX = new RegExp(`${GITHUB_BASE_URL_REGEX.source}/.*/.*/pull/([0-9]+).*`);
const ISSUE_REGEX = new RegExp(`${GITHUB_BASE_URL_REGEX.source}/.*/.*/issues/([0-9]+).*`);
const ISSUE_OR_PULL_REQUEST_REGEX = new RegExp(`${GITHUB_BASE_URL_REGEX.source}/.*/.*/(?:pull|issues)/([0-9]+).*`);

const APPLAUSE_BOT = 'applausebot';
const STAGING_DEPLOY_CASH_LABEL = 'StagingDeployCash';

class GithubUtils {
    /**
     * @param {Octokit} octokit - Authenticated Octokit object https://octokit.github.io/rest.js
     */
    constructor(octokit) {
        this.octokit = octokit;
    }

    /**
     * Finds one open `StagingDeployCash` issue via GitHub octokit library.
     *
     * @returns {Promise}
     */
    getStagingDeployCash() {
        return this.octokit.issues.listForRepo({
            owner: GITHUB_OWNER,
            repo: EXPENSIFY_CASH_REPO,
            labels: STAGING_DEPLOY_CASH_LABEL,
            state: 'open',
        })
            .then(({data}) => {
                if (!data.length) {
                    const error = new Error(`Unable to find ${STAGING_DEPLOY_CASH_LABEL} issue.`);
                    error.code = 404;
                    throw error;
                }

                if (data.length > 1) {
                    const error = new Error(`Found more than one ${STAGING_DEPLOY_CASH_LABEL} issue.`);
                    error.code = 500;
                    throw error;
                }

                return this.getStagingDeployCashData(data[0]);
            });
    }

    /**
     * Takes in a GitHub issue object and returns the data we want.
     *
     * @param {Object} issue
     * @returns {Object}
     */
    getStagingDeployCashData(issue) {
        try {
            const versionRegex = new RegExp('([0-9]+)\\.([0-9]+)\\.([0-9]+)(?:-([0-9]+))?', 'g');
            const tag = issue.body.match(versionRegex)[0].replace(/`/g, '');
            return {
                title: issue.title,
                url: issue.url,
                labels: issue.labels,
                PRList: this.getStagingDeployCashPRList(issue),
                deployBlockers: this.getStagingDeployCashDeployBlockers(issue),
                tag,
            };
        } catch (exception) {
            throw new Error(`Unable to find ${STAGING_DEPLOY_CASH_LABEL} issue with correct data.`);
        }
    }

    /**
     * Parse the PRList section of the StagingDeployCash issue body.
     *
     * @private
     *
     * @param {Object} issue
     * @returns {Array<Object>} - [{url: String, number: Number, isVerified: Boolean}]
     */
    getStagingDeployCashPRList(issue) {
<<<<<<< HEAD
        let PRListSection = issue.body.match(/pull requests:\*\*\r\n((?:.*\r\n)+)\r\n/) || [];
=======
        let PRListSection = issue.body.match(/pull requests:\*\*\r?\n((?:.*\r?\n)+)\r?\n/) || [];
>>>>>>> 5a27e122
        if (PRListSection.length !== 2) {
            // No PRs, return an empty array
            console.log('Hmmm...The open StagingDeployCash does not list any pull requests, continuing...');
            return [];
        }
        PRListSection = PRListSection[1];
        const unverifiedPRs = _.map(
            [...PRListSection.matchAll(new RegExp(`- \\[ ] (${PULL_REQUEST_REGEX.source})`, 'g'))],
            match => ({
                url: match[1],
                number: GithubUtils.getPullRequestNumberFromURL(match[1]),
                isVerified: false,
            }),
        );
        const verifiedPRs = _.map(
            [...PRListSection.matchAll(new RegExp(`- \\[x] (${PULL_REQUEST_REGEX.source})`, 'g'))],
            match => ({
                url: match[1],
                number: GithubUtils.getPullRequestNumberFromURL(match[1]),
                isVerified: true,
            }),
        );
        return _.sortBy(
            _.union(unverifiedPRs, verifiedPRs),
            'number',
        );
    }

    /**
     * Parse DeployBlocker section of the StagingDeployCash issue body.
     *
     * @private
     *
     * @param {Object} issue
     * @returns {Array<Object>} - [{URL: String, number: Number, isResolved: Boolean}]
     */
    getStagingDeployCashDeployBlockers(issue) {
        let deployBlockerSection = issue.body.match(/Deploy Blockers:\*\*\r?\n((?:.*\r?\n)+)/) || [];
        if (deployBlockerSection.length !== 2) {
            return [];
        }
        deployBlockerSection = deployBlockerSection[1];
        const unresolvedDeployBlockers = _.map(
            [...deployBlockerSection.matchAll(new RegExp(`- \\[ ] (${ISSUE_OR_PULL_REQUEST_REGEX.source})`, 'g'))],
            match => ({
                url: match[1],
                number: GithubUtils.getIssueOrPullRequestNumberFromURL(match[1]),
                isResolved: false,
            }),
        );
        const resolvedDeployBlockers = _.map(
            [...deployBlockerSection.matchAll(new RegExp(`- \\[x] (${ISSUE_OR_PULL_REQUEST_REGEX.source})`, 'g'))],
            match => ({
                url: match[1],
                number: GithubUtils.getIssueOrPullRequestNumberFromURL(match[1]),
                isResolved: true,
            }),
        );
        return _.sortBy(
            _.union(unresolvedDeployBlockers, resolvedDeployBlockers),
            'number',
        );
    }

    /**
     * Creates a new StagingDeployCash issue.
     *
     * @param {String} title
     * @param {String} tag
     * @param {Array} PRList
     * @returns {Promise}
     */
    createNewStagingDeployCash(title, tag, PRList) {
        return this.generateStagingDeployCashBody(tag, PRList)
            .then(body => this.octokit.issues.create({
                owner: GITHUB_OWNER,
                repo: EXPENSIFY_CASH_REPO,
                labels: [STAGING_DEPLOY_CASH_LABEL],
                assignees: [APPLAUSE_BOT],
                title,
                body,
            }));
    }

    /**
     * Updates the existing open StagingDeployCash issue.
     *
     * @param {String} [newTag]
     * @param {Array} newPRs
     * @param {Array} newDeployBlockers
     * @returns {Promise}
     * @throws {Error} If the StagingDeployCash could not be found or updated.
     */
    updateStagingDeployCash(newTag = '', newPRs, newDeployBlockers) {
        let issueNumber;
        return this.getStagingDeployCash()
            .then(({
                url,
                tag: oldTag,
                PRList: oldPRs,
                deployBlockers: oldDeployBlockers,
            }) => {
                issueNumber = GithubUtils.getIssueNumberFromURL(url);

                // If we aren't sent a tag, then use the existing tag
                const tag = _.isEmpty(newTag) ? oldTag : newTag;

                const PRList = _.sortBy(
                    _.union(oldPRs, _.map(newPRs, URL => ({
                        url: URL,
                        number: GithubUtils.getPullRequestNumberFromURL(URL),
                        isVerified: false,
                    }))),
                    'number',
                );
                const deployBlockers = _.sortBy(
                    _.union(oldDeployBlockers, _.map(newDeployBlockers, URL => ({
                        url: URL,
                        number: GithubUtils.getIssueOrPullRequestNumberFromURL(URL),
                        isResolved: false,
                    }))),
                    'number',
                );

                return this.generateStagingDeployCashBody(
                    tag,
                    _.pluck(PRList, 'url'),
                    _.pluck(_.where(PRList, {isVerified: true}), 'url'),
                    _.pluck(deployBlockers, 'url'),
                    _.pluck(_.where(deployBlockers, {isResolved: true}), 'url'),
                );
            })
            .then(updatedBody => this.octokit.issues.update({
                owner: GITHUB_OWNER,
                repo: EXPENSIFY_CASH_REPO,
                issue_number: issueNumber,
                body: updatedBody,
            }));
    }

    /**
     * Generate the issue body for a StagingDeployCash.
     *
     * @private
     *
     * @param {String} tag
     * @param {Array} PRList - The list of PR URLs which are included in this StagingDeployCash
     * @param {Array} [verifiedPRList] - The list of PR URLs which have passed QA.
     * @param {Array} [deployBlockers] - The list of DeployBlocker URLs.
     * @param {Array} [resolvedDeployBlockers] - The list of DeployBlockers URLs which have been resolved.
     * @returns {Promise}
     */
    generateStagingDeployCashBody(
        tag,
        PRList,
        verifiedPRList = [],
        deployBlockers = [],
        resolvedDeployBlockers = [],
    ) {
        return this.octokit.pulls.list({
            owner: GITHUB_OWNER,
            repo: EXPENSIFY_CASH_REPO,
            per_page: 100,
        })
            .then(({data}) => {
                const automergePRs = _.pluck(
                    _.filter(data, GithubUtils.isAutomergePullRequest),
                    'html_url',
                );
                const sortedPRList = _.chain(PRList)
                    .difference(automergePRs)
                    .unique()
                    .sortBy(GithubUtils.getPullRequestNumberFromURL)
                    .value();
                const sortedDeployBlockers = _.sortBy(
                    _.unique(deployBlockers),
                    GithubUtils.getIssueOrPullRequestNumberFromURL,
                );

                // Tag version and comparison URL
                // eslint-disable-next-line max-len
                let issueBody = `**Release Version:** \`${tag}\`\r\n**Compare Changes:** https://github.com/Expensify/Expensify.cash/compare/production...staging\r\n`;

                // PR list
                if (!_.isEmpty(PRList)) {
                    issueBody += '\r\n**This release contains changes from the following pull requests:**\r\n';
                    _.each(sortedPRList, (URL) => {
                        issueBody += _.contains(verifiedPRList, URL) ? '- [x]' : '- [ ]';
                        issueBody += ` ${URL}\r\n`;
                    });
                }

                // Deploy blockers
                if (!_.isEmpty(deployBlockers)) {
                    issueBody += '\r\n**Deploy Blockers:**\r\n';
                    _.each(sortedDeployBlockers, (URL) => {
                        issueBody += _.contains(resolvedDeployBlockers, URL) ? '- [x]' : '- [ ]';
                        issueBody += ` ${URL}\r\n`;
                    });
                }

                issueBody += '\r\ncc @Expensify/applauseleads\r\n';
                return issueBody;
            })
            .catch(err => console.warn(
                'Error generating StagingDeployCash issue body!',
                'Automerge PRs may not be properly filtered out. Continuing...',
                err,
            ));
    }

    /**
     * Create comment on pull request
     *
     * @param {String} repo - The repo to search for a matching pull request or issue number
     * @param {Number} number - The pull request or issue number
     * @param {String} messageBody - The comment message
     * @returns {Promise}
     */
    createComment(repo, number, messageBody) {
        console.log(`Writing comment on #${number}`);
        return this.octokit.issues.createComment({
            owner: GITHUB_OWNER,
            repo,
            issue_number: number,
            body: messageBody,
        });
    }

    /**
     * Generate the well-formatted body of a production release.
     *
     * @param {Array} pullRequests
     * @returns {String}
     */
    static getReleaseBody(pullRequests) {
        return _.map(
            pullRequests,
            number => `- ${this.getPullRequestURLFromNumber(number)}`,
        ).join('\r\n');
    }

    /**
     * Generate the URL of an Expensify.cash pull request given the PR number.
     *
     * @param {Number} number
     * @returns {String}
     */
    static getPullRequestURLFromNumber(number) {
        return `${EXPENSIFY_CASH_URL}/pull/${number}`;
    }

    /**
     * Parse the pull request number from a URL.
     *
     * @param {String} URL
     * @returns {Number}
     * @throws {Error} If the URL is not a valid Github Pull Request.
     */
    static getPullRequestNumberFromURL(URL) {
        const matches = URL.match(PULL_REQUEST_REGEX);
        if (!_.isArray(matches) || matches.length !== 2) {
            throw new Error(`Provided URL ${URL} is not a Github Pull Request!`);
        }
        return Number.parseInt(matches[1], 10);
    }

    /**
     * Parse the issue number from a URL.
     *
     * @param {String} URL
     * @returns {Number}
     * @throws {Error} If the URL is not a valid Github Issue.
     */
    static getIssueNumberFromURL(URL) {
        const matches = URL.match(ISSUE_REGEX);
        if (!_.isArray(matches) || matches.length !== 2) {
            throw new Error(`Provided URL ${URL} is not a Github Issue!`);
        }
        return Number.parseInt(matches[1], 10);
    }

    /**
     * Parse the issue or pull request number from a URL.
     *
     * @param {String} URL
     * @returns {Number}
     * @throws {Error} If the URL is not a valid Github Issue or Pull Request.
     */
    static getIssueOrPullRequestNumberFromURL(URL) {
        const matches = URL.match(ISSUE_OR_PULL_REQUEST_REGEX);
        if (!_.isArray(matches) || matches.length !== 2) {
            throw new Error(`Provided URL ${URL} is not a valid Github Issue or Pull Request!`);
        }
        return Number.parseInt(matches[1], 10);
    }

    /**
     * Determine if a given pull request is an automerge PR.
     *
     * @param {Object} pullRequest
     * @returns {Boolean}
     */
    static isAutomergePullRequest(pullRequest) {
        return _.isEqual(lodashGet(pullRequest, 'user.login', ''), 'OSBotify')
            && _.contains(_.pluck(pullRequest.labels, 'name'), 'automerge');
    }
}

module.exports = GithubUtils;
module.exports.GITHUB_OWNER = GITHUB_OWNER;
module.exports.EXPENSIFY_CASH_REPO = EXPENSIFY_CASH_REPO;
module.exports.STAGING_DEPLOY_CASH_LABEL = STAGING_DEPLOY_CASH_LABEL;


/***/ }),

/***/ 7351:
/***/ (function(__unused_webpack_module, exports, __nccwpck_require__) {

"use strict";

var __importStar = (this && this.__importStar) || function (mod) {
    if (mod && mod.__esModule) return mod;
    var result = {};
    if (mod != null) for (var k in mod) if (Object.hasOwnProperty.call(mod, k)) result[k] = mod[k];
    result["default"] = mod;
    return result;
};
Object.defineProperty(exports, "__esModule", ({ value: true }));
const os = __importStar(__nccwpck_require__(2087));
const utils_1 = __nccwpck_require__(5278);
/**
 * Commands
 *
 * Command Format:
 *   ::name key=value,key=value::message
 *
 * Examples:
 *   ::warning::This is the message
 *   ::set-env name=MY_VAR::some value
 */
function issueCommand(command, properties, message) {
    const cmd = new Command(command, properties, message);
    process.stdout.write(cmd.toString() + os.EOL);
}
exports.issueCommand = issueCommand;
function issue(name, message = '') {
    issueCommand(name, {}, message);
}
exports.issue = issue;
const CMD_STRING = '::';
class Command {
    constructor(command, properties, message) {
        if (!command) {
            command = 'missing.command';
        }
        this.command = command;
        this.properties = properties;
        this.message = message;
    }
    toString() {
        let cmdStr = CMD_STRING + this.command;
        if (this.properties && Object.keys(this.properties).length > 0) {
            cmdStr += ' ';
            let first = true;
            for (const key in this.properties) {
                if (this.properties.hasOwnProperty(key)) {
                    const val = this.properties[key];
                    if (val) {
                        if (first) {
                            first = false;
                        }
                        else {
                            cmdStr += ',';
                        }
                        cmdStr += `${key}=${escapeProperty(val)}`;
                    }
                }
            }
        }
        cmdStr += `${CMD_STRING}${escapeData(this.message)}`;
        return cmdStr;
    }
}
function escapeData(s) {
    return utils_1.toCommandValue(s)
        .replace(/%/g, '%25')
        .replace(/\r/g, '%0D')
        .replace(/\n/g, '%0A');
}
function escapeProperty(s) {
    return utils_1.toCommandValue(s)
        .replace(/%/g, '%25')
        .replace(/\r/g, '%0D')
        .replace(/\n/g, '%0A')
        .replace(/:/g, '%3A')
        .replace(/,/g, '%2C');
}
//# sourceMappingURL=command.js.map

/***/ }),

/***/ 2186:
/***/ (function(__unused_webpack_module, exports, __nccwpck_require__) {

"use strict";

var __awaiter = (this && this.__awaiter) || function (thisArg, _arguments, P, generator) {
    function adopt(value) { return value instanceof P ? value : new P(function (resolve) { resolve(value); }); }
    return new (P || (P = Promise))(function (resolve, reject) {
        function fulfilled(value) { try { step(generator.next(value)); } catch (e) { reject(e); } }
        function rejected(value) { try { step(generator["throw"](value)); } catch (e) { reject(e); } }
        function step(result) { result.done ? resolve(result.value) : adopt(result.value).then(fulfilled, rejected); }
        step((generator = generator.apply(thisArg, _arguments || [])).next());
    });
};
var __importStar = (this && this.__importStar) || function (mod) {
    if (mod && mod.__esModule) return mod;
    var result = {};
    if (mod != null) for (var k in mod) if (Object.hasOwnProperty.call(mod, k)) result[k] = mod[k];
    result["default"] = mod;
    return result;
};
Object.defineProperty(exports, "__esModule", ({ value: true }));
const command_1 = __nccwpck_require__(7351);
const file_command_1 = __nccwpck_require__(717);
const utils_1 = __nccwpck_require__(5278);
const os = __importStar(__nccwpck_require__(2087));
const path = __importStar(__nccwpck_require__(5622));
/**
 * The code to exit an action
 */
var ExitCode;
(function (ExitCode) {
    /**
     * A code indicating that the action was successful
     */
    ExitCode[ExitCode["Success"] = 0] = "Success";
    /**
     * A code indicating that the action was a failure
     */
    ExitCode[ExitCode["Failure"] = 1] = "Failure";
})(ExitCode = exports.ExitCode || (exports.ExitCode = {}));
//-----------------------------------------------------------------------
// Variables
//-----------------------------------------------------------------------
/**
 * Sets env variable for this action and future actions in the job
 * @param name the name of the variable to set
 * @param val the value of the variable. Non-string values will be converted to a string via JSON.stringify
 */
// eslint-disable-next-line @typescript-eslint/no-explicit-any
function exportVariable(name, val) {
    const convertedVal = utils_1.toCommandValue(val);
    process.env[name] = convertedVal;
    const filePath = process.env['GITHUB_ENV'] || '';
    if (filePath) {
        const delimiter = '_GitHubActionsFileCommandDelimeter_';
        const commandValue = `${name}<<${delimiter}${os.EOL}${convertedVal}${os.EOL}${delimiter}`;
        file_command_1.issueCommand('ENV', commandValue);
    }
    else {
        command_1.issueCommand('set-env', { name }, convertedVal);
    }
}
exports.exportVariable = exportVariable;
/**
 * Registers a secret which will get masked from logs
 * @param secret value of the secret
 */
function setSecret(secret) {
    command_1.issueCommand('add-mask', {}, secret);
}
exports.setSecret = setSecret;
/**
 * Prepends inputPath to the PATH (for this action and future actions)
 * @param inputPath
 */
function addPath(inputPath) {
    const filePath = process.env['GITHUB_PATH'] || '';
    if (filePath) {
        file_command_1.issueCommand('PATH', inputPath);
    }
    else {
        command_1.issueCommand('add-path', {}, inputPath);
    }
    process.env['PATH'] = `${inputPath}${path.delimiter}${process.env['PATH']}`;
}
exports.addPath = addPath;
/**
 * Gets the value of an input.  The value is also trimmed.
 *
 * @param     name     name of the input to get
 * @param     options  optional. See InputOptions.
 * @returns   string
 */
function getInput(name, options) {
    const val = process.env[`INPUT_${name.replace(/ /g, '_').toUpperCase()}`] || '';
    if (options && options.required && !val) {
        throw new Error(`Input required and not supplied: ${name}`);
    }
    return val.trim();
}
exports.getInput = getInput;
/**
 * Sets the value of an output.
 *
 * @param     name     name of the output to set
 * @param     value    value to store. Non-string values will be converted to a string via JSON.stringify
 */
// eslint-disable-next-line @typescript-eslint/no-explicit-any
function setOutput(name, value) {
    command_1.issueCommand('set-output', { name }, value);
}
exports.setOutput = setOutput;
/**
 * Enables or disables the echoing of commands into stdout for the rest of the step.
 * Echoing is disabled by default if ACTIONS_STEP_DEBUG is not set.
 *
 */
function setCommandEcho(enabled) {
    command_1.issue('echo', enabled ? 'on' : 'off');
}
exports.setCommandEcho = setCommandEcho;
//-----------------------------------------------------------------------
// Results
//-----------------------------------------------------------------------
/**
 * Sets the action status to failed.
 * When the action exits it will be with an exit code of 1
 * @param message add error issue message
 */
function setFailed(message) {
    process.exitCode = ExitCode.Failure;
    error(message);
}
exports.setFailed = setFailed;
//-----------------------------------------------------------------------
// Logging Commands
//-----------------------------------------------------------------------
/**
 * Gets whether Actions Step Debug is on or not
 */
function isDebug() {
    return process.env['RUNNER_DEBUG'] === '1';
}
exports.isDebug = isDebug;
/**
 * Writes debug message to user log
 * @param message debug message
 */
function debug(message) {
    command_1.issueCommand('debug', {}, message);
}
exports.debug = debug;
/**
 * Adds an error issue
 * @param message error issue message. Errors will be converted to string via toString()
 */
function error(message) {
    command_1.issue('error', message instanceof Error ? message.toString() : message);
}
exports.error = error;
/**
 * Adds an warning issue
 * @param message warning issue message. Errors will be converted to string via toString()
 */
function warning(message) {
    command_1.issue('warning', message instanceof Error ? message.toString() : message);
}
exports.warning = warning;
/**
 * Writes info to log with console.log.
 * @param message info message
 */
function info(message) {
    process.stdout.write(message + os.EOL);
}
exports.info = info;
/**
 * Begin an output group.
 *
 * Output until the next `groupEnd` will be foldable in this group
 *
 * @param name The name of the output group
 */
function startGroup(name) {
    command_1.issue('group', name);
}
exports.startGroup = startGroup;
/**
 * End an output group.
 */
function endGroup() {
    command_1.issue('endgroup');
}
exports.endGroup = endGroup;
/**
 * Wrap an asynchronous function call in a group.
 *
 * Returns the same type as the function itself.
 *
 * @param name The name of the group
 * @param fn The function to wrap in the group
 */
function group(name, fn) {
    return __awaiter(this, void 0, void 0, function* () {
        startGroup(name);
        let result;
        try {
            result = yield fn();
        }
        finally {
            endGroup();
        }
        return result;
    });
}
exports.group = group;
//-----------------------------------------------------------------------
// Wrapper action state
//-----------------------------------------------------------------------
/**
 * Saves state for current action, the state can only be retrieved by this action's post job execution.
 *
 * @param     name     name of the state to store
 * @param     value    value to store. Non-string values will be converted to a string via JSON.stringify
 */
// eslint-disable-next-line @typescript-eslint/no-explicit-any
function saveState(name, value) {
    command_1.issueCommand('save-state', { name }, value);
}
exports.saveState = saveState;
/**
 * Gets the value of an state set by this action's main execution.
 *
 * @param     name     name of the state to get
 * @returns   string
 */
function getState(name) {
    return process.env[`STATE_${name}`] || '';
}
exports.getState = getState;
//# sourceMappingURL=core.js.map

/***/ }),

/***/ 717:
/***/ (function(__unused_webpack_module, exports, __nccwpck_require__) {

"use strict";

// For internal use, subject to change.
var __importStar = (this && this.__importStar) || function (mod) {
    if (mod && mod.__esModule) return mod;
    var result = {};
    if (mod != null) for (var k in mod) if (Object.hasOwnProperty.call(mod, k)) result[k] = mod[k];
    result["default"] = mod;
    return result;
};
Object.defineProperty(exports, "__esModule", ({ value: true }));
// We use any as a valid input type
/* eslint-disable @typescript-eslint/no-explicit-any */
const fs = __importStar(__nccwpck_require__(5747));
const os = __importStar(__nccwpck_require__(2087));
const utils_1 = __nccwpck_require__(5278);
function issueCommand(command, message) {
    const filePath = process.env[`GITHUB_${command}`];
    if (!filePath) {
        throw new Error(`Unable to find environment variable for file command ${command}`);
    }
    if (!fs.existsSync(filePath)) {
        throw new Error(`Missing file at path: ${filePath}`);
    }
    fs.appendFileSync(filePath, `${utils_1.toCommandValue(message)}${os.EOL}`, {
        encoding: 'utf8'
    });
}
exports.issueCommand = issueCommand;
//# sourceMappingURL=file-command.js.map

/***/ }),

/***/ 5278:
/***/ ((__unused_webpack_module, exports) => {

"use strict";

// We use any as a valid input type
/* eslint-disable @typescript-eslint/no-explicit-any */
Object.defineProperty(exports, "__esModule", ({ value: true }));
/**
 * Sanitizes an input into a string so it can be passed into issueCommand safely
 * @param input input to sanitize into a string
 */
function toCommandValue(input) {
    if (input === null || input === undefined) {
        return '';
    }
    else if (typeof input === 'string' || input instanceof String) {
        return input;
    }
    return JSON.stringify(input);
}
exports.toCommandValue = toCommandValue;
//# sourceMappingURL=utils.js.map

/***/ }),

/***/ 5902:
/***/ ((module, __unused_webpack_exports, __nccwpck_require__) => {

var hashClear = __nccwpck_require__(1789),
    hashDelete = __nccwpck_require__(712),
    hashGet = __nccwpck_require__(5395),
    hashHas = __nccwpck_require__(5232),
    hashSet = __nccwpck_require__(7320);

/**
 * Creates a hash object.
 *
 * @private
 * @constructor
 * @param {Array} [entries] The key-value pairs to cache.
 */
function Hash(entries) {
  var index = -1,
      length = entries == null ? 0 : entries.length;

  this.clear();
  while (++index < length) {
    var entry = entries[index];
    this.set(entry[0], entry[1]);
  }
}

// Add methods to `Hash`.
Hash.prototype.clear = hashClear;
Hash.prototype['delete'] = hashDelete;
Hash.prototype.get = hashGet;
Hash.prototype.has = hashHas;
Hash.prototype.set = hashSet;

module.exports = Hash;


/***/ }),

/***/ 6608:
/***/ ((module, __unused_webpack_exports, __nccwpck_require__) => {

var listCacheClear = __nccwpck_require__(9792),
    listCacheDelete = __nccwpck_require__(7716),
    listCacheGet = __nccwpck_require__(5789),
    listCacheHas = __nccwpck_require__(9386),
    listCacheSet = __nccwpck_require__(7399);

/**
 * Creates an list cache object.
 *
 * @private
 * @constructor
 * @param {Array} [entries] The key-value pairs to cache.
 */
function ListCache(entries) {
  var index = -1,
      length = entries == null ? 0 : entries.length;

  this.clear();
  while (++index < length) {
    var entry = entries[index];
    this.set(entry[0], entry[1]);
  }
}

// Add methods to `ListCache`.
ListCache.prototype.clear = listCacheClear;
ListCache.prototype['delete'] = listCacheDelete;
ListCache.prototype.get = listCacheGet;
ListCache.prototype.has = listCacheHas;
ListCache.prototype.set = listCacheSet;

module.exports = ListCache;


/***/ }),

/***/ 881:
/***/ ((module, __unused_webpack_exports, __nccwpck_require__) => {

var getNative = __nccwpck_require__(4479),
    root = __nccwpck_require__(9882);

/* Built-in method references that are verified to be native. */
var Map = getNative(root, 'Map');

module.exports = Map;


/***/ }),

/***/ 938:
/***/ ((module, __unused_webpack_exports, __nccwpck_require__) => {

var mapCacheClear = __nccwpck_require__(1610),
    mapCacheDelete = __nccwpck_require__(6657),
    mapCacheGet = __nccwpck_require__(1372),
    mapCacheHas = __nccwpck_require__(609),
    mapCacheSet = __nccwpck_require__(5582);

/**
 * Creates a map cache object to store key-value pairs.
 *
 * @private
 * @constructor
 * @param {Array} [entries] The key-value pairs to cache.
 */
function MapCache(entries) {
  var index = -1,
      length = entries == null ? 0 : entries.length;

  this.clear();
  while (++index < length) {
    var entry = entries[index];
    this.set(entry[0], entry[1]);
  }
}

// Add methods to `MapCache`.
MapCache.prototype.clear = mapCacheClear;
MapCache.prototype['delete'] = mapCacheDelete;
MapCache.prototype.get = mapCacheGet;
MapCache.prototype.has = mapCacheHas;
MapCache.prototype.set = mapCacheSet;

module.exports = MapCache;


/***/ }),

/***/ 9213:
/***/ ((module, __unused_webpack_exports, __nccwpck_require__) => {

var root = __nccwpck_require__(9882);

/** Built-in value references. */
var Symbol = root.Symbol;

module.exports = Symbol;


/***/ }),

/***/ 4356:
/***/ ((module) => {

/**
 * A specialized version of `_.map` for arrays without support for iteratee
 * shorthands.
 *
 * @private
 * @param {Array} [array] The array to iterate over.
 * @param {Function} iteratee The function invoked per iteration.
 * @returns {Array} Returns the new mapped array.
 */
function arrayMap(array, iteratee) {
  var index = -1,
      length = array == null ? 0 : array.length,
      result = Array(length);

  while (++index < length) {
    result[index] = iteratee(array[index], index, array);
  }
  return result;
}

module.exports = arrayMap;


/***/ }),

/***/ 6752:
/***/ ((module, __unused_webpack_exports, __nccwpck_require__) => {

var eq = __nccwpck_require__(1901);

/**
 * Gets the index at which the `key` is found in `array` of key-value pairs.
 *
 * @private
 * @param {Array} array The array to inspect.
 * @param {*} key The key to search for.
 * @returns {number} Returns the index of the matched value, else `-1`.
 */
function assocIndexOf(array, key) {
  var length = array.length;
  while (length--) {
    if (eq(array[length][0], key)) {
      return length;
    }
  }
  return -1;
}

module.exports = assocIndexOf;


/***/ }),

/***/ 5758:
/***/ ((module, __unused_webpack_exports, __nccwpck_require__) => {

var castPath = __nccwpck_require__(2688),
    toKey = __nccwpck_require__(9071);

/**
 * The base implementation of `_.get` without support for default values.
 *
 * @private
 * @param {Object} object The object to query.
 * @param {Array|string} path The path of the property to get.
 * @returns {*} Returns the resolved value.
 */
function baseGet(object, path) {
  path = castPath(path, object);

  var index = 0,
      length = path.length;

  while (object != null && index < length) {
    object = object[toKey(path[index++])];
  }
  return (index && index == length) ? object : undefined;
}

module.exports = baseGet;


/***/ }),

/***/ 7497:
/***/ ((module, __unused_webpack_exports, __nccwpck_require__) => {

var Symbol = __nccwpck_require__(9213),
    getRawTag = __nccwpck_require__(923),
    objectToString = __nccwpck_require__(4200);

/** `Object#toString` result references. */
var nullTag = '[object Null]',
    undefinedTag = '[object Undefined]';

/** Built-in value references. */
var symToStringTag = Symbol ? Symbol.toStringTag : undefined;

/**
 * The base implementation of `getTag` without fallbacks for buggy environments.
 *
 * @private
 * @param {*} value The value to query.
 * @returns {string} Returns the `toStringTag`.
 */
function baseGetTag(value) {
  if (value == null) {
    return value === undefined ? undefinedTag : nullTag;
  }
  return (symToStringTag && symToStringTag in Object(value))
    ? getRawTag(value)
    : objectToString(value);
}

module.exports = baseGetTag;


/***/ }),

/***/ 411:
/***/ ((module, __unused_webpack_exports, __nccwpck_require__) => {

var isFunction = __nccwpck_require__(7799),
    isMasked = __nccwpck_require__(9058),
    isObject = __nccwpck_require__(3334),
    toSource = __nccwpck_require__(6928);

/**
 * Used to match `RegExp`
 * [syntax characters](http://ecma-international.org/ecma-262/7.0/#sec-patterns).
 */
var reRegExpChar = /[\\^$.*+?()[\]{}|]/g;

/** Used to detect host constructors (Safari). */
var reIsHostCtor = /^\[object .+?Constructor\]$/;

/** Used for built-in method references. */
var funcProto = Function.prototype,
    objectProto = Object.prototype;

/** Used to resolve the decompiled source of functions. */
var funcToString = funcProto.toString;

/** Used to check objects for own properties. */
var hasOwnProperty = objectProto.hasOwnProperty;

/** Used to detect if a method is native. */
var reIsNative = RegExp('^' +
  funcToString.call(hasOwnProperty).replace(reRegExpChar, '\\$&')
  .replace(/hasOwnProperty|(function).*?(?=\\\()| for .+?(?=\\\])/g, '$1.*?') + '$'
);

/**
 * The base implementation of `_.isNative` without bad shim checks.
 *
 * @private
 * @param {*} value The value to check.
 * @returns {boolean} Returns `true` if `value` is a native function,
 *  else `false`.
 */
function baseIsNative(value) {
  if (!isObject(value) || isMasked(value)) {
    return false;
  }
  var pattern = isFunction(value) ? reIsNative : reIsHostCtor;
  return pattern.test(toSource(value));
}

module.exports = baseIsNative;


/***/ }),

/***/ 6792:
/***/ ((module, __unused_webpack_exports, __nccwpck_require__) => {

var Symbol = __nccwpck_require__(9213),
    arrayMap = __nccwpck_require__(4356),
    isArray = __nccwpck_require__(4869),
    isSymbol = __nccwpck_require__(6403);

/** Used as references for various `Number` constants. */
var INFINITY = 1 / 0;

/** Used to convert symbols to primitives and strings. */
var symbolProto = Symbol ? Symbol.prototype : undefined,
    symbolToString = symbolProto ? symbolProto.toString : undefined;

/**
 * The base implementation of `_.toString` which doesn't convert nullish
 * values to empty strings.
 *
 * @private
 * @param {*} value The value to process.
 * @returns {string} Returns the string.
 */
function baseToString(value) {
  // Exit early for strings to avoid a performance hit in some environments.
  if (typeof value == 'string') {
    return value;
  }
  if (isArray(value)) {
    // Recursively convert values (susceptible to call stack limits).
    return arrayMap(value, baseToString) + '';
  }
  if (isSymbol(value)) {
    return symbolToString ? symbolToString.call(value) : '';
  }
  var result = (value + '');
  return (result == '0' && (1 / value) == -INFINITY) ? '-0' : result;
}

module.exports = baseToString;


/***/ }),

/***/ 2688:
/***/ ((module, __unused_webpack_exports, __nccwpck_require__) => {

var isArray = __nccwpck_require__(4869),
    isKey = __nccwpck_require__(9084),
    stringToPath = __nccwpck_require__(1853),
    toString = __nccwpck_require__(2931);

/**
 * Casts `value` to a path array if it's not one.
 *
 * @private
 * @param {*} value The value to inspect.
 * @param {Object} [object] The object to query keys on.
 * @returns {Array} Returns the cast property path array.
 */
function castPath(value, object) {
  if (isArray(value)) {
    return value;
  }
  return isKey(value, object) ? [value] : stringToPath(toString(value));
}

module.exports = castPath;


/***/ }),

/***/ 8380:
/***/ ((module, __unused_webpack_exports, __nccwpck_require__) => {

var root = __nccwpck_require__(9882);

/** Used to detect overreaching core-js shims. */
var coreJsData = root['__core-js_shared__'];

module.exports = coreJsData;


/***/ }),

/***/ 2085:
/***/ ((module) => {

/** Detect free variable `global` from Node.js. */
var freeGlobal = typeof global == 'object' && global && global.Object === Object && global;

module.exports = freeGlobal;


/***/ }),

/***/ 9980:
/***/ ((module, __unused_webpack_exports, __nccwpck_require__) => {

var isKeyable = __nccwpck_require__(3308);

/**
 * Gets the data for `map`.
 *
 * @private
 * @param {Object} map The map to query.
 * @param {string} key The reference key.
 * @returns {*} Returns the map data.
 */
function getMapData(map, key) {
  var data = map.__data__;
  return isKeyable(key)
    ? data[typeof key == 'string' ? 'string' : 'hash']
    : data.map;
}

module.exports = getMapData;


/***/ }),

/***/ 4479:
/***/ ((module, __unused_webpack_exports, __nccwpck_require__) => {

var baseIsNative = __nccwpck_require__(411),
    getValue = __nccwpck_require__(3542);

/**
 * Gets the native function at `key` of `object`.
 *
 * @private
 * @param {Object} object The object to query.
 * @param {string} key The key of the method to get.
 * @returns {*} Returns the function if it's native, else `undefined`.
 */
function getNative(object, key) {
  var value = getValue(object, key);
  return baseIsNative(value) ? value : undefined;
}

module.exports = getNative;


/***/ }),

/***/ 923:
/***/ ((module, __unused_webpack_exports, __nccwpck_require__) => {

var Symbol = __nccwpck_require__(9213);

/** Used for built-in method references. */
var objectProto = Object.prototype;

/** Used to check objects for own properties. */
var hasOwnProperty = objectProto.hasOwnProperty;

/**
 * Used to resolve the
 * [`toStringTag`](http://ecma-international.org/ecma-262/7.0/#sec-object.prototype.tostring)
 * of values.
 */
var nativeObjectToString = objectProto.toString;

/** Built-in value references. */
var symToStringTag = Symbol ? Symbol.toStringTag : undefined;

/**
 * A specialized version of `baseGetTag` which ignores `Symbol.toStringTag` values.
 *
 * @private
 * @param {*} value The value to query.
 * @returns {string} Returns the raw `toStringTag`.
 */
function getRawTag(value) {
  var isOwn = hasOwnProperty.call(value, symToStringTag),
      tag = value[symToStringTag];

  try {
    value[symToStringTag] = undefined;
    var unmasked = true;
  } catch (e) {}

  var result = nativeObjectToString.call(value);
  if (unmasked) {
    if (isOwn) {
      value[symToStringTag] = tag;
    } else {
      delete value[symToStringTag];
    }
  }
  return result;
}

module.exports = getRawTag;


/***/ }),

/***/ 3542:
/***/ ((module) => {

/**
 * Gets the value at `key` of `object`.
 *
 * @private
 * @param {Object} [object] The object to query.
 * @param {string} key The key of the property to get.
 * @returns {*} Returns the property value.
 */
function getValue(object, key) {
  return object == null ? undefined : object[key];
}

module.exports = getValue;


/***/ }),

/***/ 1789:
/***/ ((module, __unused_webpack_exports, __nccwpck_require__) => {

var nativeCreate = __nccwpck_require__(3041);

/**
 * Removes all key-value entries from the hash.
 *
 * @private
 * @name clear
 * @memberOf Hash
 */
function hashClear() {
  this.__data__ = nativeCreate ? nativeCreate(null) : {};
  this.size = 0;
}

module.exports = hashClear;


/***/ }),

/***/ 712:
/***/ ((module) => {

/**
 * Removes `key` and its value from the hash.
 *
 * @private
 * @name delete
 * @memberOf Hash
 * @param {Object} hash The hash to modify.
 * @param {string} key The key of the value to remove.
 * @returns {boolean} Returns `true` if the entry was removed, else `false`.
 */
function hashDelete(key) {
  var result = this.has(key) && delete this.__data__[key];
  this.size -= result ? 1 : 0;
  return result;
}

module.exports = hashDelete;


/***/ }),

/***/ 5395:
/***/ ((module, __unused_webpack_exports, __nccwpck_require__) => {

var nativeCreate = __nccwpck_require__(3041);

/** Used to stand-in for `undefined` hash values. */
var HASH_UNDEFINED = '__lodash_hash_undefined__';

/** Used for built-in method references. */
var objectProto = Object.prototype;

/** Used to check objects for own properties. */
var hasOwnProperty = objectProto.hasOwnProperty;

/**
 * Gets the hash value for `key`.
 *
 * @private
 * @name get
 * @memberOf Hash
 * @param {string} key The key of the value to get.
 * @returns {*} Returns the entry value.
 */
function hashGet(key) {
  var data = this.__data__;
  if (nativeCreate) {
    var result = data[key];
    return result === HASH_UNDEFINED ? undefined : result;
  }
  return hasOwnProperty.call(data, key) ? data[key] : undefined;
}

module.exports = hashGet;


/***/ }),

/***/ 5232:
/***/ ((module, __unused_webpack_exports, __nccwpck_require__) => {

var nativeCreate = __nccwpck_require__(3041);

/** Used for built-in method references. */
var objectProto = Object.prototype;

/** Used to check objects for own properties. */
var hasOwnProperty = objectProto.hasOwnProperty;

/**
 * Checks if a hash value for `key` exists.
 *
 * @private
 * @name has
 * @memberOf Hash
 * @param {string} key The key of the entry to check.
 * @returns {boolean} Returns `true` if an entry for `key` exists, else `false`.
 */
function hashHas(key) {
  var data = this.__data__;
  return nativeCreate ? (data[key] !== undefined) : hasOwnProperty.call(data, key);
}

module.exports = hashHas;


/***/ }),

/***/ 7320:
/***/ ((module, __unused_webpack_exports, __nccwpck_require__) => {

var nativeCreate = __nccwpck_require__(3041);

/** Used to stand-in for `undefined` hash values. */
var HASH_UNDEFINED = '__lodash_hash_undefined__';

/**
 * Sets the hash `key` to `value`.
 *
 * @private
 * @name set
 * @memberOf Hash
 * @param {string} key The key of the value to set.
 * @param {*} value The value to set.
 * @returns {Object} Returns the hash instance.
 */
function hashSet(key, value) {
  var data = this.__data__;
  this.size += this.has(key) ? 0 : 1;
  data[key] = (nativeCreate && value === undefined) ? HASH_UNDEFINED : value;
  return this;
}

module.exports = hashSet;


/***/ }),

/***/ 9084:
/***/ ((module, __unused_webpack_exports, __nccwpck_require__) => {

var isArray = __nccwpck_require__(4869),
    isSymbol = __nccwpck_require__(6403);

/** Used to match property names within property paths. */
var reIsDeepProp = /\.|\[(?:[^[\]]*|(["'])(?:(?!\1)[^\\]|\\.)*?\1)\]/,
    reIsPlainProp = /^\w*$/;

/**
 * Checks if `value` is a property name and not a property path.
 *
 * @private
 * @param {*} value The value to check.
 * @param {Object} [object] The object to query keys on.
 * @returns {boolean} Returns `true` if `value` is a property name, else `false`.
 */
function isKey(value, object) {
  if (isArray(value)) {
    return false;
  }
  var type = typeof value;
  if (type == 'number' || type == 'symbol' || type == 'boolean' ||
      value == null || isSymbol(value)) {
    return true;
  }
  return reIsPlainProp.test(value) || !reIsDeepProp.test(value) ||
    (object != null && value in Object(object));
}

module.exports = isKey;


/***/ }),

/***/ 3308:
/***/ ((module) => {

/**
 * Checks if `value` is suitable for use as unique object key.
 *
 * @private
 * @param {*} value The value to check.
 * @returns {boolean} Returns `true` if `value` is suitable, else `false`.
 */
function isKeyable(value) {
  var type = typeof value;
  return (type == 'string' || type == 'number' || type == 'symbol' || type == 'boolean')
    ? (value !== '__proto__')
    : (value === null);
}

module.exports = isKeyable;


/***/ }),

/***/ 9058:
/***/ ((module, __unused_webpack_exports, __nccwpck_require__) => {

var coreJsData = __nccwpck_require__(8380);

/** Used to detect methods masquerading as native. */
var maskSrcKey = (function() {
  var uid = /[^.]+$/.exec(coreJsData && coreJsData.keys && coreJsData.keys.IE_PROTO || '');
  return uid ? ('Symbol(src)_1.' + uid) : '';
}());

/**
 * Checks if `func` has its source masked.
 *
 * @private
 * @param {Function} func The function to check.
 * @returns {boolean} Returns `true` if `func` is masked, else `false`.
 */
function isMasked(func) {
  return !!maskSrcKey && (maskSrcKey in func);
}

module.exports = isMasked;


/***/ }),

/***/ 9792:
/***/ ((module) => {

/**
 * Removes all key-value entries from the list cache.
 *
 * @private
 * @name clear
 * @memberOf ListCache
 */
function listCacheClear() {
  this.__data__ = [];
  this.size = 0;
}

module.exports = listCacheClear;


/***/ }),

/***/ 7716:
/***/ ((module, __unused_webpack_exports, __nccwpck_require__) => {

var assocIndexOf = __nccwpck_require__(6752);

/** Used for built-in method references. */
var arrayProto = Array.prototype;

/** Built-in value references. */
var splice = arrayProto.splice;

/**
 * Removes `key` and its value from the list cache.
 *
 * @private
 * @name delete
 * @memberOf ListCache
 * @param {string} key The key of the value to remove.
 * @returns {boolean} Returns `true` if the entry was removed, else `false`.
 */
function listCacheDelete(key) {
  var data = this.__data__,
      index = assocIndexOf(data, key);

  if (index < 0) {
    return false;
  }
  var lastIndex = data.length - 1;
  if (index == lastIndex) {
    data.pop();
  } else {
    splice.call(data, index, 1);
  }
  --this.size;
  return true;
}

module.exports = listCacheDelete;


/***/ }),

/***/ 5789:
/***/ ((module, __unused_webpack_exports, __nccwpck_require__) => {

var assocIndexOf = __nccwpck_require__(6752);

/**
 * Gets the list cache value for `key`.
 *
 * @private
 * @name get
 * @memberOf ListCache
 * @param {string} key The key of the value to get.
 * @returns {*} Returns the entry value.
 */
function listCacheGet(key) {
  var data = this.__data__,
      index = assocIndexOf(data, key);

  return index < 0 ? undefined : data[index][1];
}

module.exports = listCacheGet;


/***/ }),

/***/ 9386:
/***/ ((module, __unused_webpack_exports, __nccwpck_require__) => {

var assocIndexOf = __nccwpck_require__(6752);

/**
 * Checks if a list cache value for `key` exists.
 *
 * @private
 * @name has
 * @memberOf ListCache
 * @param {string} key The key of the entry to check.
 * @returns {boolean} Returns `true` if an entry for `key` exists, else `false`.
 */
function listCacheHas(key) {
  return assocIndexOf(this.__data__, key) > -1;
}

module.exports = listCacheHas;


/***/ }),

/***/ 7399:
/***/ ((module, __unused_webpack_exports, __nccwpck_require__) => {

var assocIndexOf = __nccwpck_require__(6752);

/**
 * Sets the list cache `key` to `value`.
 *
 * @private
 * @name set
 * @memberOf ListCache
 * @param {string} key The key of the value to set.
 * @param {*} value The value to set.
 * @returns {Object} Returns the list cache instance.
 */
function listCacheSet(key, value) {
  var data = this.__data__,
      index = assocIndexOf(data, key);

  if (index < 0) {
    ++this.size;
    data.push([key, value]);
  } else {
    data[index][1] = value;
  }
  return this;
}

module.exports = listCacheSet;


/***/ }),

/***/ 1610:
/***/ ((module, __unused_webpack_exports, __nccwpck_require__) => {

var Hash = __nccwpck_require__(5902),
    ListCache = __nccwpck_require__(6608),
    Map = __nccwpck_require__(881);

/**
 * Removes all key-value entries from the map.
 *
 * @private
 * @name clear
 * @memberOf MapCache
 */
function mapCacheClear() {
  this.size = 0;
  this.__data__ = {
    'hash': new Hash,
    'map': new (Map || ListCache),
    'string': new Hash
  };
}

module.exports = mapCacheClear;


/***/ }),

/***/ 6657:
/***/ ((module, __unused_webpack_exports, __nccwpck_require__) => {

var getMapData = __nccwpck_require__(9980);

/**
 * Removes `key` and its value from the map.
 *
 * @private
 * @name delete
 * @memberOf MapCache
 * @param {string} key The key of the value to remove.
 * @returns {boolean} Returns `true` if the entry was removed, else `false`.
 */
function mapCacheDelete(key) {
  var result = getMapData(this, key)['delete'](key);
  this.size -= result ? 1 : 0;
  return result;
}

module.exports = mapCacheDelete;


/***/ }),

/***/ 1372:
/***/ ((module, __unused_webpack_exports, __nccwpck_require__) => {

var getMapData = __nccwpck_require__(9980);

/**
 * Gets the map value for `key`.
 *
 * @private
 * @name get
 * @memberOf MapCache
 * @param {string} key The key of the value to get.
 * @returns {*} Returns the entry value.
 */
function mapCacheGet(key) {
  return getMapData(this, key).get(key);
}

module.exports = mapCacheGet;


/***/ }),

/***/ 609:
/***/ ((module, __unused_webpack_exports, __nccwpck_require__) => {

var getMapData = __nccwpck_require__(9980);

/**
 * Checks if a map value for `key` exists.
 *
 * @private
 * @name has
 * @memberOf MapCache
 * @param {string} key The key of the entry to check.
 * @returns {boolean} Returns `true` if an entry for `key` exists, else `false`.
 */
function mapCacheHas(key) {
  return getMapData(this, key).has(key);
}

module.exports = mapCacheHas;


/***/ }),

/***/ 5582:
/***/ ((module, __unused_webpack_exports, __nccwpck_require__) => {

var getMapData = __nccwpck_require__(9980);

/**
 * Sets the map `key` to `value`.
 *
 * @private
 * @name set
 * @memberOf MapCache
 * @param {string} key The key of the value to set.
 * @param {*} value The value to set.
 * @returns {Object} Returns the map cache instance.
 */
function mapCacheSet(key, value) {
  var data = getMapData(this, key),
      size = data.size;

  data.set(key, value);
  this.size += data.size == size ? 0 : 1;
  return this;
}

module.exports = mapCacheSet;


/***/ }),

/***/ 9422:
/***/ ((module, __unused_webpack_exports, __nccwpck_require__) => {

var memoize = __nccwpck_require__(9885);

/** Used as the maximum memoize cache size. */
var MAX_MEMOIZE_SIZE = 500;

/**
 * A specialized version of `_.memoize` which clears the memoized function's
 * cache when it exceeds `MAX_MEMOIZE_SIZE`.
 *
 * @private
 * @param {Function} func The function to have its output memoized.
 * @returns {Function} Returns the new memoized function.
 */
function memoizeCapped(func) {
  var result = memoize(func, function(key) {
    if (cache.size === MAX_MEMOIZE_SIZE) {
      cache.clear();
    }
    return key;
  });

  var cache = result.cache;
  return result;
}

module.exports = memoizeCapped;


/***/ }),

/***/ 3041:
/***/ ((module, __unused_webpack_exports, __nccwpck_require__) => {

var getNative = __nccwpck_require__(4479);

/* Built-in method references that are verified to be native. */
var nativeCreate = getNative(Object, 'create');

module.exports = nativeCreate;


/***/ }),

/***/ 4200:
/***/ ((module) => {

/** Used for built-in method references. */
var objectProto = Object.prototype;

/**
 * Used to resolve the
 * [`toStringTag`](http://ecma-international.org/ecma-262/7.0/#sec-object.prototype.tostring)
 * of values.
 */
var nativeObjectToString = objectProto.toString;

/**
 * Converts `value` to a string using `Object.prototype.toString`.
 *
 * @private
 * @param {*} value The value to convert.
 * @returns {string} Returns the converted string.
 */
function objectToString(value) {
  return nativeObjectToString.call(value);
}

module.exports = objectToString;


/***/ }),

/***/ 9882:
/***/ ((module, __unused_webpack_exports, __nccwpck_require__) => {

var freeGlobal = __nccwpck_require__(2085);

/** Detect free variable `self`. */
var freeSelf = typeof self == 'object' && self && self.Object === Object && self;

/** Used as a reference to the global object. */
var root = freeGlobal || freeSelf || Function('return this')();

module.exports = root;


/***/ }),

/***/ 1853:
/***/ ((module, __unused_webpack_exports, __nccwpck_require__) => {

var memoizeCapped = __nccwpck_require__(9422);

/** Used to match property names within property paths. */
var rePropName = /[^.[\]]+|\[(?:(-?\d+(?:\.\d+)?)|(["'])((?:(?!\2)[^\\]|\\.)*?)\2)\]|(?=(?:\.|\[\])(?:\.|\[\]|$))/g;

/** Used to match backslashes in property paths. */
var reEscapeChar = /\\(\\)?/g;

/**
 * Converts `string` to a property path array.
 *
 * @private
 * @param {string} string The string to convert.
 * @returns {Array} Returns the property path array.
 */
var stringToPath = memoizeCapped(function(string) {
  var result = [];
  if (string.charCodeAt(0) === 46 /* . */) {
    result.push('');
  }
  string.replace(rePropName, function(match, number, quote, subString) {
    result.push(quote ? subString.replace(reEscapeChar, '$1') : (number || match));
  });
  return result;
});

module.exports = stringToPath;


/***/ }),

/***/ 9071:
/***/ ((module, __unused_webpack_exports, __nccwpck_require__) => {

var isSymbol = __nccwpck_require__(6403);

/** Used as references for various `Number` constants. */
var INFINITY = 1 / 0;

/**
 * Converts `value` to a string key if it's not a string or symbol.
 *
 * @private
 * @param {*} value The value to inspect.
 * @returns {string|symbol} Returns the key.
 */
function toKey(value) {
  if (typeof value == 'string' || isSymbol(value)) {
    return value;
  }
  var result = (value + '');
  return (result == '0' && (1 / value) == -INFINITY) ? '-0' : result;
}

module.exports = toKey;


/***/ }),

/***/ 6928:
/***/ ((module) => {

/** Used for built-in method references. */
var funcProto = Function.prototype;

/** Used to resolve the decompiled source of functions. */
var funcToString = funcProto.toString;

/**
 * Converts `func` to its source code.
 *
 * @private
 * @param {Function} func The function to convert.
 * @returns {string} Returns the source code.
 */
function toSource(func) {
  if (func != null) {
    try {
      return funcToString.call(func);
    } catch (e) {}
    try {
      return (func + '');
    } catch (e) {}
  }
  return '';
}

module.exports = toSource;


/***/ }),

/***/ 1901:
/***/ ((module) => {

/**
 * Performs a
 * [`SameValueZero`](http://ecma-international.org/ecma-262/7.0/#sec-samevaluezero)
 * comparison between two values to determine if they are equivalent.
 *
 * @static
 * @memberOf _
 * @since 4.0.0
 * @category Lang
 * @param {*} value The value to compare.
 * @param {*} other The other value to compare.
 * @returns {boolean} Returns `true` if the values are equivalent, else `false`.
 * @example
 *
 * var object = { 'a': 1 };
 * var other = { 'a': 1 };
 *
 * _.eq(object, object);
 * // => true
 *
 * _.eq(object, other);
 * // => false
 *
 * _.eq('a', 'a');
 * // => true
 *
 * _.eq('a', Object('a'));
 * // => false
 *
 * _.eq(NaN, NaN);
 * // => true
 */
function eq(value, other) {
  return value === other || (value !== value && other !== other);
}

module.exports = eq;


/***/ }),

/***/ 6908:
/***/ ((module, __unused_webpack_exports, __nccwpck_require__) => {

var baseGet = __nccwpck_require__(5758);

/**
 * Gets the value at `path` of `object`. If the resolved value is
 * `undefined`, the `defaultValue` is returned in its place.
 *
 * @static
 * @memberOf _
 * @since 3.7.0
 * @category Object
 * @param {Object} object The object to query.
 * @param {Array|string} path The path of the property to get.
 * @param {*} [defaultValue] The value returned for `undefined` resolved values.
 * @returns {*} Returns the resolved value.
 * @example
 *
 * var object = { 'a': [{ 'b': { 'c': 3 } }] };
 *
 * _.get(object, 'a[0].b.c');
 * // => 3
 *
 * _.get(object, ['a', '0', 'b', 'c']);
 * // => 3
 *
 * _.get(object, 'a.b.c', 'default');
 * // => 'default'
 */
function get(object, path, defaultValue) {
  var result = object == null ? undefined : baseGet(object, path);
  return result === undefined ? defaultValue : result;
}

module.exports = get;


/***/ }),

/***/ 4869:
/***/ ((module) => {

/**
 * Checks if `value` is classified as an `Array` object.
 *
 * @static
 * @memberOf _
 * @since 0.1.0
 * @category Lang
 * @param {*} value The value to check.
 * @returns {boolean} Returns `true` if `value` is an array, else `false`.
 * @example
 *
 * _.isArray([1, 2, 3]);
 * // => true
 *
 * _.isArray(document.body.children);
 * // => false
 *
 * _.isArray('abc');
 * // => false
 *
 * _.isArray(_.noop);
 * // => false
 */
var isArray = Array.isArray;

module.exports = isArray;


/***/ }),

/***/ 7799:
/***/ ((module, __unused_webpack_exports, __nccwpck_require__) => {

var baseGetTag = __nccwpck_require__(7497),
    isObject = __nccwpck_require__(3334);

/** `Object#toString` result references. */
var asyncTag = '[object AsyncFunction]',
    funcTag = '[object Function]',
    genTag = '[object GeneratorFunction]',
    proxyTag = '[object Proxy]';

/**
 * Checks if `value` is classified as a `Function` object.
 *
 * @static
 * @memberOf _
 * @since 0.1.0
 * @category Lang
 * @param {*} value The value to check.
 * @returns {boolean} Returns `true` if `value` is a function, else `false`.
 * @example
 *
 * _.isFunction(_);
 * // => true
 *
 * _.isFunction(/abc/);
 * // => false
 */
function isFunction(value) {
  if (!isObject(value)) {
    return false;
  }
  // The use of `Object#toString` avoids issues with the `typeof` operator
  // in Safari 9 which returns 'object' for typed arrays and other constructors.
  var tag = baseGetTag(value);
  return tag == funcTag || tag == genTag || tag == asyncTag || tag == proxyTag;
}

module.exports = isFunction;


/***/ }),

/***/ 3334:
/***/ ((module) => {

/**
 * Checks if `value` is the
 * [language type](http://www.ecma-international.org/ecma-262/7.0/#sec-ecmascript-language-types)
 * of `Object`. (e.g. arrays, functions, objects, regexes, `new Number(0)`, and `new String('')`)
 *
 * @static
 * @memberOf _
 * @since 0.1.0
 * @category Lang
 * @param {*} value The value to check.
 * @returns {boolean} Returns `true` if `value` is an object, else `false`.
 * @example
 *
 * _.isObject({});
 * // => true
 *
 * _.isObject([1, 2, 3]);
 * // => true
 *
 * _.isObject(_.noop);
 * // => true
 *
 * _.isObject(null);
 * // => false
 */
function isObject(value) {
  var type = typeof value;
  return value != null && (type == 'object' || type == 'function');
}

module.exports = isObject;


/***/ }),

/***/ 5926:
/***/ ((module) => {

/**
 * Checks if `value` is object-like. A value is object-like if it's not `null`
 * and has a `typeof` result of "object".
 *
 * @static
 * @memberOf _
 * @since 4.0.0
 * @category Lang
 * @param {*} value The value to check.
 * @returns {boolean} Returns `true` if `value` is object-like, else `false`.
 * @example
 *
 * _.isObjectLike({});
 * // => true
 *
 * _.isObjectLike([1, 2, 3]);
 * // => true
 *
 * _.isObjectLike(_.noop);
 * // => false
 *
 * _.isObjectLike(null);
 * // => false
 */
function isObjectLike(value) {
  return value != null && typeof value == 'object';
}

module.exports = isObjectLike;


/***/ }),

/***/ 6403:
/***/ ((module, __unused_webpack_exports, __nccwpck_require__) => {

var baseGetTag = __nccwpck_require__(7497),
    isObjectLike = __nccwpck_require__(5926);

/** `Object#toString` result references. */
var symbolTag = '[object Symbol]';

/**
 * Checks if `value` is classified as a `Symbol` primitive or object.
 *
 * @static
 * @memberOf _
 * @since 4.0.0
 * @category Lang
 * @param {*} value The value to check.
 * @returns {boolean} Returns `true` if `value` is a symbol, else `false`.
 * @example
 *
 * _.isSymbol(Symbol.iterator);
 * // => true
 *
 * _.isSymbol('abc');
 * // => false
 */
function isSymbol(value) {
  return typeof value == 'symbol' ||
    (isObjectLike(value) && baseGetTag(value) == symbolTag);
}

module.exports = isSymbol;


/***/ }),

/***/ 9885:
/***/ ((module, __unused_webpack_exports, __nccwpck_require__) => {

var MapCache = __nccwpck_require__(938);

/** Error message constants. */
var FUNC_ERROR_TEXT = 'Expected a function';

/**
 * Creates a function that memoizes the result of `func`. If `resolver` is
 * provided, it determines the cache key for storing the result based on the
 * arguments provided to the memoized function. By default, the first argument
 * provided to the memoized function is used as the map cache key. The `func`
 * is invoked with the `this` binding of the memoized function.
 *
 * **Note:** The cache is exposed as the `cache` property on the memoized
 * function. Its creation may be customized by replacing the `_.memoize.Cache`
 * constructor with one whose instances implement the
 * [`Map`](http://ecma-international.org/ecma-262/7.0/#sec-properties-of-the-map-prototype-object)
 * method interface of `clear`, `delete`, `get`, `has`, and `set`.
 *
 * @static
 * @memberOf _
 * @since 0.1.0
 * @category Function
 * @param {Function} func The function to have its output memoized.
 * @param {Function} [resolver] The function to resolve the cache key.
 * @returns {Function} Returns the new memoized function.
 * @example
 *
 * var object = { 'a': 1, 'b': 2 };
 * var other = { 'c': 3, 'd': 4 };
 *
 * var values = _.memoize(_.values);
 * values(object);
 * // => [1, 2]
 *
 * values(other);
 * // => [3, 4]
 *
 * object.a = 2;
 * values(object);
 * // => [1, 2]
 *
 * // Modify the result cache.
 * values.cache.set(object, ['a', 'b']);
 * values(object);
 * // => ['a', 'b']
 *
 * // Replace `_.memoize.Cache`.
 * _.memoize.Cache = WeakMap;
 */
function memoize(func, resolver) {
  if (typeof func != 'function' || (resolver != null && typeof resolver != 'function')) {
    throw new TypeError(FUNC_ERROR_TEXT);
  }
  var memoized = function() {
    var args = arguments,
        key = resolver ? resolver.apply(this, args) : args[0],
        cache = memoized.cache;

    if (cache.has(key)) {
      return cache.get(key);
    }
    var result = func.apply(this, args);
    memoized.cache = cache.set(key, result) || cache;
    return result;
  };
  memoized.cache = new (memoize.Cache || MapCache);
  return memoized;
}

// Expose `MapCache`.
memoize.Cache = MapCache;

module.exports = memoize;


/***/ }),

/***/ 2931:
/***/ ((module, __unused_webpack_exports, __nccwpck_require__) => {

var baseToString = __nccwpck_require__(6792);

/**
 * Converts `value` to a string. An empty string is returned for `null`
 * and `undefined` values. The sign of `-0` is preserved.
 *
 * @static
 * @memberOf _
 * @since 4.0.0
 * @category Lang
 * @param {*} value The value to convert.
 * @returns {string} Returns the converted string.
 * @example
 *
 * _.toString(null);
 * // => ''
 *
 * _.toString(-0);
 * // => '-0'
 *
 * _.toString([1, 2, 3]);
 * // => '1,2,3'
 */
function toString(value) {
  return value == null ? '' : baseToString(value);
}

module.exports = toString;


/***/ }),

/***/ 4987:
/***/ (function(module) {

(function (global, factory) {
   true ? module.exports = factory() :
  0;
}(this, (function () {
  //     Underscore.js 1.11.0
  //     https://underscorejs.org
  //     (c) 2009-2020 Jeremy Ashkenas, DocumentCloud and Investigative Reporters & Editors
  //     Underscore may be freely distributed under the MIT license.

  // Current version.
  var VERSION = '1.11.0';

  // Establish the root object, `window` (`self`) in the browser, `global`
  // on the server, or `this` in some virtual machines. We use `self`
  // instead of `window` for `WebWorker` support.
  var root = typeof self == 'object' && self.self === self && self ||
            typeof global == 'object' && global.global === global && global ||
            Function('return this')() ||
            {};

  // Save bytes in the minified (but not gzipped) version:
  var ArrayProto = Array.prototype, ObjProto = Object.prototype;
  var SymbolProto = typeof Symbol !== 'undefined' ? Symbol.prototype : null;

  // Create quick reference variables for speed access to core prototypes.
  var push = ArrayProto.push,
      slice = ArrayProto.slice,
      toString = ObjProto.toString,
      hasOwnProperty = ObjProto.hasOwnProperty;

  // Modern feature detection.
  var supportsArrayBuffer = typeof ArrayBuffer !== 'undefined';

  // All **ECMAScript 5+** native function implementations that we hope to use
  // are declared here.
  var nativeIsArray = Array.isArray,
      nativeKeys = Object.keys,
      nativeCreate = Object.create,
      nativeIsView = supportsArrayBuffer && ArrayBuffer.isView;

  // Create references to these builtin functions because we override them.
  var _isNaN = isNaN,
      _isFinite = isFinite;

  // Keys in IE < 9 that won't be iterated by `for key in ...` and thus missed.
  var hasEnumBug = !{toString: null}.propertyIsEnumerable('toString');
  var nonEnumerableProps = ['valueOf', 'isPrototypeOf', 'toString',
    'propertyIsEnumerable', 'hasOwnProperty', 'toLocaleString'];

  // The largest integer that can be represented exactly.
  var MAX_ARRAY_INDEX = Math.pow(2, 53) - 1;

  // Some functions take a variable number of arguments, or a few expected
  // arguments at the beginning and then a variable number of values to operate
  // on. This helper accumulates all remaining arguments past the function’s
  // argument length (or an explicit `startIndex`), into an array that becomes
  // the last argument. Similar to ES6’s "rest parameter".
  function restArguments(func, startIndex) {
    startIndex = startIndex == null ? func.length - 1 : +startIndex;
    return function() {
      var length = Math.max(arguments.length - startIndex, 0),
          rest = Array(length),
          index = 0;
      for (; index < length; index++) {
        rest[index] = arguments[index + startIndex];
      }
      switch (startIndex) {
        case 0: return func.call(this, rest);
        case 1: return func.call(this, arguments[0], rest);
        case 2: return func.call(this, arguments[0], arguments[1], rest);
      }
      var args = Array(startIndex + 1);
      for (index = 0; index < startIndex; index++) {
        args[index] = arguments[index];
      }
      args[startIndex] = rest;
      return func.apply(this, args);
    };
  }

  // Is a given variable an object?
  function isObject(obj) {
    var type = typeof obj;
    return type === 'function' || type === 'object' && !!obj;
  }

  // Is a given value equal to null?
  function isNull(obj) {
    return obj === null;
  }

  // Is a given variable undefined?
  function isUndefined(obj) {
    return obj === void 0;
  }

  // Is a given value a boolean?
  function isBoolean(obj) {
    return obj === true || obj === false || toString.call(obj) === '[object Boolean]';
  }

  // Is a given value a DOM element?
  function isElement(obj) {
    return !!(obj && obj.nodeType === 1);
  }

  // Internal function for creating a `toString`-based type tester.
  function tagTester(name) {
    return function(obj) {
      return toString.call(obj) === '[object ' + name + ']';
    };
  }

  var isString = tagTester('String');

  var isNumber = tagTester('Number');

  var isDate = tagTester('Date');

  var isRegExp = tagTester('RegExp');

  var isError = tagTester('Error');

  var isSymbol = tagTester('Symbol');

  var isMap = tagTester('Map');

  var isWeakMap = tagTester('WeakMap');

  var isSet = tagTester('Set');

  var isWeakSet = tagTester('WeakSet');

  var isArrayBuffer = tagTester('ArrayBuffer');

  var isDataView = tagTester('DataView');

  // Is a given value an array?
  // Delegates to ECMA5's native `Array.isArray`.
  var isArray = nativeIsArray || tagTester('Array');

  var isFunction = tagTester('Function');

  // Optimize `isFunction` if appropriate. Work around some `typeof` bugs in old
  // v8, IE 11 (#1621), Safari 8 (#1929), and PhantomJS (#2236).
  var nodelist = root.document && root.document.childNodes;
  if ( true && typeof Int8Array != 'object' && typeof nodelist != 'function') {
    isFunction = function(obj) {
      return typeof obj == 'function' || false;
    };
  }

  var isFunction$1 = isFunction;

  // Internal function to check whether `key` is an own property name of `obj`.
  function has(obj, key) {
    return obj != null && hasOwnProperty.call(obj, key);
  }

  var isArguments = tagTester('Arguments');

  // Define a fallback version of the method in browsers (ahem, IE < 9), where
  // there isn't any inspectable "Arguments" type.
  (function() {
    if (!isArguments(arguments)) {
      isArguments = function(obj) {
        return has(obj, 'callee');
      };
    }
  }());

  var isArguments$1 = isArguments;

  // Is a given object a finite number?
  function isFinite$1(obj) {
    return !isSymbol(obj) && _isFinite(obj) && !isNaN(parseFloat(obj));
  }

  // Is the given value `NaN`?
  function isNaN$1(obj) {
    return isNumber(obj) && _isNaN(obj);
  }

  // Predicate-generating function. Often useful outside of Underscore.
  function constant(value) {
    return function() {
      return value;
    };
  }

  // Common internal logic for `isArrayLike` and `isBufferLike`.
  function createSizePropertyCheck(getSizeProperty) {
    return function(collection) {
      var sizeProperty = getSizeProperty(collection);
      return typeof sizeProperty == 'number' && sizeProperty >= 0 && sizeProperty <= MAX_ARRAY_INDEX;
    }
  }

  // Internal helper to generate a function to obtain property `key` from `obj`.
  function shallowProperty(key) {
    return function(obj) {
      return obj == null ? void 0 : obj[key];
    };
  }

  // Internal helper to obtain the `byteLength` property of an object.
  var getByteLength = shallowProperty('byteLength');

  // Internal helper to determine whether we should spend extensive checks against
  // `ArrayBuffer` et al.
  var isBufferLike = createSizePropertyCheck(getByteLength);

  // Is a given value a typed array?
  var typedArrayPattern = /\[object ((I|Ui)nt(8|16|32)|Float(32|64)|Uint8Clamped|Big(I|Ui)nt64)Array\]/;
  function isTypedArray(obj) {
    // `ArrayBuffer.isView` is the most future-proof, so use it when available.
    // Otherwise, fall back on the above regular expression.
    return nativeIsView ? (nativeIsView(obj) && !isDataView(obj)) :
                  isBufferLike(obj) && typedArrayPattern.test(toString.call(obj));
  }

  var isTypedArray$1 = supportsArrayBuffer ? isTypedArray : constant(false);

  // Internal helper to obtain the `length` property of an object.
  var getLength = shallowProperty('length');

  // Internal helper for collection methods to determine whether a collection
  // should be iterated as an array or as an object.
  // Related: https://people.mozilla.org/~jorendorff/es6-draft.html#sec-tolength
  // Avoids a very nasty iOS 8 JIT bug on ARM-64. #2094
  var isArrayLike = createSizePropertyCheck(getLength);

  // Internal helper to create a simple lookup structure.
  // `collectNonEnumProps` used to depend on `_.contains`, but this led to
  // circular imports. `emulatedSet` is a one-off solution that only works for
  // arrays of strings.
  function emulatedSet(keys) {
    var hash = {};
    for (var l = keys.length, i = 0; i < l; ++i) hash[keys[i]] = true;
    return {
      contains: function(key) { return hash[key]; },
      push: function(key) {
        hash[key] = true;
        return keys.push(key);
      }
    };
  }

  // Internal helper. Checks `keys` for the presence of keys in IE < 9 that won't
  // be iterated by `for key in ...` and thus missed. Extends `keys` in place if
  // needed.
  function collectNonEnumProps(obj, keys) {
    keys = emulatedSet(keys);
    var nonEnumIdx = nonEnumerableProps.length;
    var constructor = obj.constructor;
    var proto = isFunction$1(constructor) && constructor.prototype || ObjProto;

    // Constructor is a special case.
    var prop = 'constructor';
    if (has(obj, prop) && !keys.contains(prop)) keys.push(prop);

    while (nonEnumIdx--) {
      prop = nonEnumerableProps[nonEnumIdx];
      if (prop in obj && obj[prop] !== proto[prop] && !keys.contains(prop)) {
        keys.push(prop);
      }
    }
  }

  // Retrieve the names of an object's own properties.
  // Delegates to **ECMAScript 5**'s native `Object.keys`.
  function keys(obj) {
    if (!isObject(obj)) return [];
    if (nativeKeys) return nativeKeys(obj);
    var keys = [];
    for (var key in obj) if (has(obj, key)) keys.push(key);
    // Ahem, IE < 9.
    if (hasEnumBug) collectNonEnumProps(obj, keys);
    return keys;
  }

  // Is a given array, string, or object empty?
  // An "empty" object has no enumerable own-properties.
  function isEmpty(obj) {
    if (obj == null) return true;
    // Skip the more expensive `toString`-based type checks if `obj` has no
    // `.length`.
    if (isArrayLike(obj) && (isArray(obj) || isString(obj) || isArguments$1(obj))) return obj.length === 0;
    return keys(obj).length === 0;
  }

  // Returns whether an object has a given set of `key:value` pairs.
  function isMatch(object, attrs) {
    var _keys = keys(attrs), length = _keys.length;
    if (object == null) return !length;
    var obj = Object(object);
    for (var i = 0; i < length; i++) {
      var key = _keys[i];
      if (attrs[key] !== obj[key] || !(key in obj)) return false;
    }
    return true;
  }

  // If Underscore is called as a function, it returns a wrapped object that can
  // be used OO-style. This wrapper holds altered versions of all functions added
  // through `_.mixin`. Wrapped objects may be chained.
  function _(obj) {
    if (obj instanceof _) return obj;
    if (!(this instanceof _)) return new _(obj);
    this._wrapped = obj;
  }

  _.VERSION = VERSION;

  // Extracts the result from a wrapped and chained object.
  _.prototype.value = function() {
    return this._wrapped;
  };

  // Provide unwrapping proxies for some methods used in engine operations
  // such as arithmetic and JSON stringification.
  _.prototype.valueOf = _.prototype.toJSON = _.prototype.value;

  _.prototype.toString = function() {
    return String(this._wrapped);
  };

  // Internal recursive comparison function for `_.isEqual`.
  function eq(a, b, aStack, bStack) {
    // Identical objects are equal. `0 === -0`, but they aren't identical.
    // See the [Harmony `egal` proposal](https://wiki.ecmascript.org/doku.php?id=harmony:egal).
    if (a === b) return a !== 0 || 1 / a === 1 / b;
    // `null` or `undefined` only equal to itself (strict comparison).
    if (a == null || b == null) return false;
    // `NaN`s are equivalent, but non-reflexive.
    if (a !== a) return b !== b;
    // Exhaust primitive checks
    var type = typeof a;
    if (type !== 'function' && type !== 'object' && typeof b != 'object') return false;
    return deepEq(a, b, aStack, bStack);
  }

  // Internal recursive comparison function for `_.isEqual`.
  function deepEq(a, b, aStack, bStack) {
    // Unwrap any wrapped objects.
    if (a instanceof _) a = a._wrapped;
    if (b instanceof _) b = b._wrapped;
    // Compare `[[Class]]` names.
    var className = toString.call(a);
    if (className !== toString.call(b)) return false;
    switch (className) {
      // These types are compared by value.
      case '[object RegExp]':
        // RegExps are coerced to strings for comparison (Note: '' + /a/i === '/a/i')
      case '[object String]':
        // Primitives and their corresponding object wrappers are equivalent; thus, `"5"` is
        // equivalent to `new String("5")`.
        return '' + a === '' + b;
      case '[object Number]':
        // `NaN`s are equivalent, but non-reflexive.
        // Object(NaN) is equivalent to NaN.
        if (+a !== +a) return +b !== +b;
        // An `egal` comparison is performed for other numeric values.
        return +a === 0 ? 1 / +a === 1 / b : +a === +b;
      case '[object Date]':
      case '[object Boolean]':
        // Coerce dates and booleans to numeric primitive values. Dates are compared by their
        // millisecond representations. Note that invalid dates with millisecond representations
        // of `NaN` are not equivalent.
        return +a === +b;
      case '[object Symbol]':
        return SymbolProto.valueOf.call(a) === SymbolProto.valueOf.call(b);
      case '[object ArrayBuffer]':
        // Coerce to `DataView` so we can fall through to the next case.
        return deepEq(new DataView(a), new DataView(b), aStack, bStack);
      case '[object DataView]':
        var byteLength = getByteLength(a);
        if (byteLength !== getByteLength(b)) {
          return false;
        }
        while (byteLength--) {
          if (a.getUint8(byteLength) !== b.getUint8(byteLength)) {
            return false;
          }
        }
        return true;
    }

    if (isTypedArray$1(a)) {
      // Coerce typed arrays to `DataView`.
      return deepEq(new DataView(a.buffer), new DataView(b.buffer), aStack, bStack);
    }

    var areArrays = className === '[object Array]';
    if (!areArrays) {
      if (typeof a != 'object' || typeof b != 'object') return false;

      // Objects with different constructors are not equivalent, but `Object`s or `Array`s
      // from different frames are.
      var aCtor = a.constructor, bCtor = b.constructor;
      if (aCtor !== bCtor && !(isFunction$1(aCtor) && aCtor instanceof aCtor &&
                               isFunction$1(bCtor) && bCtor instanceof bCtor)
                          && ('constructor' in a && 'constructor' in b)) {
        return false;
      }
    }
    // Assume equality for cyclic structures. The algorithm for detecting cyclic
    // structures is adapted from ES 5.1 section 15.12.3, abstract operation `JO`.

    // Initializing stack of traversed objects.
    // It's done here since we only need them for objects and arrays comparison.
    aStack = aStack || [];
    bStack = bStack || [];
    var length = aStack.length;
    while (length--) {
      // Linear search. Performance is inversely proportional to the number of
      // unique nested structures.
      if (aStack[length] === a) return bStack[length] === b;
    }

    // Add the first object to the stack of traversed objects.
    aStack.push(a);
    bStack.push(b);

    // Recursively compare objects and arrays.
    if (areArrays) {
      // Compare array lengths to determine if a deep comparison is necessary.
      length = a.length;
      if (length !== b.length) return false;
      // Deep compare the contents, ignoring non-numeric properties.
      while (length--) {
        if (!eq(a[length], b[length], aStack, bStack)) return false;
      }
    } else {
      // Deep compare objects.
      var _keys = keys(a), key;
      length = _keys.length;
      // Ensure that both objects contain the same number of properties before comparing deep equality.
      if (keys(b).length !== length) return false;
      while (length--) {
        // Deep compare each member
        key = _keys[length];
        if (!(has(b, key) && eq(a[key], b[key], aStack, bStack))) return false;
      }
    }
    // Remove the first object from the stack of traversed objects.
    aStack.pop();
    bStack.pop();
    return true;
  }

  // Perform a deep comparison to check if two objects are equal.
  function isEqual(a, b) {
    return eq(a, b);
  }

  // Retrieve all the enumerable property names of an object.
  function allKeys(obj) {
    if (!isObject(obj)) return [];
    var keys = [];
    for (var key in obj) keys.push(key);
    // Ahem, IE < 9.
    if (hasEnumBug) collectNonEnumProps(obj, keys);
    return keys;
  }

  // Retrieve the values of an object's properties.
  function values(obj) {
    var _keys = keys(obj);
    var length = _keys.length;
    var values = Array(length);
    for (var i = 0; i < length; i++) {
      values[i] = obj[_keys[i]];
    }
    return values;
  }

  // Convert an object into a list of `[key, value]` pairs.
  // The opposite of `_.object` with one argument.
  function pairs(obj) {
    var _keys = keys(obj);
    var length = _keys.length;
    var pairs = Array(length);
    for (var i = 0; i < length; i++) {
      pairs[i] = [_keys[i], obj[_keys[i]]];
    }
    return pairs;
  }

  // Invert the keys and values of an object. The values must be serializable.
  function invert(obj) {
    var result = {};
    var _keys = keys(obj);
    for (var i = 0, length = _keys.length; i < length; i++) {
      result[obj[_keys[i]]] = _keys[i];
    }
    return result;
  }

  // Return a sorted list of the function names available on the object.
  function functions(obj) {
    var names = [];
    for (var key in obj) {
      if (isFunction$1(obj[key])) names.push(key);
    }
    return names.sort();
  }

  // An internal function for creating assigner functions.
  function createAssigner(keysFunc, defaults) {
    return function(obj) {
      var length = arguments.length;
      if (defaults) obj = Object(obj);
      if (length < 2 || obj == null) return obj;
      for (var index = 1; index < length; index++) {
        var source = arguments[index],
            keys = keysFunc(source),
            l = keys.length;
        for (var i = 0; i < l; i++) {
          var key = keys[i];
          if (!defaults || obj[key] === void 0) obj[key] = source[key];
        }
      }
      return obj;
    };
  }

  // Extend a given object with all the properties in passed-in object(s).
  var extend = createAssigner(allKeys);

  // Assigns a given object with all the own properties in the passed-in
  // object(s).
  // (https://developer.mozilla.org/docs/Web/JavaScript/Reference/Global_Objects/Object/assign)
  var extendOwn = createAssigner(keys);

  // Fill in a given object with default properties.
  var defaults = createAssigner(allKeys, true);

  // Create a naked function reference for surrogate-prototype-swapping.
  function ctor() {
    return function(){};
  }

  // An internal function for creating a new object that inherits from another.
  function baseCreate(prototype) {
    if (!isObject(prototype)) return {};
    if (nativeCreate) return nativeCreate(prototype);
    var Ctor = ctor();
    Ctor.prototype = prototype;
    var result = new Ctor;
    Ctor.prototype = null;
    return result;
  }

  // Creates an object that inherits from the given prototype object.
  // If additional properties are provided then they will be added to the
  // created object.
  function create(prototype, props) {
    var result = baseCreate(prototype);
    if (props) extendOwn(result, props);
    return result;
  }

  // Create a (shallow-cloned) duplicate of an object.
  function clone(obj) {
    if (!isObject(obj)) return obj;
    return isArray(obj) ? obj.slice() : extend({}, obj);
  }

  // Invokes `interceptor` with the `obj` and then returns `obj`.
  // The primary purpose of this method is to "tap into" a method chain, in
  // order to perform operations on intermediate results within the chain.
  function tap(obj, interceptor) {
    interceptor(obj);
    return obj;
  }

  // Shortcut function for checking if an object has a given property directly on
  // itself (in other words, not on a prototype). Unlike the internal `has`
  // function, this public version can also traverse nested properties.
  function has$1(obj, path) {
    if (!isArray(path)) {
      return has(obj, path);
    }
    var length = path.length;
    for (var i = 0; i < length; i++) {
      var key = path[i];
      if (obj == null || !hasOwnProperty.call(obj, key)) {
        return false;
      }
      obj = obj[key];
    }
    return !!length;
  }

  // Keep the identity function around for default iteratees.
  function identity(value) {
    return value;
  }

  // Returns a predicate for checking whether an object has a given set of
  // `key:value` pairs.
  function matcher(attrs) {
    attrs = extendOwn({}, attrs);
    return function(obj) {
      return isMatch(obj, attrs);
    };
  }

  // Internal function to obtain a nested property in `obj` along `path`.
  function deepGet(obj, path) {
    var length = path.length;
    for (var i = 0; i < length; i++) {
      if (obj == null) return void 0;
      obj = obj[path[i]];
    }
    return length ? obj : void 0;
  }

  // Creates a function that, when passed an object, will traverse that object’s
  // properties down the given `path`, specified as an array of keys or indices.
  function property(path) {
    if (!isArray(path)) {
      return shallowProperty(path);
    }
    return function(obj) {
      return deepGet(obj, path);
    };
  }

  // Internal function that returns an efficient (for current engines) version
  // of the passed-in callback, to be repeatedly applied in other Underscore
  // functions.
  function optimizeCb(func, context, argCount) {
    if (context === void 0) return func;
    switch (argCount == null ? 3 : argCount) {
      case 1: return function(value) {
        return func.call(context, value);
      };
      // The 2-argument case is omitted because we’re not using it.
      case 3: return function(value, index, collection) {
        return func.call(context, value, index, collection);
      };
      case 4: return function(accumulator, value, index, collection) {
        return func.call(context, accumulator, value, index, collection);
      };
    }
    return function() {
      return func.apply(context, arguments);
    };
  }

  // An internal function to generate callbacks that can be applied to each
  // element in a collection, returning the desired result — either `_.identity`,
  // an arbitrary callback, a property matcher, or a property accessor.
  function baseIteratee(value, context, argCount) {
    if (value == null) return identity;
    if (isFunction$1(value)) return optimizeCb(value, context, argCount);
    if (isObject(value) && !isArray(value)) return matcher(value);
    return property(value);
  }

  // External wrapper for our callback generator. Users may customize
  // `_.iteratee` if they want additional predicate/iteratee shorthand styles.
  // This abstraction hides the internal-only `argCount` argument.
  function iteratee(value, context) {
    return baseIteratee(value, context, Infinity);
  }
  _.iteratee = iteratee;

  // The function we call internally to generate a callback. It invokes
  // `_.iteratee` if overridden, otherwise `baseIteratee`.
  function cb(value, context, argCount) {
    if (_.iteratee !== iteratee) return _.iteratee(value, context);
    return baseIteratee(value, context, argCount);
  }

  // Returns the results of applying the `iteratee` to each element of `obj`.
  // In contrast to `_.map` it returns an object.
  function mapObject(obj, iteratee, context) {
    iteratee = cb(iteratee, context);
    var _keys = keys(obj),
        length = _keys.length,
        results = {};
    for (var index = 0; index < length; index++) {
      var currentKey = _keys[index];
      results[currentKey] = iteratee(obj[currentKey], currentKey, obj);
    }
    return results;
  }

  // Predicate-generating function. Often useful outside of Underscore.
  function noop(){}

  // Generates a function for a given object that returns a given property.
  function propertyOf(obj) {
    if (obj == null) {
      return function(){};
    }
    return function(path) {
      return !isArray(path) ? obj[path] : deepGet(obj, path);
    };
  }

  // Run a function **n** times.
  function times(n, iteratee, context) {
    var accum = Array(Math.max(0, n));
    iteratee = optimizeCb(iteratee, context, 1);
    for (var i = 0; i < n; i++) accum[i] = iteratee(i);
    return accum;
  }

  // Return a random integer between `min` and `max` (inclusive).
  function random(min, max) {
    if (max == null) {
      max = min;
      min = 0;
    }
    return min + Math.floor(Math.random() * (max - min + 1));
  }

  // A (possibly faster) way to get the current timestamp as an integer.
  var now = Date.now || function() {
    return new Date().getTime();
  };

  // Internal helper to generate functions for escaping and unescaping strings
  // to/from HTML interpolation.
  function createEscaper(map) {
    var escaper = function(match) {
      return map[match];
    };
    // Regexes for identifying a key that needs to be escaped.
    var source = '(?:' + keys(map).join('|') + ')';
    var testRegexp = RegExp(source);
    var replaceRegexp = RegExp(source, 'g');
    return function(string) {
      string = string == null ? '' : '' + string;
      return testRegexp.test(string) ? string.replace(replaceRegexp, escaper) : string;
    };
  }

  // Internal list of HTML entities for escaping.
  var escapeMap = {
    '&': '&amp;',
    '<': '&lt;',
    '>': '&gt;',
    '"': '&quot;',
    "'": '&#x27;',
    '`': '&#x60;'
  };

  // Function for escaping strings to HTML interpolation.
  var _escape = createEscaper(escapeMap);

  // Internal list of HTML entities for unescaping.
  var unescapeMap = invert(escapeMap);

  // Function for unescaping strings from HTML interpolation.
  var _unescape = createEscaper(unescapeMap);

  // By default, Underscore uses ERB-style template delimiters. Change the
  // following template settings to use alternative delimiters.
  var templateSettings = _.templateSettings = {
    evaluate: /<%([\s\S]+?)%>/g,
    interpolate: /<%=([\s\S]+?)%>/g,
    escape: /<%-([\s\S]+?)%>/g
  };

  // When customizing `_.templateSettings`, if you don't want to define an
  // interpolation, evaluation or escaping regex, we need one that is
  // guaranteed not to match.
  var noMatch = /(.)^/;

  // Certain characters need to be escaped so that they can be put into a
  // string literal.
  var escapes = {
    "'": "'",
    '\\': '\\',
    '\r': 'r',
    '\n': 'n',
    '\u2028': 'u2028',
    '\u2029': 'u2029'
  };

  var escapeRegExp = /\\|'|\r|\n|\u2028|\u2029/g;

  function escapeChar(match) {
    return '\\' + escapes[match];
  }

  // JavaScript micro-templating, similar to John Resig's implementation.
  // Underscore templating handles arbitrary delimiters, preserves whitespace,
  // and correctly escapes quotes within interpolated code.
  // NB: `oldSettings` only exists for backwards compatibility.
  function template(text, settings, oldSettings) {
    if (!settings && oldSettings) settings = oldSettings;
    settings = defaults({}, settings, _.templateSettings);

    // Combine delimiters into one regular expression via alternation.
    var matcher = RegExp([
      (settings.escape || noMatch).source,
      (settings.interpolate || noMatch).source,
      (settings.evaluate || noMatch).source
    ].join('|') + '|$', 'g');

    // Compile the template source, escaping string literals appropriately.
    var index = 0;
    var source = "__p+='";
    text.replace(matcher, function(match, escape, interpolate, evaluate, offset) {
      source += text.slice(index, offset).replace(escapeRegExp, escapeChar);
      index = offset + match.length;

      if (escape) {
        source += "'+\n((__t=(" + escape + "))==null?'':_.escape(__t))+\n'";
      } else if (interpolate) {
        source += "'+\n((__t=(" + interpolate + "))==null?'':__t)+\n'";
      } else if (evaluate) {
        source += "';\n" + evaluate + "\n__p+='";
      }

      // Adobe VMs need the match returned to produce the correct offset.
      return match;
    });
    source += "';\n";

    // If a variable is not specified, place data values in local scope.
    if (!settings.variable) source = 'with(obj||{}){\n' + source + '}\n';

    source = "var __t,__p='',__j=Array.prototype.join," +
      "print=function(){__p+=__j.call(arguments,'');};\n" +
      source + 'return __p;\n';

    var render;
    try {
      render = new Function(settings.variable || 'obj', '_', source);
    } catch (e) {
      e.source = source;
      throw e;
    }

    var template = function(data) {
      return render.call(this, data, _);
    };

    // Provide the compiled source as a convenience for precompilation.
    var argument = settings.variable || 'obj';
    template.source = 'function(' + argument + '){\n' + source + '}';

    return template;
  }

  // Traverses the children of `obj` along `path`. If a child is a function, it
  // is invoked with its parent as context. Returns the value of the final
  // child, or `fallback` if any child is undefined.
  function result(obj, path, fallback) {
    if (!isArray(path)) path = [path];
    var length = path.length;
    if (!length) {
      return isFunction$1(fallback) ? fallback.call(obj) : fallback;
    }
    for (var i = 0; i < length; i++) {
      var prop = obj == null ? void 0 : obj[path[i]];
      if (prop === void 0) {
        prop = fallback;
        i = length; // Ensure we don't continue iterating.
      }
      obj = isFunction$1(prop) ? prop.call(obj) : prop;
    }
    return obj;
  }

  // Generate a unique integer id (unique within the entire client session).
  // Useful for temporary DOM ids.
  var idCounter = 0;
  function uniqueId(prefix) {
    var id = ++idCounter + '';
    return prefix ? prefix + id : id;
  }

  // Start chaining a wrapped Underscore object.
  function chain(obj) {
    var instance = _(obj);
    instance._chain = true;
    return instance;
  }

  // Internal function to execute `sourceFunc` bound to `context` with optional
  // `args`. Determines whether to execute a function as a constructor or as a
  // normal function.
  function executeBound(sourceFunc, boundFunc, context, callingContext, args) {
    if (!(callingContext instanceof boundFunc)) return sourceFunc.apply(context, args);
    var self = baseCreate(sourceFunc.prototype);
    var result = sourceFunc.apply(self, args);
    if (isObject(result)) return result;
    return self;
  }

  // Partially apply a function by creating a version that has had some of its
  // arguments pre-filled, without changing its dynamic `this` context. `_` acts
  // as a placeholder by default, allowing any combination of arguments to be
  // pre-filled. Set `_.partial.placeholder` for a custom placeholder argument.
  var partial = restArguments(function(func, boundArgs) {
    var placeholder = partial.placeholder;
    var bound = function() {
      var position = 0, length = boundArgs.length;
      var args = Array(length);
      for (var i = 0; i < length; i++) {
        args[i] = boundArgs[i] === placeholder ? arguments[position++] : boundArgs[i];
      }
      while (position < arguments.length) args.push(arguments[position++]);
      return executeBound(func, bound, this, this, args);
    };
    return bound;
  });

  partial.placeholder = _;

  // Create a function bound to a given object (assigning `this`, and arguments,
  // optionally).
  var bind = restArguments(function(func, context, args) {
    if (!isFunction$1(func)) throw new TypeError('Bind must be called on a function');
    var bound = restArguments(function(callArgs) {
      return executeBound(func, bound, context, this, args.concat(callArgs));
    });
    return bound;
  });

  // Internal implementation of a recursive `flatten` function.
  function flatten(input, depth, strict, output) {
    output = output || [];
    if (!depth && depth !== 0) {
      depth = Infinity;
    } else if (depth <= 0) {
      return output.concat(input);
    }
    var idx = output.length;
    for (var i = 0, length = getLength(input); i < length; i++) {
      var value = input[i];
      if (isArrayLike(value) && (isArray(value) || isArguments$1(value))) {
        // Flatten current level of array or arguments object.
        if (depth > 1) {
          flatten(value, depth - 1, strict, output);
          idx = output.length;
        } else {
          var j = 0, len = value.length;
          while (j < len) output[idx++] = value[j++];
        }
      } else if (!strict) {
        output[idx++] = value;
      }
    }
    return output;
  }

  // Bind a number of an object's methods to that object. Remaining arguments
  // are the method names to be bound. Useful for ensuring that all callbacks
  // defined on an object belong to it.
  var bindAll = restArguments(function(obj, keys) {
    keys = flatten(keys, false, false);
    var index = keys.length;
    if (index < 1) throw new Error('bindAll must be passed function names');
    while (index--) {
      var key = keys[index];
      obj[key] = bind(obj[key], obj);
    }
    return obj;
  });

  // Memoize an expensive function by storing its results.
  function memoize(func, hasher) {
    var memoize = function(key) {
      var cache = memoize.cache;
      var address = '' + (hasher ? hasher.apply(this, arguments) : key);
      if (!has(cache, address)) cache[address] = func.apply(this, arguments);
      return cache[address];
    };
    memoize.cache = {};
    return memoize;
  }

  // Delays a function for the given number of milliseconds, and then calls
  // it with the arguments supplied.
  var delay = restArguments(function(func, wait, args) {
    return setTimeout(function() {
      return func.apply(null, args);
    }, wait);
  });

  // Defers a function, scheduling it to run after the current call stack has
  // cleared.
  var defer = partial(delay, _, 1);

  // Returns a function, that, when invoked, will only be triggered at most once
  // during a given window of time. Normally, the throttled function will run
  // as much as it can, without ever going more than once per `wait` duration;
  // but if you'd like to disable the execution on the leading edge, pass
  // `{leading: false}`. To disable execution on the trailing edge, ditto.
  function throttle(func, wait, options) {
    var timeout, context, args, result;
    var previous = 0;
    if (!options) options = {};

    var later = function() {
      previous = options.leading === false ? 0 : now();
      timeout = null;
      result = func.apply(context, args);
      if (!timeout) context = args = null;
    };

    var throttled = function() {
      var _now = now();
      if (!previous && options.leading === false) previous = _now;
      var remaining = wait - (_now - previous);
      context = this;
      args = arguments;
      if (remaining <= 0 || remaining > wait) {
        if (timeout) {
          clearTimeout(timeout);
          timeout = null;
        }
        previous = _now;
        result = func.apply(context, args);
        if (!timeout) context = args = null;
      } else if (!timeout && options.trailing !== false) {
        timeout = setTimeout(later, remaining);
      }
      return result;
    };

    throttled.cancel = function() {
      clearTimeout(timeout);
      previous = 0;
      timeout = context = args = null;
    };

    return throttled;
  }

  // When a sequence of calls of the returned function ends, the argument
  // function is triggered. The end of a sequence is defined by the `wait`
  // parameter. If `immediate` is passed, the argument function will be
  // triggered at the beginning of the sequence instead of at the end.
  function debounce(func, wait, immediate) {
    var timeout, result;

    var later = function(context, args) {
      timeout = null;
      if (args) result = func.apply(context, args);
    };

    var debounced = restArguments(function(args) {
      if (timeout) clearTimeout(timeout);
      if (immediate) {
        var callNow = !timeout;
        timeout = setTimeout(later, wait);
        if (callNow) result = func.apply(this, args);
      } else {
        timeout = delay(later, wait, this, args);
      }

      return result;
    });

    debounced.cancel = function() {
      clearTimeout(timeout);
      timeout = null;
    };

    return debounced;
  }

  // Returns the first function passed as an argument to the second,
  // allowing you to adjust arguments, run code before and after, and
  // conditionally execute the original function.
  function wrap(func, wrapper) {
    return partial(wrapper, func);
  }

  // Returns a negated version of the passed-in predicate.
  function negate(predicate) {
    return function() {
      return !predicate.apply(this, arguments);
    };
  }

  // Returns a function that is the composition of a list of functions, each
  // consuming the return value of the function that follows.
  function compose() {
    var args = arguments;
    var start = args.length - 1;
    return function() {
      var i = start;
      var result = args[start].apply(this, arguments);
      while (i--) result = args[i].call(this, result);
      return result;
    };
  }

  // Returns a function that will only be executed on and after the Nth call.
  function after(times, func) {
    return function() {
      if (--times < 1) {
        return func.apply(this, arguments);
      }
    };
  }

  // Returns a function that will only be executed up to (but not including) the
  // Nth call.
  function before(times, func) {
    var memo;
    return function() {
      if (--times > 0) {
        memo = func.apply(this, arguments);
      }
      if (times <= 1) func = null;
      return memo;
    };
  }

  // Returns a function that will be executed at most one time, no matter how
  // often you call it. Useful for lazy initialization.
  var once = partial(before, 2);

  // Returns the first key on an object that passes a truth test.
  function findKey(obj, predicate, context) {
    predicate = cb(predicate, context);
    var _keys = keys(obj), key;
    for (var i = 0, length = _keys.length; i < length; i++) {
      key = _keys[i];
      if (predicate(obj[key], key, obj)) return key;
    }
  }

  // Internal function to generate `_.findIndex` and `_.findLastIndex`.
  function createPredicateIndexFinder(dir) {
    return function(array, predicate, context) {
      predicate = cb(predicate, context);
      var length = getLength(array);
      var index = dir > 0 ? 0 : length - 1;
      for (; index >= 0 && index < length; index += dir) {
        if (predicate(array[index], index, array)) return index;
      }
      return -1;
    };
  }

  // Returns the first index on an array-like that passes a truth test.
  var findIndex = createPredicateIndexFinder(1);

  // Returns the last index on an array-like that passes a truth test.
  var findLastIndex = createPredicateIndexFinder(-1);

  // Use a comparator function to figure out the smallest index at which
  // an object should be inserted so as to maintain order. Uses binary search.
  function sortedIndex(array, obj, iteratee, context) {
    iteratee = cb(iteratee, context, 1);
    var value = iteratee(obj);
    var low = 0, high = getLength(array);
    while (low < high) {
      var mid = Math.floor((low + high) / 2);
      if (iteratee(array[mid]) < value) low = mid + 1; else high = mid;
    }
    return low;
  }

  // Internal function to generate the `_.indexOf` and `_.lastIndexOf` functions.
  function createIndexFinder(dir, predicateFind, sortedIndex) {
    return function(array, item, idx) {
      var i = 0, length = getLength(array);
      if (typeof idx == 'number') {
        if (dir > 0) {
          i = idx >= 0 ? idx : Math.max(idx + length, i);
        } else {
          length = idx >= 0 ? Math.min(idx + 1, length) : idx + length + 1;
        }
      } else if (sortedIndex && idx && length) {
        idx = sortedIndex(array, item);
        return array[idx] === item ? idx : -1;
      }
      if (item !== item) {
        idx = predicateFind(slice.call(array, i, length), isNaN$1);
        return idx >= 0 ? idx + i : -1;
      }
      for (idx = dir > 0 ? i : length - 1; idx >= 0 && idx < length; idx += dir) {
        if (array[idx] === item) return idx;
      }
      return -1;
    };
  }

  // Return the position of the first occurrence of an item in an array,
  // or -1 if the item is not included in the array.
  // If the array is large and already in sort order, pass `true`
  // for **isSorted** to use binary search.
  var indexOf = createIndexFinder(1, findIndex, sortedIndex);

  // Return the position of the last occurrence of an item in an array,
  // or -1 if the item is not included in the array.
  var lastIndexOf = createIndexFinder(-1, findLastIndex);

  // Return the first value which passes a truth test.
  function find(obj, predicate, context) {
    var keyFinder = isArrayLike(obj) ? findIndex : findKey;
    var key = keyFinder(obj, predicate, context);
    if (key !== void 0 && key !== -1) return obj[key];
  }

  // Convenience version of a common use case of `_.find`: getting the first
  // object containing specific `key:value` pairs.
  function findWhere(obj, attrs) {
    return find(obj, matcher(attrs));
  }

  // The cornerstone for collection functions, an `each`
  // implementation, aka `forEach`.
  // Handles raw objects in addition to array-likes. Treats all
  // sparse array-likes as if they were dense.
  function each(obj, iteratee, context) {
    iteratee = optimizeCb(iteratee, context);
    var i, length;
    if (isArrayLike(obj)) {
      for (i = 0, length = obj.length; i < length; i++) {
        iteratee(obj[i], i, obj);
      }
    } else {
      var _keys = keys(obj);
      for (i = 0, length = _keys.length; i < length; i++) {
        iteratee(obj[_keys[i]], _keys[i], obj);
      }
    }
    return obj;
  }

  // Return the results of applying the iteratee to each element.
  function map(obj, iteratee, context) {
    iteratee = cb(iteratee, context);
    var _keys = !isArrayLike(obj) && keys(obj),
        length = (_keys || obj).length,
        results = Array(length);
    for (var index = 0; index < length; index++) {
      var currentKey = _keys ? _keys[index] : index;
      results[index] = iteratee(obj[currentKey], currentKey, obj);
    }
    return results;
  }

  // Internal helper to create a reducing function, iterating left or right.
  function createReduce(dir) {
    // Wrap code that reassigns argument variables in a separate function than
    // the one that accesses `arguments.length` to avoid a perf hit. (#1991)
    var reducer = function(obj, iteratee, memo, initial) {
      var _keys = !isArrayLike(obj) && keys(obj),
          length = (_keys || obj).length,
          index = dir > 0 ? 0 : length - 1;
      if (!initial) {
        memo = obj[_keys ? _keys[index] : index];
        index += dir;
      }
      for (; index >= 0 && index < length; index += dir) {
        var currentKey = _keys ? _keys[index] : index;
        memo = iteratee(memo, obj[currentKey], currentKey, obj);
      }
      return memo;
    };

    return function(obj, iteratee, memo, context) {
      var initial = arguments.length >= 3;
      return reducer(obj, optimizeCb(iteratee, context, 4), memo, initial);
    };
  }

  // **Reduce** builds up a single result from a list of values, aka `inject`,
  // or `foldl`.
  var reduce = createReduce(1);

  // The right-associative version of reduce, also known as `foldr`.
  var reduceRight = createReduce(-1);

  // Return all the elements that pass a truth test.
  function filter(obj, predicate, context) {
    var results = [];
    predicate = cb(predicate, context);
    each(obj, function(value, index, list) {
      if (predicate(value, index, list)) results.push(value);
    });
    return results;
  }

  // Return all the elements for which a truth test fails.
  function reject(obj, predicate, context) {
    return filter(obj, negate(cb(predicate)), context);
  }

  // Determine whether all of the elements pass a truth test.
  function every(obj, predicate, context) {
    predicate = cb(predicate, context);
    var _keys = !isArrayLike(obj) && keys(obj),
        length = (_keys || obj).length;
    for (var index = 0; index < length; index++) {
      var currentKey = _keys ? _keys[index] : index;
      if (!predicate(obj[currentKey], currentKey, obj)) return false;
    }
    return true;
  }

  // Determine if at least one element in the object passes a truth test.
  function some(obj, predicate, context) {
    predicate = cb(predicate, context);
    var _keys = !isArrayLike(obj) && keys(obj),
        length = (_keys || obj).length;
    for (var index = 0; index < length; index++) {
      var currentKey = _keys ? _keys[index] : index;
      if (predicate(obj[currentKey], currentKey, obj)) return true;
    }
    return false;
  }

  // Determine if the array or object contains a given item (using `===`).
  function contains(obj, item, fromIndex, guard) {
    if (!isArrayLike(obj)) obj = values(obj);
    if (typeof fromIndex != 'number' || guard) fromIndex = 0;
    return indexOf(obj, item, fromIndex) >= 0;
  }

  // Invoke a method (with arguments) on every item in a collection.
  var invoke = restArguments(function(obj, path, args) {
    var contextPath, func;
    if (isFunction$1(path)) {
      func = path;
    } else if (isArray(path)) {
      contextPath = path.slice(0, -1);
      path = path[path.length - 1];
    }
    return map(obj, function(context) {
      var method = func;
      if (!method) {
        if (contextPath && contextPath.length) {
          context = deepGet(context, contextPath);
        }
        if (context == null) return void 0;
        method = context[path];
      }
      return method == null ? method : method.apply(context, args);
    });
  });

  // Convenience version of a common use case of `_.map`: fetching a property.
  function pluck(obj, key) {
    return map(obj, property(key));
  }

  // Convenience version of a common use case of `_.filter`: selecting only
  // objects containing specific `key:value` pairs.
  function where(obj, attrs) {
    return filter(obj, matcher(attrs));
  }

  // Return the maximum element (or element-based computation).
  function max(obj, iteratee, context) {
    var result = -Infinity, lastComputed = -Infinity,
        value, computed;
    if (iteratee == null || typeof iteratee == 'number' && typeof obj[0] != 'object' && obj != null) {
      obj = isArrayLike(obj) ? obj : values(obj);
      for (var i = 0, length = obj.length; i < length; i++) {
        value = obj[i];
        if (value != null && value > result) {
          result = value;
        }
      }
    } else {
      iteratee = cb(iteratee, context);
      each(obj, function(v, index, list) {
        computed = iteratee(v, index, list);
        if (computed > lastComputed || computed === -Infinity && result === -Infinity) {
          result = v;
          lastComputed = computed;
        }
      });
    }
    return result;
  }

  // Return the minimum element (or element-based computation).
  function min(obj, iteratee, context) {
    var result = Infinity, lastComputed = Infinity,
        value, computed;
    if (iteratee == null || typeof iteratee == 'number' && typeof obj[0] != 'object' && obj != null) {
      obj = isArrayLike(obj) ? obj : values(obj);
      for (var i = 0, length = obj.length; i < length; i++) {
        value = obj[i];
        if (value != null && value < result) {
          result = value;
        }
      }
    } else {
      iteratee = cb(iteratee, context);
      each(obj, function(v, index, list) {
        computed = iteratee(v, index, list);
        if (computed < lastComputed || computed === Infinity && result === Infinity) {
          result = v;
          lastComputed = computed;
        }
      });
    }
    return result;
  }

  // Sample **n** random values from a collection using the modern version of the
  // [Fisher-Yates shuffle](https://en.wikipedia.org/wiki/Fisher–Yates_shuffle).
  // If **n** is not specified, returns a single random element.
  // The internal `guard` argument allows it to work with `_.map`.
  function sample(obj, n, guard) {
    if (n == null || guard) {
      if (!isArrayLike(obj)) obj = values(obj);
      return obj[random(obj.length - 1)];
    }
    var sample = isArrayLike(obj) ? clone(obj) : values(obj);
    var length = getLength(sample);
    n = Math.max(Math.min(n, length), 0);
    var last = length - 1;
    for (var index = 0; index < n; index++) {
      var rand = random(index, last);
      var temp = sample[index];
      sample[index] = sample[rand];
      sample[rand] = temp;
    }
    return sample.slice(0, n);
  }

  // Shuffle a collection.
  function shuffle(obj) {
    return sample(obj, Infinity);
  }

  // Sort the object's values by a criterion produced by an iteratee.
  function sortBy(obj, iteratee, context) {
    var index = 0;
    iteratee = cb(iteratee, context);
    return pluck(map(obj, function(value, key, list) {
      return {
        value: value,
        index: index++,
        criteria: iteratee(value, key, list)
      };
    }).sort(function(left, right) {
      var a = left.criteria;
      var b = right.criteria;
      if (a !== b) {
        if (a > b || a === void 0) return 1;
        if (a < b || b === void 0) return -1;
      }
      return left.index - right.index;
    }), 'value');
  }

  // An internal function used for aggregate "group by" operations.
  function group(behavior, partition) {
    return function(obj, iteratee, context) {
      var result = partition ? [[], []] : {};
      iteratee = cb(iteratee, context);
      each(obj, function(value, index) {
        var key = iteratee(value, index, obj);
        behavior(result, value, key);
      });
      return result;
    };
  }

  // Groups the object's values by a criterion. Pass either a string attribute
  // to group by, or a function that returns the criterion.
  var groupBy = group(function(result, value, key) {
    if (has(result, key)) result[key].push(value); else result[key] = [value];
  });

  // Indexes the object's values by a criterion, similar to `_.groupBy`, but for
  // when you know that your index values will be unique.
  var indexBy = group(function(result, value, key) {
    result[key] = value;
  });

  // Counts instances of an object that group by a certain criterion. Pass
  // either a string attribute to count by, or a function that returns the
  // criterion.
  var countBy = group(function(result, value, key) {
    if (has(result, key)) result[key]++; else result[key] = 1;
  });

  // Split a collection into two arrays: one whose elements all pass the given
  // truth test, and one whose elements all do not pass the truth test.
  var partition = group(function(result, value, pass) {
    result[pass ? 0 : 1].push(value);
  }, true);

  // Safely create a real, live array from anything iterable.
  var reStrSymbol = /[^\ud800-\udfff]|[\ud800-\udbff][\udc00-\udfff]|[\ud800-\udfff]/g;
  function toArray(obj) {
    if (!obj) return [];
    if (isArray(obj)) return slice.call(obj);
    if (isString(obj)) {
      // Keep surrogate pair characters together.
      return obj.match(reStrSymbol);
    }
    if (isArrayLike(obj)) return map(obj, identity);
    return values(obj);
  }

  // Return the number of elements in a collection.
  function size(obj) {
    if (obj == null) return 0;
    return isArrayLike(obj) ? obj.length : keys(obj).length;
  }

  // Internal `_.pick` helper function to determine whether `key` is an enumerable
  // property name of `obj`.
  function keyInObj(value, key, obj) {
    return key in obj;
  }

  // Return a copy of the object only containing the allowed properties.
  var pick = restArguments(function(obj, keys) {
    var result = {}, iteratee = keys[0];
    if (obj == null) return result;
    if (isFunction$1(iteratee)) {
      if (keys.length > 1) iteratee = optimizeCb(iteratee, keys[1]);
      keys = allKeys(obj);
    } else {
      iteratee = keyInObj;
      keys = flatten(keys, false, false);
      obj = Object(obj);
    }
    for (var i = 0, length = keys.length; i < length; i++) {
      var key = keys[i];
      var value = obj[key];
      if (iteratee(value, key, obj)) result[key] = value;
    }
    return result;
  });

  // Return a copy of the object without the disallowed properties.
  var omit = restArguments(function(obj, keys) {
    var iteratee = keys[0], context;
    if (isFunction$1(iteratee)) {
      iteratee = negate(iteratee);
      if (keys.length > 1) context = keys[1];
    } else {
      keys = map(flatten(keys, false, false), String);
      iteratee = function(value, key) {
        return !contains(keys, key);
      };
    }
    return pick(obj, iteratee, context);
  });

  // Returns everything but the last entry of the array. Especially useful on
  // the arguments object. Passing **n** will return all the values in
  // the array, excluding the last N.
  function initial(array, n, guard) {
    return slice.call(array, 0, Math.max(0, array.length - (n == null || guard ? 1 : n)));
  }

  // Get the first element of an array. Passing **n** will return the first N
  // values in the array. The **guard** check allows it to work with `_.map`.
  function first(array, n, guard) {
    if (array == null || array.length < 1) return n == null || guard ? void 0 : [];
    if (n == null || guard) return array[0];
    return initial(array, array.length - n);
  }

  // Returns everything but the first entry of the `array`. Especially useful on
  // the `arguments` object. Passing an **n** will return the rest N values in the
  // `array`.
  function rest(array, n, guard) {
    return slice.call(array, n == null || guard ? 1 : n);
  }

  // Get the last element of an array. Passing **n** will return the last N
  // values in the array.
  function last(array, n, guard) {
    if (array == null || array.length < 1) return n == null || guard ? void 0 : [];
    if (n == null || guard) return array[array.length - 1];
    return rest(array, Math.max(0, array.length - n));
  }

  // Trim out all falsy values from an array.
  function compact(array) {
    return filter(array, Boolean);
  }

  // Flatten out an array, either recursively (by default), or up to `depth`.
  // Passing `true` or `false` as `depth` means `1` or `Infinity`, respectively.
  function flatten$1(array, depth) {
    return flatten(array, depth, false);
  }

  // Take the difference between one array and a number of other arrays.
  // Only the elements present in just the first array will remain.
  var difference = restArguments(function(array, rest) {
    rest = flatten(rest, true, true);
    return filter(array, function(value){
      return !contains(rest, value);
    });
  });

  // Return a version of the array that does not contain the specified value(s).
  var without = restArguments(function(array, otherArrays) {
    return difference(array, otherArrays);
  });

  // Produce a duplicate-free version of the array. If the array has already
  // been sorted, you have the option of using a faster algorithm.
  // The faster algorithm will not work with an iteratee if the iteratee
  // is not a one-to-one function, so providing an iteratee will disable
  // the faster algorithm.
  function uniq(array, isSorted, iteratee, context) {
    if (!isBoolean(isSorted)) {
      context = iteratee;
      iteratee = isSorted;
      isSorted = false;
    }
    if (iteratee != null) iteratee = cb(iteratee, context);
    var result = [];
    var seen = [];
    for (var i = 0, length = getLength(array); i < length; i++) {
      var value = array[i],
          computed = iteratee ? iteratee(value, i, array) : value;
      if (isSorted && !iteratee) {
        if (!i || seen !== computed) result.push(value);
        seen = computed;
      } else if (iteratee) {
        if (!contains(seen, computed)) {
          seen.push(computed);
          result.push(value);
        }
      } else if (!contains(result, value)) {
        result.push(value);
      }
    }
    return result;
  }

  // Produce an array that contains the union: each distinct element from all of
  // the passed-in arrays.
  var union = restArguments(function(arrays) {
    return uniq(flatten(arrays, true, true));
  });

  // Produce an array that contains every item shared between all the
  // passed-in arrays.
  function intersection(array) {
    var result = [];
    var argsLength = arguments.length;
    for (var i = 0, length = getLength(array); i < length; i++) {
      var item = array[i];
      if (contains(result, item)) continue;
      var j;
      for (j = 1; j < argsLength; j++) {
        if (!contains(arguments[j], item)) break;
      }
      if (j === argsLength) result.push(item);
    }
    return result;
  }

  // Complement of zip. Unzip accepts an array of arrays and groups
  // each array's elements on shared indices.
  function unzip(array) {
    var length = array && max(array, getLength).length || 0;
    var result = Array(length);

    for (var index = 0; index < length; index++) {
      result[index] = pluck(array, index);
    }
    return result;
  }

  // Zip together multiple lists into a single array -- elements that share
  // an index go together.
  var zip = restArguments(unzip);

  // Converts lists into objects. Pass either a single array of `[key, value]`
  // pairs, or two parallel arrays of the same length -- one of keys, and one of
  // the corresponding values. Passing by pairs is the reverse of `_.pairs`.
  function object(list, values) {
    var result = {};
    for (var i = 0, length = getLength(list); i < length; i++) {
      if (values) {
        result[list[i]] = values[i];
      } else {
        result[list[i][0]] = list[i][1];
      }
    }
    return result;
  }

  // Generate an integer Array containing an arithmetic progression. A port of
  // the native Python `range()` function. See
  // [the Python documentation](https://docs.python.org/library/functions.html#range).
  function range(start, stop, step) {
    if (stop == null) {
      stop = start || 0;
      start = 0;
    }
    if (!step) {
      step = stop < start ? -1 : 1;
    }

    var length = Math.max(Math.ceil((stop - start) / step), 0);
    var range = Array(length);

    for (var idx = 0; idx < length; idx++, start += step) {
      range[idx] = start;
    }

    return range;
  }

  // Chunk a single array into multiple arrays, each containing `count` or fewer
  // items.
  function chunk(array, count) {
    if (count == null || count < 1) return [];
    var result = [];
    var i = 0, length = array.length;
    while (i < length) {
      result.push(slice.call(array, i, i += count));
    }
    return result;
  }

  // Helper function to continue chaining intermediate results.
  function chainResult(instance, obj) {
    return instance._chain ? _(obj).chain() : obj;
  }

  // Add your own custom functions to the Underscore object.
  function mixin(obj) {
    each(functions(obj), function(name) {
      var func = _[name] = obj[name];
      _.prototype[name] = function() {
        var args = [this._wrapped];
        push.apply(args, arguments);
        return chainResult(this, func.apply(_, args));
      };
    });
    return _;
  }

  // Add all mutator `Array` functions to the wrapper.
  each(['pop', 'push', 'reverse', 'shift', 'sort', 'splice', 'unshift'], function(name) {
    var method = ArrayProto[name];
    _.prototype[name] = function() {
      var obj = this._wrapped;
      if (obj != null) {
        method.apply(obj, arguments);
        if ((name === 'shift' || name === 'splice') && obj.length === 0) {
          delete obj[0];
        }
      }
      return chainResult(this, obj);
    };
  });

  // Add all accessor `Array` functions to the wrapper.
  each(['concat', 'join', 'slice'], function(name) {
    var method = ArrayProto[name];
    _.prototype[name] = function() {
      var obj = this._wrapped;
      if (obj != null) obj = method.apply(obj, arguments);
      return chainResult(this, obj);
    };
  });

  // Named Exports

  var allExports = {
    __proto__: null,
    VERSION: VERSION,
    restArguments: restArguments,
    isObject: isObject,
    isNull: isNull,
    isUndefined: isUndefined,
    isBoolean: isBoolean,
    isElement: isElement,
    isString: isString,
    isNumber: isNumber,
    isDate: isDate,
    isRegExp: isRegExp,
    isError: isError,
    isSymbol: isSymbol,
    isMap: isMap,
    isWeakMap: isWeakMap,
    isSet: isSet,
    isWeakSet: isWeakSet,
    isArrayBuffer: isArrayBuffer,
    isDataView: isDataView,
    isArray: isArray,
    isFunction: isFunction$1,
    isArguments: isArguments$1,
    isFinite: isFinite$1,
    isNaN: isNaN$1,
    isTypedArray: isTypedArray$1,
    isEmpty: isEmpty,
    isMatch: isMatch,
    isEqual: isEqual,
    keys: keys,
    allKeys: allKeys,
    values: values,
    pairs: pairs,
    invert: invert,
    functions: functions,
    methods: functions,
    extend: extend,
    extendOwn: extendOwn,
    assign: extendOwn,
    defaults: defaults,
    create: create,
    clone: clone,
    tap: tap,
    has: has$1,
    mapObject: mapObject,
    identity: identity,
    constant: constant,
    noop: noop,
    property: property,
    propertyOf: propertyOf,
    matcher: matcher,
    matches: matcher,
    times: times,
    random: random,
    now: now,
    escape: _escape,
    unescape: _unescape,
    templateSettings: templateSettings,
    template: template,
    result: result,
    uniqueId: uniqueId,
    chain: chain,
    iteratee: iteratee,
    partial: partial,
    bind: bind,
    bindAll: bindAll,
    memoize: memoize,
    delay: delay,
    defer: defer,
    throttle: throttle,
    debounce: debounce,
    wrap: wrap,
    negate: negate,
    compose: compose,
    after: after,
    before: before,
    once: once,
    findKey: findKey,
    findIndex: findIndex,
    findLastIndex: findLastIndex,
    sortedIndex: sortedIndex,
    indexOf: indexOf,
    lastIndexOf: lastIndexOf,
    find: find,
    detect: find,
    findWhere: findWhere,
    each: each,
    forEach: each,
    map: map,
    collect: map,
    reduce: reduce,
    foldl: reduce,
    inject: reduce,
    reduceRight: reduceRight,
    foldr: reduceRight,
    filter: filter,
    select: filter,
    reject: reject,
    every: every,
    all: every,
    some: some,
    any: some,
    contains: contains,
    includes: contains,
    include: contains,
    invoke: invoke,
    pluck: pluck,
    where: where,
    max: max,
    min: min,
    shuffle: shuffle,
    sample: sample,
    sortBy: sortBy,
    groupBy: groupBy,
    indexBy: indexBy,
    countBy: countBy,
    partition: partition,
    toArray: toArray,
    size: size,
    pick: pick,
    omit: omit,
    first: first,
    head: first,
    take: first,
    initial: initial,
    last: last,
    rest: rest,
    tail: rest,
    drop: rest,
    compact: compact,
    flatten: flatten$1,
    without: without,
    uniq: uniq,
    unique: uniq,
    union: union,
    intersection: intersection,
    difference: difference,
    unzip: unzip,
    transpose: unzip,
    zip: zip,
    object: object,
    range: range,
    chunk: chunk,
    mixin: mixin,
    'default': _
  };

  // Default Export

  // Add all of the Underscore functions to the wrapper object.
  var _$1 = mixin(allExports);
  // Legacy Node.js API.
  _$1._ = _$1;

  return _$1;

})));
//# sourceMappingURL=underscore.js.map


/***/ }),

/***/ 5747:
/***/ ((module) => {

"use strict";
module.exports = require("fs");;

/***/ }),

/***/ 2087:
/***/ ((module) => {

"use strict";
module.exports = require("os");;

/***/ }),

/***/ 5622:
/***/ ((module) => {

"use strict";
module.exports = require("path");;

/***/ })

/******/ 	});
/************************************************************************/
/******/ 	// The module cache
/******/ 	var __webpack_module_cache__ = {};
/******/ 	
/******/ 	// The require function
/******/ 	function __nccwpck_require__(moduleId) {
/******/ 		// Check if module is in cache
/******/ 		if(__webpack_module_cache__[moduleId]) {
/******/ 			return __webpack_module_cache__[moduleId].exports;
/******/ 		}
/******/ 		// Create a new module (and put it into the cache)
/******/ 		var module = __webpack_module_cache__[moduleId] = {
/******/ 			// no module.id needed
/******/ 			// no module.loaded needed
/******/ 			exports: {}
/******/ 		};
/******/ 	
/******/ 		// Execute the module function
/******/ 		var threw = true;
/******/ 		try {
/******/ 			__webpack_modules__[moduleId].call(module.exports, module, module.exports, __nccwpck_require__);
/******/ 			threw = false;
/******/ 		} finally {
/******/ 			if(threw) delete __webpack_module_cache__[moduleId];
/******/ 		}
/******/ 	
/******/ 		// Return the exports of the module
/******/ 		return module.exports;
/******/ 	}
/******/ 	
/************************************************************************/
/******/ 	/* webpack/runtime/compat */
/******/ 	
/******/ 	__nccwpck_require__.ab = __dirname + "/";/************************************************************************/
/******/ 	// module exports must be returned from runtime so entry inlining is disabled
/******/ 	// startup
/******/ 	// Load entry module and return exports
/******/ 	return __nccwpck_require__(547);
/******/ })()
;<|MERGE_RESOLUTION|>--- conflicted
+++ resolved
@@ -111,11 +111,7 @@
      * @returns {Array<Object>} - [{url: String, number: Number, isVerified: Boolean}]
      */
     getStagingDeployCashPRList(issue) {
-<<<<<<< HEAD
-        let PRListSection = issue.body.match(/pull requests:\*\*\r\n((?:.*\r\n)+)\r\n/) || [];
-=======
         let PRListSection = issue.body.match(/pull requests:\*\*\r?\n((?:.*\r?\n)+)\r?\n/) || [];
->>>>>>> 5a27e122
         if (PRListSection.length !== 2) {
             // No PRs, return an empty array
             console.log('Hmmm...The open StagingDeployCash does not list any pull requests, continuing...');
