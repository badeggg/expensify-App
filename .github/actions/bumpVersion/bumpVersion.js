--- conflicted
+++ resolved
@@ -1,9 +1,9 @@
-const {promisify} = require('util');
+const { promisify } = require('util');
 const exec = promisify(require('child_process').exec);
 const core = require('@actions/core');
 const github = require('@actions/github');
 const functions = require('./functions');
-const {updateAndroidVersion, updateiOSVersion} = require('../../libs/nativeVersionUpdater');
+const { updateAndroidVersion, updateiOSVersion } = require('../../libs/nativeVersionUpdater');
 
 let newVersion;
 
@@ -37,14 +37,10 @@
         });
 }
 
-const octokit = github.getOctokit(core.getInput('GITHUB_TOKEN', {required: true}));
-let semanticVersionLevel = core.getInput('SEMVER_LEVEL', {require: true});
+const octokit = github.getOctokit(core.getInput('GITHUB_TOKEN', { required: true }));
+let semanticVersionLevel = core.getInput('SEMVER_LEVEL', { require: true });
 
-<<<<<<< HEAD
-// SEMVER_LEVEL defaults to BUILD
-=======
 // it actually would fall to build anyway, but I think it is better to make it explicitly
->>>>>>> 281158d2
 if (!semanticVersionLevel || !Object.values(functions.semanticVersionLevels).find(v => v === semanticVersionLevel)) {
     console.log(
         `Invalid input for 'SEMVER_LEVEL': ${semanticVersionLevel}`,
@@ -73,12 +69,12 @@
         console.log(`Setting npm version for this PR to ${newVersion}`);
         return exec(`npm --no-git-tag-version version ${newVersion} -m "Update version to ${newVersion}"`);
     })
-    .then(({stdout}) => {
+    .then(({ stdout }) => {
         // NPM and native versions successfully updated, output new version
         console.log(stdout);
         core.setOutput('VERSION', newVersion);
     })
-    .catch(({stdout, stderr}) => {
+    .catch(({ stdout, stderr }) => {
         // Log errors and retry
         console.log(stdout);
         console.error(stderr);
