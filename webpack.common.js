--- conflicted
+++ resolved
@@ -35,18 +35,6 @@
                 },
             },
 
-<<<<<<< HEAD
-            // This is necessary to support react-native-web-webview
-            {
-                test: /postMock.html$/,
-                use: {
-                    loader: 'file-loader',
-                    options: {
-                        name: '[name].[ext]',
-                    },
-                },
-            }
-=======
             // Gives the ability to load local images
             {
                 test: /\.(png|jpe?g|gif)$/i,
@@ -56,7 +44,6 @@
                     },
                 ],
             },
->>>>>>> a1274430
         ],
     },
     resolve: {
