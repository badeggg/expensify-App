{
  "name": "new.expensify",
  "version": "1.3.95-5",
  "author": "Expensify, Inc.",
  "homepage": "https://new.expensify.com",
  "description": "New Expensify is the next generation of Expensify: a reimagination of payments based atop a foundation of chat.",
  "license": "MIT",
  "private": true,
  "scripts": {
    "configure-mapbox": "scripts/setup-mapbox-sdk-walkthrough.sh",
    "setupNewDotWebForEmulators": "scripts/setup-newdot-web-emulators.sh",
    "startAndroidEmulator": "scripts/start-android.sh",
    "postinstall": "scripts/postInstall.sh",
    "clean": "npx react-native clean-project-auto",
    "android": "scripts/set-pusher-suffix.sh && npx react-native run-android --mode=developmentDebug --appId=com.expensify.chat.dev",
    "ios": "scripts/set-pusher-suffix.sh && npx react-native run-ios --list-devices --configuration=\"DebugDevelopment\" --scheme=\"New Expensify Dev\"",
    "pod-install": "cd ios && bundle exec pod install",
    "ipad": "concurrently \"npx react-native run-ios --simulator=\\\"iPad Pro (12.9-inch) (6th generation)\\\" --configuration=\\\"DebugDevelopment\\\" --scheme=\\\"New Expensify Dev\\\"\"",
    "ipad-sm": "concurrently \"npx react-native run-ios --simulator=\\\"iPad Pro (11-inch) (4th generation)\\\" --configuration=\\\"DebugDevelopment\\\" --scheme=\\\"New Expensify Dev\\\"\"",
    "start": "npx react-native start",
    "web": "scripts/set-pusher-suffix.sh && concurrently npm:web-proxy npm:web-server",
    "web-proxy": "node web/proxy.js",
    "web-server": "webpack-dev-server --open --config config/webpack/webpack.dev.js",
    "build": "webpack --config config/webpack/webpack.common.js --env envFile=.env.production",
    "build-staging": "webpack --config config/webpack/webpack.common.js --env envFile=.env.staging",
    "build-adhoc": "webpack --config config/webpack/webpack.common.js --env envFile=.env.adhoc",
    "desktop": "scripts/set-pusher-suffix.sh && node desktop/start.js",
    "desktop-build": "scripts/build-desktop.sh production",
    "desktop-build-staging": "scripts/build-desktop.sh staging",
    "createDocsRoutes": "node .github/scripts/createDocsRoutes.js",
    "desktop-build-adhoc": "scripts/build-desktop.sh adhoc",
    "ios-build": "fastlane ios build",
    "android-build": "fastlane android build",
    "android-build-e2e": "bundle exec fastlane android build_e2e",
    "test": "TZ=utc jest",
    "typecheck": "tsc",
    "lint": "eslint . --max-warnings=0 --cache --cache-location=node_modules/.cache/eslint",
    "lint-changed": "eslint --fix $(git diff --diff-filter=AM --name-only main -- \"*.js\" \"*.ts\" \"*.tsx\")",
    "lint-watch": "npx eslint-watch --watch --changed",
    "shellcheck": "./scripts/shellCheck.sh",
    "prettier": "prettier --write .",
    "prettier-watch": "onchange \"**/*.{js,ts,tsx}\" -- prettier --write --ignore-unknown {{changed}}",
    "print-version": "echo $npm_package_version",
    "storybook": "start-storybook -p 6006",
    "storybook-build": "ENV=production build-storybook -o dist/docs",
    "storybook-build-staging": "ENV=staging build-storybook -o dist/docs",
    "gh-actions-build": "./.github/scripts/buildActions.sh",
    "gh-actions-validate": "./.github/scripts/validateActionsAndWorkflows.sh",
    "analyze-packages": "ANALYZE_BUNDLE=true webpack --config config/webpack/webpack.common.js --env envFile=.env.production",
    "symbolicate:android": "npx metro-symbolicate android/app/build/generated/sourcemaps/react/release/index.android.bundle.map",
    "symbolicate:ios": "npx metro-symbolicate main.jsbundle.map",
    "test:e2e:main": "node tests/e2e/testRunner.js --development --branch main --skipCheckout",
    "test:e2e:delta": "node tests/e2e/testRunner.js --development --branch main --label delta --skipCheckout",
    "test:e2e:compare": "node tests/e2e/merge.js",
    "gh-actions-unused-styles": "./.github/scripts/findUnusedKeys.sh",
    "workflow-test": "./workflow_tests/scripts/runWorkflowTests.sh",
    "workflow-test:generate": "node workflow_tests/utils/preGenerateTest.js",
    "setup-https": "mkcert -install && mkcert -cert-file config/webpack/certificate.pem -key-file config/webpack/key.pem dev.new.expensify.com localhost 127.0.0.1"
  },
  "dependencies": {
    "@dotlottie/react-player": "^1.6.3",
    "@expensify/react-native-web": "0.18.15",
    "@formatjs/intl-datetimeformat": "^6.10.0",
    "@formatjs/intl-getcanonicallocales": "^2.2.0",
    "@formatjs/intl-listformat": "^7.2.2",
    "@formatjs/intl-locale": "^3.3.0",
    "@formatjs/intl-numberformat": "^8.5.0",
    "@formatjs/intl-pluralrules": "^5.2.2",
    "@gorhom/portal": "^1.0.14",
    "@invertase/react-native-apple-authentication": "^2.2.2",
    "@kie/act-js": "^2.0.1",
    "@kie/mock-github": "^1.0.0",
    "@lottiefiles/react-lottie-player": "^3.5.3",
    "@oguzhnatly/react-native-image-manipulator": "github:Expensify/react-native-image-manipulator#5cdae3d4455b03a04c57f50be3863e2fe6c92c52",
    "@onfido/react-native-sdk": "8.3.0",
    "@react-native-async-storage/async-storage": "^1.17.10",
    "@react-native-camera-roll/camera-roll": "5.4.0",
    "@react-native-clipboard/clipboard": "^1.12.1",
    "@react-native-community/datetimepicker": "^3.5.2",
    "@react-native-community/geolocation": "^3.0.6",
    "@react-native-community/netinfo": "^9.3.10",
    "@react-native-firebase/analytics": "^12.3.0",
    "@react-native-firebase/app": "^12.3.0",
    "@react-native-firebase/crashlytics": "^12.3.0",
    "@react-native-firebase/perf": "^12.3.0",
    "@react-native-google-signin/google-signin": "^10.0.1",
    "@react-native-picker/picker": "^2.4.3",
    "@react-navigation/material-top-tabs": "^6.6.3",
    "@react-navigation/native": "6.1.6",
    "@react-navigation/stack": "6.3.16",
    "@react-ng/bounds-observer": "^0.2.1",
    "@rnmapbox/maps": "^10.0.11",
    "@shopify/flash-list": "^1.6.1",
    "@types/node": "^18.14.0",
    "@ua/react-native-airship": "^15.2.6",
    "awesome-phonenumber": "^5.4.0",
    "babel-polyfill": "^6.26.0",
    "canvas-size": "^1.2.6",
    "core-js": "^3.32.0",
    "date-fns": "^2.30.0",
    "date-fns-tz": "^2.0.0",
    "dom-serializer": "^0.2.2",
    "domhandler": "^4.3.0",
    "expensify-common": "git+ssh://git@github.com/Expensify/expensify-common.git#82bfcd1cb077afd03d1c8c069618c7dd5bd405d8",
    "fbjs": "^3.0.2",
    "htmlparser2": "^7.2.0",
    "idb-keyval": "^6.2.1",
    "jest-when": "^3.5.2",
    "lodash": "4.17.21",
    "lottie-react-native": "^6.4.0",
    "mapbox-gl": "^2.15.0",
    "moment": "^2.29.4",
    "moment-timezone": "^0.5.31",
    "onfido-sdk-ui": "13.1.0",
    "patch-package": "^8.0.0",
    "process": "^0.11.10",
    "prop-types": "^15.7.2",
    "pusher-js": "8.3.0",
    "react": "18.2.0",
    "react-beautiful-dnd": "^13.1.1",
    "react-collapse": "^5.1.0",
    "react-content-loader": "^6.1.0",
    "react-dom": "18.1.0",
    "react-error-boundary": "^4.0.11",
    "react-map-gl": "^7.1.3",
    "react-native": "0.72.4",
    "react-native-android-location-enabler": "^1.2.2",
    "react-native-blob-util": "^0.17.3",
    "react-native-collapsible": "^1.6.0",
    "react-native-config": "^1.4.5",
    "react-native-dev-menu": "^4.1.1",
    "react-native-device-info": "^10.3.0",
    "react-native-document-picker": "^8.0.0",
    "react-native-draggable-flatlist": "^4.0.1",
    "react-native-fast-image": "^8.6.3",
    "react-native-fs": "^2.20.0",
    "react-native-gesture-handler": "2.12.0",
    "react-native-google-places-autocomplete": "2.5.6",
    "react-native-haptic-feedback": "^1.13.0",
    "react-native-image-pan-zoom": "^2.1.12",
    "react-native-image-picker": "^5.1.0",
    "react-native-image-size": "git+https://github.com/Expensify/react-native-image-size#8393b7e58df6ff65fd41f60aee8ece8822c91e2b",
    "react-native-key-command": "^1.0.6",
    "react-native-linear-gradient": "^2.8.1",
    "react-native-localize": "^2.2.6",
    "react-native-modal": "^13.0.0",
    "react-native-onyx": "1.0.111",
    "react-native-pager-view": "^6.2.0",
    "react-native-pdf": "^6.7.1",
    "react-native-performance": "^5.1.0",
    "react-native-permissions": "^3.9.3",
    "react-native-picker-select": "git+https://github.com/Expensify/react-native-picker-select.git#eae05855286dc699954415cc1d629bfd8e8e47e2",
    "react-native-plaid-link-sdk": "^10.0.0",
    "react-native-qrcode-svg": "^6.2.0",
    "react-native-quick-sqlite": "^8.0.0-beta.2",
    "react-native-reanimated": "3.5.4",
    "react-native-render-html": "6.3.1",
    "react-native-safe-area-context": "4.4.1",
    "react-native-screens": "3.21.0",
    "react-native-svg": "^13.13.0",
    "react-native-tab-view": "^3.5.2",
    "react-native-url-polyfill": "^2.0.0",
    "react-native-view-shot": "^3.6.0",
    "react-native-vision-camera": "^2.16.2",
    "react-native-web-linear-gradient": "^1.1.2",
    "react-native-webview": "^11.17.2",
    "react-pdf": "^6.2.2",
    "react-plaid-link": "3.3.2",
    "react-web-config": "^1.0.0",
    "react-webcam": "^7.1.1",
    "react-window": "^1.8.9",
    "save": "^2.4.0",
    "semver": "^7.5.2",
    "shim-keyboard-event-key": "^1.0.3",
    "underscore": "^1.13.1"
  },
  "devDependencies": {
    "@actions/core": "1.10.0",
    "@actions/github": "5.1.1",
    "@babel/core": "^7.20.0",
    "@babel/plugin-proposal-class-properties": "^7.12.1",
    "@babel/plugin-proposal-export-namespace-from": "^7.18.9",
    "@babel/preset-env": "^7.20.0",
    "@babel/preset-flow": "^7.12.13",
    "@babel/preset-react": "^7.10.4",
    "@babel/preset-typescript": "^7.21.5",
    "@babel/runtime": "^7.20.0",
    "@dword-design/eslint-plugin-import-alias": "^4.0.8",
<<<<<<< HEAD
    "@electron/notarize": "^1.2.3",
=======
    "@electron/notarize": "^2.1.0",
>>>>>>> 937a061e
    "@jest/globals": "^29.5.0",
    "@octokit/core": "4.0.4",
    "@octokit/plugin-paginate-rest": "3.1.0",
    "@octokit/plugin-throttling": "4.1.0",
    "@react-native-community/eslint-config": "3.0.0",
    "@react-native/metro-config": "^0.72.11",
    "@react-navigation/devtools": "^6.0.10",
    "@storybook/addon-a11y": "^6.5.9",
    "@storybook/addon-essentials": "^7.0.0",
    "@storybook/addon-react-native-web": "0.0.19--canary.37.cb55428.0",
    "@storybook/addons": "^6.5.9",
    "@storybook/builder-webpack5": "^6.5.10",
    "@storybook/manager-webpack5": "^6.5.10",
    "@storybook/react": "^6.5.9",
    "@storybook/theming": "^6.5.9",
    "@svgr/webpack": "^6.0.0",
    "@testing-library/jest-native": "5.4.1",
    "@testing-library/react-native": "11.5.1",
    "@trivago/prettier-plugin-sort-imports": "^4.2.0",
    "@types/concurrently": "^7.0.0",
    "@types/jest": "^29.5.2",
    "@types/jest-when": "^3.5.2",
    "@types/js-yaml": "^4.0.5",
    "@types/lodash": "^4.14.195",
    "@types/mapbox-gl": "^2.7.13",
    "@types/mock-fs": "^4.13.1",
    "@types/pusher-js": "^5.1.0",
    "@types/react": "^18.2.12",
    "@types/react-beautiful-dnd": "^13.1.4",
    "@types/react-collapse": "^5.0.1",
    "@types/react-dom": "^18.2.4",
    "@types/react-pdf": "^5.7.2",
    "@types/react-test-renderer": "^18.0.0",
    "@types/semver": "^7.5.4",
    "@types/setimmediate": "^1.0.2",
    "@types/underscore": "^1.11.5",
    "@typescript-eslint/eslint-plugin": "^6.2.1",
    "@typescript-eslint/parser": "^6.2.1",
    "@vercel/ncc": "0.38.1",
    "@welldone-software/why-did-you-render": "7.0.1",
    "ajv-cli": "^5.0.0",
    "babel-eslint": "^10.1.0",
    "babel-jest": "29.4.1",
    "babel-loader": "^9.1.3",
    "babel-plugin-module-resolver": "^5.0.0",
    "babel-plugin-react-native-web": "^0.18.7",
    "babel-plugin-transform-class-properties": "^6.24.1",
    "babel-plugin-transform-remove-console": "^6.9.4",
    "clean-webpack-plugin": "^3.0.0",
    "concurrently": "^5.3.0",
    "copy-webpack-plugin": "^6.4.1",
    "css-loader": "^6.7.2",
    "diff-so-fancy": "^1.3.0",
    "dotenv": "^16.0.3",
    "electron": "^25.8.1",
    "electron-builder": "24.6.4",
    "eslint": "^7.6.0",
    "eslint-config-airbnb-typescript": "^17.1.0",
    "eslint-config-expensify": "^2.0.42",
    "eslint-config-prettier": "^8.8.0",
    "eslint-plugin-jest": "^24.1.0",
    "eslint-plugin-jsdoc": "^46.2.6",
    "eslint-plugin-jsx-a11y": "^6.6.1",
    "eslint-plugin-react-hooks": "^4.6.0",
    "eslint-plugin-react-native-a11y": "^3.3.0",
    "eslint-plugin-storybook": "^0.5.13",
    "eslint-plugin-you-dont-need-lodash-underscore": "^6.12.0",
    "html-webpack-plugin": "^5.5.0",
    "jest": "29.4.1",
    "jest-circus": "29.4.1",
    "jest-cli": "29.4.1",
    "jest-environment-jsdom": "^29.4.1",
    "jest-transformer-svg": "^2.0.1",
    "metro-react-native-babel-preset": "0.76.8",
    "mock-fs": "^4.13.0",
    "onchange": "^7.1.0",
    "portfinder": "^1.0.28",
    "prettier": "^2.8.8",
    "pusher-js-mock": "^0.3.3",
    "react-native-clean-project": "^4.0.0-alpha4.0",
    "react-native-flipper": "https://gitpkg.now.sh/facebook/flipper/react-native/react-native-flipper?9cacc9b59402550eae866e0e81e5f0c2f8203e6b",
    "react-native-performance-flipper-reporter": "^2.0.0",
    "react-native-svg-transformer": "^1.0.0",
    "react-test-renderer": "18.2.0",
    "reassure": "^0.10.1",
    "setimmediate": "^1.0.5",
    "shellcheck": "^1.1.0",
    "style-loader": "^2.0.0",
    "time-analytics-webpack-plugin": "^0.1.17",
    "type-fest": "^3.12.0",
    "typescript": "^5.1.6",
    "wait-port": "^0.2.9",
    "webpack": "^5.76.0",
    "webpack-bundle-analyzer": "^4.5.0",
    "webpack-cli": "^4.10.0",
    "webpack-dev-server": "^4.9.3",
    "webpack-font-preload-plugin": "^1.5.0",
    "webpack-merge": "^5.8.0",
    "yaml": "^2.2.1"
  },
  "overrides": {
    "react-native": "$react-native"
  },
  "electronmon": {
    "patterns": [
      "!node_modules",
      "!node_modules/**/*",
      "!**/*.map",
      "!ios/**",
      "!android/**",
      "*.test.*",
      "*.spec.*"
    ]
  },
  "engines": {
    "node": "16.15.1",
    "npm": "8.11.0"
  }
}<|MERGE_RESOLUTION|>--- conflicted
+++ resolved
@@ -186,11 +186,7 @@
     "@babel/preset-typescript": "^7.21.5",
     "@babel/runtime": "^7.20.0",
     "@dword-design/eslint-plugin-import-alias": "^4.0.8",
-<<<<<<< HEAD
-    "@electron/notarize": "^1.2.3",
-=======
     "@electron/notarize": "^2.1.0",
->>>>>>> 937a061e
     "@jest/globals": "^29.5.0",
     "@octokit/core": "4.0.4",
     "@octokit/plugin-paginate-rest": "3.1.0",
