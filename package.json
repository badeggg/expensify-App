{
  "name": "new.expensify",
  "version": "1.3.79-3",
  "author": "Expensify, Inc.",
  "homepage": "https://new.expensify.com",
  "description": "New Expensify is the next generation of Expensify: a reimagination of payments based atop a foundation of chat.",
  "license": "MIT",
  "private": true,
  "scripts": {
    "configure-mapbox": "scripts/setup-mapbox-sdk-walkthrough.sh",
    "postinstall": "scripts/postInstall.sh",
    "clean": "npx react-native clean-project-auto",
    "android": "scripts/set-pusher-suffix.sh && npx react-native run-android --variant=developmentDebug --appId=com.expensify.chat.dev",
    "ios": "scripts/set-pusher-suffix.sh && npx react-native run-ios --list-devices --configuration=\"DebugDevelopment\" --scheme=\"New Expensify Dev\"",
    "pod-install": "cd ios && bundle exec pod install",
    "ipad": "concurrently \"npx react-native run-ios --simulator=\\\"iPad Pro (12.9-inch) (6th generation)\\\" --configuration=\\\"DebugDevelopment\\\" --scheme=\\\"New Expensify Dev\\\"\"",
    "ipad-sm": "concurrently \"npx react-native run-ios --simulator=\\\"iPad Pro (11-inch) (4th generation)\\\" --configuration=\\\"DebugDevelopment\\\" --scheme=\\\"New Expensify Dev\\\"\"",
    "start": "npx react-native start",
    "web": "scripts/set-pusher-suffix.sh && concurrently npm:web-proxy npm:web-server",
    "web-proxy": "node web/proxy.js",
    "web-server": "webpack-dev-server --open --config config/webpack/webpack.dev.js",
    "build": "webpack --config config/webpack/webpack.common.js --env envFile=.env.production",
    "build-staging": "webpack --config config/webpack/webpack.common.js --env envFile=.env.staging",
    "build-adhoc": "webpack --config config/webpack/webpack.common.js --env envFile=.env.adhoc",
    "desktop": "scripts/set-pusher-suffix.sh && node desktop/start.js",
    "desktop-build": "scripts/build-desktop.sh production",
    "desktop-build-staging": "scripts/build-desktop.sh staging",
    "createDocsRoutes": "node .github/scripts/createDocsRoutes.js",
    "desktop-build-adhoc": "scripts/build-desktop.sh adhoc",
    "ios-build": "fastlane ios build",
    "android-build": "fastlane android build",
    "android-build-e2e": "bundle exec fastlane android build_e2e",
    "test": "TZ=utc jest",
    "typecheck": "tsc",
    "lint": "eslint . --max-warnings=0 --cache --cache-location=node_modules/.cache/eslint",
    "lint-changed": "eslint --fix $(git diff --diff-filter=AM --name-only main -- \"*.js\" \"*.ts\" \"*.tsx\")",
    "lint-watch": "npx eslint-watch --watch --changed",
    "shellcheck": "./scripts/shellCheck.sh",
    "prettier": "prettier --write .",
    "prettier-watch": "onchange \"**/*.{js,ts,tsx}\" -- prettier --write --ignore-unknown {{changed}}",
    "print-version": "echo $npm_package_version",
    "storybook": "start-storybook -p 6006",
    "storybook-build": "ENV=production build-storybook -o dist/docs",
    "storybook-build-staging": "ENV=staging build-storybook -o dist/docs",
    "gh-actions-build": "./.github/scripts/buildActions.sh",
    "gh-actions-validate": "./.github/scripts/validateActionsAndWorkflows.sh",
    "analyze-packages": "ANALYZE_BUNDLE=true webpack --config config/webpack/webpack.common.js --env envFile=.env.production",
    "symbolicate:android": "npx metro-symbolicate android/app/build/generated/sourcemaps/react/release/index.android.bundle.map",
    "symbolicate:ios": "npx metro-symbolicate main.jsbundle.map",
    "test:e2e": "node tests/e2e/testRunner.js --development",
    "gh-actions-unused-styles": "./.github/scripts/findUnusedKeys.sh",
    "workflow-test": "./workflow_tests/scripts/runWorkflowTests.sh",
    "workflow-test:generate": "node workflow_tests/utils/preGenerateTest.js"
  },
  "dependencies": {
    "@expensify/react-native-web": "0.18.15",
    "@formatjs/intl-datetimeformat": "^6.10.0",
    "@formatjs/intl-getcanonicallocales": "^2.2.0",
    "@formatjs/intl-listformat": "^7.2.2",
    "@formatjs/intl-locale": "^3.3.0",
    "@formatjs/intl-numberformat": "^8.5.0",
    "@formatjs/intl-pluralrules": "^5.2.2",
    "@gorhom/portal": "^1.0.14",
    "@invertase/react-native-apple-authentication": "^2.2.2",
    "@kie/act-js": "^2.0.1",
    "@kie/mock-github": "^1.0.0",
    "@oguzhnatly/react-native-image-manipulator": "github:Expensify/react-native-image-manipulator#5cdae3d4455b03a04c57f50be3863e2fe6c92c52",
    "@onfido/react-native-sdk": "7.4.0",
    "@react-native-async-storage/async-storage": "^1.17.10",
    "@react-native-camera-roll/camera-roll": "5.4.0",
    "@react-native-community/clipboard": "^1.5.1",
    "@react-native-community/datetimepicker": "^3.5.2",
    "@react-native-community/geolocation": "^3.0.6",
    "@react-native-community/netinfo": "^9.3.10",
    "@react-native-firebase/analytics": "^12.3.0",
    "@react-native-firebase/app": "^12.3.0",
    "@react-native-firebase/crashlytics": "^12.3.0",
    "@react-native-firebase/perf": "^12.3.0",
    "@react-native-google-signin/google-signin": "^10.0.1",
    "@react-native-picker/picker": "^2.4.3",
    "@react-navigation/material-top-tabs": "^6.6.3",
    "@react-navigation/native": "6.1.6",
    "@react-navigation/stack": "6.3.16",
    "@react-ng/bounds-observer": "^0.2.1",
    "@rnmapbox/maps": "^10.0.11",
    "@types/node": "^18.14.0",
    "@ua/react-native-airship": "^15.2.6",
    "awesome-phonenumber": "^5.4.0",
    "babel-plugin-transform-remove-console": "^6.9.4",
    "babel-polyfill": "^6.26.0",
    "canvas-size": "^1.2.6",
    "core-js": "^3.32.0",
    "date-fns": "^2.30.0",
    "date-fns-tz": "^2.0.0",
    "dom-serializer": "^0.2.2",
    "domhandler": "^4.3.0",
<<<<<<< HEAD
    "expensify-common": "git+ssh://git@github.com/Expensify/expensify-common.git#ab4895807dd9a26f64bfaee80db15ee2c48a5124",
    "expo": "^49.0.0",
=======
    "expensify-common": "git+ssh://git@github.com/Expensify/expensify-common.git#f76ff4badf0934e21ac6c3f195ebc5791bb72247",
>>>>>>> 5fcdfd9e
    "fbjs": "^3.0.2",
    "htmlparser2": "^7.2.0",
    "idb-keyval": "^6.2.1",
    "jest-when": "^3.5.2",
    "lodash": "4.17.21",
    "lottie-react-native": "^5.1.6",
    "mapbox-gl": "^2.15.0",
    "moment": "^2.29.4",
    "moment-timezone": "^0.5.31",
    "onfido-sdk-ui": "13.1.0",
    "patch-package": "^8.0.0",
    "process": "^0.11.10",
    "prop-types": "^15.7.2",
    "pusher-js": "8.3.0",
    "react": "18.2.0",
    "react-beautiful-dnd": "^13.1.1",
    "react-collapse": "^5.1.0",
    "react-content-loader": "^6.1.0",
    "react-dom": "18.1.0",
    "react-map-gl": "^7.1.3",
    "react-error-boundary": "^4.0.11",
    "react-native": "0.72.4",
    "react-native-android-location-enabler": "^1.2.2",
    "react-native-blob-util": "^0.17.3",
    "react-native-collapsible": "^1.6.0",
    "react-native-config": "^1.4.5",
    "react-native-dev-menu": "^4.1.1",
    "react-native-device-info": "^10.3.0",
    "react-native-document-picker": "^8.0.0",
    "react-native-draggable-flatlist": "^4.0.1",
    "react-native-fast-image": "^8.6.3",
    "react-native-fs": "^2.20.0",
    "react-native-gesture-handler": "2.12.0",
    "react-native-google-places-autocomplete": "2.5.5",
    "react-native-haptic-feedback": "^1.13.0",
    "react-native-image-pan-zoom": "^2.1.12",
    "react-native-image-picker": "^5.1.0",
    "react-native-image-size": "git+https://github.com/Expensify/react-native-image-size#8393b7e58df6ff65fd41f60aee8ece8822c91e2b",
    "react-native-key-command": "^1.0.5",
    "react-native-linear-gradient": "^2.8.1",
    "react-native-localize": "^2.2.6",
    "react-native-modal": "^13.0.0",
    "react-native-onyx": "1.0.98",
    "react-native-pager-view": "^6.2.0",
    "react-native-pdf": "^6.7.1",
    "react-native-performance": "^5.1.0",
    "react-native-permissions": "^3.0.1",
    "react-native-picker-select": "git+https://github.com/Expensify/react-native-picker-select.git#eae05855286dc699954415cc1d629bfd8e8e47e2",
    "react-native-plaid-link-sdk": "^10.0.0",
    "react-native-qrcode-svg": "^6.2.0",
    "react-native-quick-sqlite": "^8.0.0-beta.2",
    "react-native-reanimated": "3.5.4",
    "react-native-render-html": "6.3.1",
    "react-native-safe-area-context": "4.4.1",
    "react-native-screens": "3.21.0",
    "react-native-svg": "^13.13.0",
    "react-native-tab-view": "^3.5.2",
    "react-native-url-polyfill": "^2.0.0",
    "react-native-view-shot": "^3.6.0",
    "react-native-vision-camera": "^2.15.4",
    "react-native-web-linear-gradient": "^1.1.2",
    "react-native-web-lottie": "^1.4.4",
    "react-native-webview": "^11.17.2",
    "react-pdf": "^6.2.2",
    "react-plaid-link": "3.3.2",
    "react-web-config": "^1.0.0",
    "react-window": "^1.8.9",
    "save": "^2.4.0",
    "semver": "^7.5.2",
    "shim-keyboard-event-key": "^1.0.3",
    "underscore": "^1.13.1",
    "expo-av": "~13.4.1"
  },
  "devDependencies": {
    "@actions/core": "1.10.0",
    "@actions/github": "5.1.1",
    "@babel/core": "^7.20.0",
    "@babel/plugin-proposal-class-properties": "^7.12.1",
    "@babel/plugin-proposal-export-namespace-from": "^7.18.9",
    "@babel/preset-env": "^7.20.0",
    "@babel/preset-flow": "^7.12.13",
    "@babel/preset-react": "^7.10.4",
    "@babel/preset-typescript": "^7.21.5",
    "@babel/runtime": "^7.20.0",
    "@electron/notarize": "^1.2.3",
    "@jest/globals": "^29.5.0",
    "@kie/act-js": "^2.0.1",
    "@kie/mock-github": "^1.0.0",
    "@octokit/core": "4.0.4",
    "@octokit/plugin-paginate-rest": "3.1.0",
    "@octokit/plugin-throttling": "4.1.0",
    "@react-native-community/eslint-config": "3.0.0",
    "@react-native/metro-config": "^0.72.11",
    "@react-navigation/devtools": "^6.0.10",
    "@storybook/addon-a11y": "^6.5.9",
    "@storybook/addon-essentials": "^7.0.0",
    "@storybook/addon-react-native-web": "0.0.19--canary.37.cb55428.0",
    "@storybook/addons": "^6.5.9",
    "@storybook/builder-webpack5": "^6.5.10",
    "@storybook/manager-webpack5": "^6.5.10",
    "@storybook/react": "^6.5.9",
    "@storybook/theming": "^6.5.9",
    "@svgr/webpack": "^6.0.0",
    "@testing-library/jest-native": "5.4.1",
    "@testing-library/react-native": "11.5.1",
    "@types/concurrently": "^7.0.0",
    "@types/jest": "^29.5.2",
    "@types/jest-when": "^3.5.2",
    "@types/js-yaml": "^4.0.5",
    "@types/lodash": "^4.14.195",
    "@types/mapbox-gl": "^2.7.13",
    "@types/mock-fs": "^4.13.1",
    "@types/pusher-js": "^5.1.0",
    "@types/react": "^18.2.12",
    "@types/react-beautiful-dnd": "^13.1.4",
    "@types/react-collapse": "^5.0.1",
    "@types/react-dom": "^18.2.4",
    "@types/react-pdf": "^5.7.2",
    "@types/react-test-renderer": "^18.0.0",
    "@types/semver": "^7.5.0",
    "@types/setimmediate": "^1.0.2",
    "@types/underscore": "^1.11.5",
    "@typescript-eslint/eslint-plugin": "^6.2.1",
    "@typescript-eslint/parser": "^6.2.1",
    "@vercel/ncc": "^0.27.0",
    "@welldone-software/why-did-you-render": "7.0.1",
    "ajv-cli": "^5.0.0",
    "babel-eslint": "^10.1.0",
    "babel-jest": "29.4.1",
    "babel-loader": "^9.1.3",
    "babel-plugin-module-resolver": "^5.0.0",
    "babel-plugin-react-native-web": "^0.18.7",
    "babel-plugin-transform-class-properties": "^6.24.1",
    "babel-plugin-transform-remove-console": "^6.9.4",
    "clean-webpack-plugin": "^3.0.0",
    "concurrently": "^5.3.0",
    "copy-webpack-plugin": "^6.4.1",
    "css-loader": "^6.7.2",
    "diff-so-fancy": "^1.3.0",
    "dotenv": "^16.0.3",
    "electron": "^25.8.1",
    "electron-builder": "24.6.4",
    "eslint": "^7.6.0",
    "eslint-config-airbnb-typescript": "^17.1.0",
    "eslint-config-expensify": "^2.0.39",
    "eslint-config-prettier": "^8.8.0",
    "eslint-plugin-jest": "^24.1.0",
    "eslint-plugin-jsdoc": "^46.2.6",
    "eslint-plugin-jsx-a11y": "^6.6.1",
    "eslint-plugin-react-hooks": "^4.6.0",
    "eslint-plugin-react-native-a11y": "^3.3.0",
    "eslint-plugin-storybook": "^0.5.13",
    "eslint-plugin-you-dont-need-lodash-underscore": "^6.12.0",
    "html-webpack-plugin": "^5.5.0",
    "jest": "29.4.1",
    "jest-circus": "29.4.1",
    "jest-cli": "29.4.1",
    "jest-environment-jsdom": "^29.4.1",
    "metro-react-native-babel-preset": "0.76.8",
    "mock-fs": "^4.13.0",
    "onchange": "^7.1.0",
    "portfinder": "^1.0.28",
    "prettier": "^2.8.8",
    "pusher-js-mock": "^0.3.3",
    "react-native-clean-project": "^4.0.0-alpha4.0",
    "react-native-flipper": "https://gitpkg.now.sh/facebook/flipper/react-native/react-native-flipper?9cacc9b59402550eae866e0e81e5f0c2f8203e6b",
    "react-native-performance-flipper-reporter": "^2.0.0",
    "react-native-svg-transformer": "^1.0.0",
    "react-test-renderer": "18.2.0",
    "reassure": "^0.9.0",
    "setimmediate": "^1.0.5",
    "shellcheck": "^1.1.0",
    "style-loader": "^2.0.0",
    "time-analytics-webpack-plugin": "^0.1.17",
    "type-fest": "^3.12.0",
    "typescript": "^5.1.6",
    "wait-port": "^0.2.9",
    "webpack": "^5.76.0",
    "webpack-bundle-analyzer": "^4.5.0",
    "webpack-cli": "^4.10.0",
    "webpack-dev-server": "^4.9.3",
    "webpack-font-preload-plugin": "^1.5.0",
    "webpack-merge": "^5.8.0",
    "yaml": "^2.2.1"
  },
  "overrides": {
    "react-native": "$react-native"
  },
  "expo": {
    "autolinking": {
      "exclude": [
        "expo-constants",
        "expo-file-system",
        "expo-font",
        "@react-native-google-signin/google-signin",
        "expo-keep-awake"
      ]
    }
  },
  "electronmon": {
    "patterns": [
      "!node_modules",
      "!node_modules/**/*",
      "!**/*.map",
      "!ios/**",
      "!android/**",
      "*.test.*",
      "*.spec.*"
    ]
  },
  "engines": {
    "node": "16.15.1",
    "npm": "8.11.0"
  }
}<|MERGE_RESOLUTION|>--- conflicted
+++ resolved
@@ -94,12 +94,8 @@
     "date-fns-tz": "^2.0.0",
     "dom-serializer": "^0.2.2",
     "domhandler": "^4.3.0",
-<<<<<<< HEAD
-    "expensify-common": "git+ssh://git@github.com/Expensify/expensify-common.git#ab4895807dd9a26f64bfaee80db15ee2c48a5124",
+    "expensify-common": "git+ssh://git@github.com/Expensify/expensify-common.git#f76ff4badf0934e21ac6c3f195ebc5791bb72247",
     "expo": "^49.0.0",
-=======
-    "expensify-common": "git+ssh://git@github.com/Expensify/expensify-common.git#f76ff4badf0934e21ac6c3f195ebc5791bb72247",
->>>>>>> 5fcdfd9e
     "fbjs": "^3.0.2",
     "htmlparser2": "^7.2.0",
     "idb-keyval": "^6.2.1",
