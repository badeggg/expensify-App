{
  "name": "new.expensify",
  "version": "1.2.21-4",
  "author": "Expensify, Inc.",
  "homepage": "https://new.expensify.com",
  "description": "New Expensify is the next generation of Expensify: a reimagination of payments based atop a foundation of chat.",
  "license": "MIT",
  "private": true,
  "scripts": {
    "postinstall": "npx patch-package && cd desktop && npm install",
    "clean": "npx react-native clean-project-auto",
    "android": "scripts/set-pusher-suffix.sh && npx react-native run-android --port=8083",
    "ios": "scripts/set-pusher-suffix.sh && npx react-native run-ios --port=8082",
    "ipad": "npx react-native run-ios --port=8082 --simulator=\"iPad Pro (12.9-inch) (4th generation)\"",
    "ipad-sm": "npx react-native run-ios --port=8082 --simulator=\"iPad Pro (9.7-inch)\"",
    "start": "npx react-native start",
    "web": "scripts/set-pusher-suffix.sh && concurrently npm:web-proxy npm:web-server",
    "web-proxy": "node web/proxy.js",
    "web-server": "webpack-dev-server --open --config config/webpack/webpack.dev.js",
    "build": "webpack --config config/webpack/webpack.common.js --env envFile=.env.production",
    "build-staging": "webpack --config config/webpack/webpack.common.js --env envFile=.env.staging",
    "desktop": "scripts/set-pusher-suffix.sh && node desktop/start.js",
    "desktop-build": "scripts/build-desktop.sh production",
    "desktop-build-staging": "scripts/build-desktop.sh staging",
    "ios-build": "fastlane ios build",
    "android-build": "fastlane android build",
    "android-build-e2e": "bundle exec fastlane android build_e2e",
    "test": "jest",
    "lint": "eslint . --max-warnings=0",
    "lint-watch": "npx eslint-watch --watch --changed",
    "print-version": "echo $npm_package_version",
    "storybook": "start-storybook -p 6006",
    "storybook-build": "build-storybook -o dist/docs",
    "gh-actions-build": "./.github/scripts/buildActions.sh",
    "gh-actions-validate": "./.github/scripts/validateActionsAndWorkflows.sh",
    "analyze-packages": "ANALYZE_BUNDLE=true webpack --config config/webpack/webpack.common.js --env envFile=.env.production",
    "symbolicate:android": "npx metro-symbolicate android/app/build/generated/sourcemaps/react/release/index.android.bundle.map",
    "symbolicate:ios": "npx metro-symbolicate main.jsbundle.map",
    "test:e2e": "node ./e2e/testRunner.js"
  },
  "dependencies": {
    "@expensify/react-native-web": "0.18.9",
    "@formatjs/intl-getcanonicallocales": "^1.5.8",
    "@formatjs/intl-locale": "^2.4.21",
    "@formatjs/intl-numberformat": "^6.2.5",
    "@formatjs/intl-pluralrules": "^4.0.13",
    "@oguzhnatly/react-native-image-manipulator": "github:Expensify/react-native-image-manipulator#c5f654fc9d0ad7cc5b89d50b34ecf8b0e3f4d050",
    "@onfido/react-native-sdk": "6.0.0",
    "@pieter-pot/react-native-fast-image": "8.5.11",
    "@react-native-async-storage/async-storage": "^1.17.10",
    "@react-native-community/cameraroll": "git+https://github.com/react-native-cameraroll/react-native-cameraroll.git#3f0aed96db68e134f199171c7b06c1b4d6cb382b",
    "@react-native-community/clipboard": "^1.5.1",
    "@react-native-community/datetimepicker": "^3.5.2",
    "@react-native-community/netinfo": "^8.3.0",
    "@react-native-community/progress-bar-android": "^1.0.4",
    "@react-native-community/progress-view": "^1.2.3",
    "@react-native-firebase/analytics": "^12.3.0",
    "@react-native-firebase/app": "^12.3.0",
    "@react-native-firebase/crashlytics": "^12.3.0",
    "@react-native-firebase/perf": "^12.3.0",
    "@react-native-picker/picker": "^2.4.3",
    "@react-navigation/drawer": "github:Expensify/react-navigation#react-navigation-drawer-v6.5.0-alpha1-gitpkg",
    "@react-navigation/native": "6.0.13",
    "@react-navigation/stack": "6.3.1",
    "babel-plugin-transform-remove-console": "^6.9.4",
    "babel-polyfill": "^6.26.0",
    "dom-serializer": "^0.2.2",
    "domhandler": "^4.3.0",
    "dotenv": "^8.2.0",
    "expensify-common": "git+https://github.com/Expensify/expensify-common.git#6010b3c49a16f63ee9cecc0c720f6d10395775ef",
    "fbjs": "^3.0.2",
    "file-loader": "^6.0.0",
    "html-entities": "^1.3.1",
    "htmlparser2": "^7.2.0",
    "localforage": "^1.10.0",
    "lodash": "4.17.21",
    "metro-config": "^0.71.3",
    "moment": "^2.29.4",
    "moment-timezone": "^0.5.31",
    "onfido-sdk-ui": "^8.1.0",
    "process": "^0.11.10",
    "prop-types": "^15.7.2",
    "pusher-js": "^7.0.6",
    "react": "18.1.0",
    "react-collapse": "^5.1.0",
    "react-content-loader": "^6.1.0",
    "react-dom": "18.1.0",
    "react-native": "npm:@expensify/react-native@0.70.5",
    "react-native-blob-util": "^0.16.2",
    "react-native-collapsible": "^1.6.0",
    "react-native-config": "^1.4.5",
    "react-native-document-picker": "^8.0.0",
    "react-native-gesture-handler": "2.6.0",
    "react-native-google-places-autocomplete": "git+https://github.com/Expensify/react-native-google-places-autocomplete.git#3bbd17d63e6c38d38d857b50f6037c1c0376ff06",
    "react-native-haptic-feedback": "^1.13.0",
    "react-native-image-pan-zoom": "^2.1.12",
    "react-native-image-picker": "^4.8.5",
    "react-native-image-size": "git+https://github.com/Expensify/react-native-image-size#6b5ab5110dc3ed554f8eafbc38d7d87c17147972",
    "react-native-modal": "^13.0.0",
<<<<<<< HEAD
    "react-native-onyx": "1.0.27",
=======
    "react-native-onyx": "1.0.26",
>>>>>>> 84aa9c8e
    "react-native-pdf": "^6.6.2",
    "react-native-performance": "^2.0.0",
    "react-native-permissions": "^3.0.1",
    "react-native-picker-select": "git+https://github.com/Expensify/react-native-picker-select.git#7f09b2c15ffae320d769788f75bdf8948714bb10",
    "react-native-plaid-link-sdk": "^7.2.0",
    "react-native-reanimated": "3.0.0-rc.3",
    "react-native-render-html": "6.3.1",
    "react-native-safe-area-context": "4.4.1",
    "react-native-screens": "3.17.0",
    "react-native-svg": "git+https://github.com/software-mansion/react-native-svg#2a892a9eac4a0b11d33c0cf866b3475a6d332424",
    "react-native-webview": "^11.17.2",
    "react-pdf": "5.7.2",
    "react-plaid-link": "3.3.2",
    "react-web-config": "^1.0.0",
    "save": "^2.4.0",
    "shim-keyboard-event-key": "^1.0.3",
    "underscore": "^1.13.1",
    "urbanairship-react-native": "^14.3.1"
  },
  "devDependencies": {
    "@actions/core": "1.10.0",
    "@actions/github": "5.1.1",
    "@babel/core": "^7.11.1",
    "@babel/plugin-proposal-class-properties": "^7.12.1",
    "@babel/plugin-proposal-export-namespace-from": "^7.18.9",
    "@babel/preset-env": "^7.11.0",
    "@babel/preset-flow": "^7.12.13",
    "@babel/preset-react": "^7.10.4",
    "@babel/runtime": "^7.11.2",
    "@octokit/core": "4.0.4",
    "@octokit/plugin-paginate-rest": "3.1.0",
    "@octokit/plugin-throttling": "4.1.0",
    "@react-native-community/eslint-config": "3.0.0",
    "@react-navigation/devtools": "^6.0.10",
    "@storybook/addon-a11y": "^6.5.9",
    "@storybook/addon-essentials": "^6.5.9",
    "@storybook/addon-react-native-web": "0.0.19--canary.37.cb55428.0",
    "@storybook/addons": "^6.5.9",
    "@storybook/builder-webpack5": "^6.5.10",
    "@storybook/manager-webpack5": "^6.5.10",
    "@storybook/react": "^6.5.9",
    "@storybook/theming": "^6.5.9",
    "@svgr/webpack": "^5.5.0",
    "@testing-library/jest-native": "^3.4.2",
    "@testing-library/react-native": "^7.0.2",
    "@vercel/ncc": "^0.27.0",
    "@welldone-software/why-did-you-render": "7.0.1",
    "ajv-cli": "^5.0.0",
    "babel-eslint": "^10.1.0",
    "babel-jest": "^28.1.3",
    "babel-loader": "^8.1.0",
    "babel-plugin-module-resolver": "^4.0.0",
    "babel-plugin-react-native-web": "^0.18.7",
    "babel-plugin-transform-class-properties": "^6.24.1",
    "babel-plugin-transform-remove-console": "^6.9.4",
    "clean-webpack-plugin": "^3.0.0",
    "concurrently": "^5.3.0",
    "copy-webpack-plugin": "^6.4.1",
    "css-loader": "^5.2.4",
    "diff-so-fancy": "^1.3.0",
    "electron": "^21.0.0",
    "electron-builder": "23.5.0",
    "electron-notarize": "^1.2.1",
    "eslint": "^7.6.0",
    "eslint-config-expensify": "2.0.30",
    "eslint-plugin-jest": "^24.1.0",
    "eslint-plugin-jsx-a11y": "^6.6.1",
    "eslint-plugin-storybook": "^0.5.13",
    "flipper-plugin-bridgespy-client": "^0.1.9",
    "html-webpack-plugin": "^5.5.0",
    "jest": "^26.6.3",
    "jest-circus": "^26.6.3",
    "jest-cli": "^26.6.3",
    "metro-react-native-babel-preset": "^0.72.1",
    "mock-fs": "^4.13.0",
    "portfinder": "^1.0.28",
    "pusher-js-mock": "^0.3.3",
    "react-native-clean-project": "^4.0.0-alpha4.0",
    "react-native-flipper": "https://gitpkg.now.sh/facebook/flipper/react-native/react-native-flipper?9cacc9b59402550eae866e0e81e5f0c2f8203e6b",
    "react-native-performance-flipper-reporter": "^2.0.0",
    "react-native-svg-transformer": "^0.14.3",
    "react-test-renderer": "18.1.0",
    "semver": "^7.3.4",
    "speed-measure-webpack-plugin": "^1.5.0",
    "style-loader": "^2.0.0",
    "wait-port": "^0.2.9",
    "webpack": "^5.74.0",
    "webpack-bundle-analyzer": "^4.5.0",
    "webpack-cli": "^4.10.0",
    "webpack-dev-server": "^4.9.3",
    "webpack-merge": "^5.8.0"
  },
  "engines": {
    "node": "16.15.1",
    "npm": "8.11.0"
  },
  "jest": {
    "preset": "react-native",
    "transform": {
      "^.+\\.jsx?$": "babel-jest"
    },
    "transformIgnorePatterns": [
      "node_modules/(?!react-native)/"
    ],
    "testPathIgnorePatterns": [
      "<rootDir>/node_modules/"
    ],
    "testMatch": [
      "**/tests/ui/**/*.[jt]s?(x)",
      "**/tests/unit/**/*.[jt]s?(x)",
      "**/tests/actions/**/*.[jt]s?(x)",
      "**/?(*.)+(spec|test).[jt]s?(x)"
    ],
    "globals": {
      "__DEV__": true,
      "WebSocket": {}
    },
    "timers": "fake",
    "testEnvironment": "jsdom",
    "setupFiles": [
      "<rootDir>/jest/setup.js"
    ],
    "setupFilesAfterEnv": [
      "@testing-library/jest-native/extend-expect"
    ],
    "cacheDirectory": "<rootDir>/.jest-cache"
  },
  "prettier": {
    "bracketSpacing": false,
    "jsxBracketSameLine": true,
    "singleQuote": true,
    "trailingComma": "all"
  }
}<|MERGE_RESOLUTION|>--- conflicted
+++ resolved
@@ -97,11 +97,7 @@
     "react-native-image-picker": "^4.8.5",
     "react-native-image-size": "git+https://github.com/Expensify/react-native-image-size#6b5ab5110dc3ed554f8eafbc38d7d87c17147972",
     "react-native-modal": "^13.0.0",
-<<<<<<< HEAD
     "react-native-onyx": "1.0.27",
-=======
-    "react-native-onyx": "1.0.26",
->>>>>>> 84aa9c8e
     "react-native-pdf": "^6.6.2",
     "react-native-performance": "^2.0.0",
     "react-native-permissions": "^3.0.1",
