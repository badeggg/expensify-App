{
  "name": "expensify.cash",
  "version": "1.0.82-2",
  "author": "Expensify, Inc.",
  "homepage": "https://new.expensify.com",
  "description": "Expensify.cash is the next generation of Expensify: a reimagination of payments based atop a foundation of chat.",
  "license": "MIT",
  "private": true,
  "scripts": {
    "android": "npm run check-port -- 8081 && react-native run-android",
    "ios": "npm run check-port -- 8081 && react-native run-ios",
    "ipad": "npm run check-port -- 8081 && react-native run-ios --simulator=\"iPad Pro (12.9-inch) (4th generation)\"",
    "ipad-sm": "npm run check-port -- 8081 && react-native run-ios --simulator=\"iPad Pro (9.7-inch)\"",
    "desktop": "node desktop/start.js",
    "start": "react-native start",
    "web": "node web/proxy.js & webpack-dev-server --open --config config/webpack/webpack.dev.js",
    "build": "webpack --config config/webpack/webpack.prod.js",
    "build-staging": "webpack --config config/webpack/webpack.staging.js",
    "desktop-build": "webpack --config config/webpack/webpack.prod.js --platform desktop && electron-builder --config config/electron.config.js",
    "desktop-build-staging": "webpack --config config/webpack/webpack.staging.js --platform desktop && electron-builder --config config/electron.config.js",
    "ios-build": "fastlane ios build",
    "android-build": "fastlane android build",
    "test": "jest",
    "lint": "eslint . --max-warnings=0",
    "print-version": "echo $npm_package_version",
    "detox-build": "detox build --configuration ios.sim.debug",
    "detox-test": "detox test --configuration ios.sim.debug",
    "storybook": "start-storybook -p 6006",
    "storybook-build": "build-storybook -o dist/docs",
    "gh-actions-build": "./.github/scripts/buildActions.sh",
    "gh-actions-validate": "./.github/scripts/validateActionsAndWorkflows.sh",
    "analyze-packages": "ANALYZE_BUNDLE=true webpack --config config/webpack/webpack.prod.js",
    "check-port": "node config/checkPort.js"
  },
  "dependencies": {
    "@formatjs/intl-getcanonicallocales": "^1.5.8",
    "@formatjs/intl-locale": "^2.4.21",
    "@formatjs/intl-numberformat": "^6.2.5",
    "@formatjs/intl-pluralrules": "^4.0.13",
    "@onfido/react-native-sdk": "^1.3.3",
    "@react-native-async-storage/async-storage": "^1.15.5",
    "@react-native-community/cli": "4.13.1",
    "@react-native-community/clipboard": "^1.5.1",
    "@react-native-community/netinfo": "^5.9.10",
    "@react-native-community/progress-bar-android": "^1.0.4",
    "@react-native-community/progress-view": "^1.2.3",
    "@react-native-firebase/analytics": "^12.3.0",
    "@react-native-firebase/app": "^12.3.0",
    "@react-native-firebase/crashlytics": "^12.3.0",
    "@react-native-firebase/perf": "^12.3.0",
    "@react-native-masked-view/masked-view": "^0.2.4",
    "@react-native-picker/picker": "^1.9.11",
    "@react-navigation/compat": "^5.3.15",
    "@react-navigation/drawer": "^6.0.0-next.17",
    "@react-navigation/native": "^6.0.0-next.13",
    "@react-navigation/stack": "^6.0.0-next.25",
    "babel-plugin-transform-remove-console": "^6.9.4",
    "dotenv": "^8.2.0",
    "electron-context-menu": "^2.3.0",
    "electron-log": "^4.3.5",
    "electron-serve": "^1.0.0",
    "electron-updater": "^4.3.4",
<<<<<<< HEAD
    "expensify-common": "git://github.com/Expensify/expensify-common.git#326206dee3f758da09ebc3bc184cfb66366ecec5",
=======
    "expensify-common": "git://github.com/Expensify/expensify-common.git#89becf7fa3106d4dd26c81a56d29b8f4b5d7ee87",
>>>>>>> e511b1f7
    "expo-haptics": "^10.0.0",
    "file-loader": "^6.0.0",
    "html-entities": "^1.3.1",
    "lodash": "4.17.21",
    "metro-config": "^0.64.0",
    "moment": "^2.27.0",
    "moment-timezone": "^0.5.31",
    "onfido-sdk-ui": "^6.7.2",
    "prop-types": "^15.7.2",
    "pusher-js": "^7.0.0",
    "react": "^17.0.2",
    "react-collapse": "^5.1.0",
    "react-dom": "^17.0.2",
    "react-native": "0.64.1",
    "react-native-bootsplash": "^3.2.0",
    "react-native-collapsible": "^1.6.0",
    "react-native-config": "^1.4.0",
    "react-native-document-picker": "^5.1.0",
    "react-native-gesture-handler": "1.9.0",
    "react-native-image-pan-zoom": "^2.1.12",
    "react-native-image-picker": "^4.0.3",
    "react-native-keyboard-spacer": "^0.4.1",
    "react-native-modal": "^11.10.0",
    "react-native-onyx": "git+https://github.com/Expensify/react-native-onyx.git#d73900b7cb7bf82bed77cb6b6baabf8fe2eb3a0e",
    "react-native-pdf": "^6.2.2",
    "react-native-permissions": "^3.0.1",
    "react-native-picker-select": "8.0.4",
    "react-native-plaid-link-sdk": "^7.0.5",
    "react-native-reanimated": "^2.3.0-alpha.1",
    "react-native-render-html": "6.0.0-beta.8",
    "react-native-safe-area-context": "^3.1.4",
    "react-native-screens": "^3.0.0",
    "react-native-svg": "^12.1.0",
    "react-native-unimodules": "^0.13.3",
    "react-native-web": "0.15.7",
    "react-pdf": "^5.2.0",
    "react-plaid-link": "^3.1.0",
    "react-web-config": "^1.0.0",
    "rn-fetch-blob": "^0.12.0",
    "save": "^2.4.0",
    "underscore": "^1.10.2",
    "urbanairship-react-native": "^11.0.1"
  },
  "devDependencies": {
    "@actions/core": "^1.2.6",
    "@actions/github": "^4.0.0",
    "@babel/core": "^7.11.1",
    "@babel/plugin-proposal-class-properties": "^7.12.1",
    "@babel/preset-env": "^7.11.0",
    "@babel/preset-flow": "^7.12.13",
    "@babel/preset-react": "^7.10.4",
    "@babel/runtime": "^7.11.2",
    "@octokit/core": "^3.3.1",
    "@octokit/plugin-throttling": "^3.4.1",
    "@octokit/rest": "^18.3.5",
    "@react-native-community/eslint-config": "^2.0.0",
    "@storybook/addon-a11y": "^6.2.9",
    "@storybook/addon-essentials": "^6.2.9",
    "@storybook/react": "^6.2.9",
    "@svgr/webpack": "^5.5.0",
    "@testing-library/jest-native": "^3.4.2",
    "@testing-library/react-native": "^7.0.2",
    "@vercel/ncc": "^0.27.0",
    "ajv-cli": "^5.0.0",
    "babel-eslint": "^10.1.0",
    "babel-jest": "^26.2.2",
    "babel-loader": "^8.1.0",
    "babel-plugin-module-resolver": "^4.0.0",
    "babel-plugin-react-native-web": "^0.13.5",
    "babel-plugin-transform-class-properties": "^6.24.1",
    "babel-plugin-transform-remove-console": "^6.9.4",
    "clean-webpack-plugin": "^3.0.0",
    "concurrently": "^5.3.0",
    "copy-webpack-plugin": "^6.0.3",
    "css-loader": "^5.2.4",
    "detox": "^17.8.3",
    "diff-so-fancy": "^1.3.0",
    "electron": "^11.4.8",
    "electron-builder": "^22.8.0",
    "electron-notarize": "^1.0.0",
    "electron-reloader": "^1.2.0",
    "eslint": "^7.6.0",
    "eslint-config-expensify": "^2.0.15",
    "eslint-loader": "^4.0.2",
    "eslint-plugin-detox": "^1.0.0",
    "eslint-plugin-jest": "^24.1.0",
    "flipper-plugin-bridgespy-client": "^0.1.9",
    "html-webpack-plugin": "^4.3.0",
    "jest": "^26.5.2",
    "jest-circus": "^26.5.2",
    "jest-cli": "^26.5.2",
    "metro-react-native-babel-preset": "^0.61.0",
    "mock-fs": "^4.13.0",
    "portfinder": "^1.0.28",
    "pusher-js-mock": "^0.3.3",
    "react-hot-loader": "^4.12.21",
    "react-native-flipper": "^0.100.0",
    "react-native-svg-transformer": "^0.14.3",
    "react-test-renderer": "16.13.1",
    "rn-async-storage-flipper": "0.0.10",
    "semver": "^7.3.4",
    "style-loader": "^2.0.0",
    "wait-port": "^0.2.9",
    "webpack": "^4.44.1",
    "webpack-bundle-analyzer": "^4.4.0",
    "webpack-cli": "^3.3.12",
    "webpack-dev-server": "^3.11.0",
    "webpack-merge": "^5.1.1"
  },
  "jest": {
    "preset": "react-native",
    "transform": {
      "^.+\\.jsx?$": "babel-jest"
    },
    "transformIgnorePatterns": [
      "node_modules/(?!react-native)/"
    ],
    "testPathIgnorePatterns": [
      "<rootDir>/node_modules/"
    ],
    "testMatch": [
      "**/tests/unit/**/*.[jt]s?(x)",
      "**/tests/actions/**/*.[jt]s?(x)",
      "**/?(*.)+(spec|test).[jt]s?(x)"
    ],
    "globals": {
      "__DEV__": true,
      "WebSocket": {}
    },
    "timers": "fake",
    "testEnvironment": "jsdom",
    "setupFiles": [
      "<rootDir>/jest/setup.js"
    ],
    "setupFilesAfterEnv": [
      "@testing-library/jest-native/extend-expect"
    ]
  },
  "detox": {
    "testRunner": "jest",
    "runnerConfig": "tests/e2e/config.json",
    "configurations": {
      "ios.sim.debug": {
        "binaryPath": "ios/build/Build/Products/Debug-iphonesimulator/expensify.cash.app",
        "build": "xcodebuild -workspace ios/ExpensifyCash.xcworkspace -scheme ExpensifyCash -configuration Debug -sdk iphonesimulator -derivedDataPath ios/build | xcpretty",
        "type": "ios.simulator",
        "name": "iPhone 11"
      },
      "ios.sim.release": {
        "binaryPath": "ios/build/Build/Products/Release-iphonesimulator/expensify.cash.app",
        "build": "xcodebuild -workspace ios/ExpensifyCash.xcworkspace -scheme ExpensifyCash -configuration Release -sdk iphonesimulator -derivedDataPath ios/build | xcpretty",
        "type": "ios.simulator",
        "name": "iPhone 11"
      }
    }
  },
  "prettier": {
    "bracketSpacing": false,
    "jsxBracketSameLine": true,
    "singleQuote": true,
    "trailingComma": "all"
  },
  "react-native-unimodules": {
    "android": {
      "exclude": [
        "expo-face-detector",
        "expo-constants",
        "expo-file-system",
        "expo-image-loader",
        "expo-permissions"
      ]
    },
    "ios": {
      "exclude": [
        "expo-face-detector",
        "expo-constants",
        "expo-file-system",
        "expo-image-loader",
        "expo-permissions"
      ]
    }
  }
}<|MERGE_RESOLUTION|>--- conflicted
+++ resolved
@@ -60,11 +60,7 @@
     "electron-log": "^4.3.5",
     "electron-serve": "^1.0.0",
     "electron-updater": "^4.3.4",
-<<<<<<< HEAD
-    "expensify-common": "git://github.com/Expensify/expensify-common.git#326206dee3f758da09ebc3bc184cfb66366ecec5",
-=======
     "expensify-common": "git://github.com/Expensify/expensify-common.git#89becf7fa3106d4dd26c81a56d29b8f4b5d7ee87",
->>>>>>> e511b1f7
     "expo-haptics": "^10.0.0",
     "file-loader": "^6.0.0",
     "html-entities": "^1.3.1",
