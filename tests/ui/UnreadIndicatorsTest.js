import React from 'react';
import Onyx from 'react-native-onyx';
import {Linking, AppState} from 'react-native';
import {fireEvent, render} from '@testing-library/react-native';
import lodashGet from 'lodash/get';
import moment from 'moment';
import App from '../../src/App';
import CONST from '../../src/CONST';
import ONYXKEYS from '../../src/ONYXKEYS';
import waitForPromisesToResolve from '../utils/waitForPromisesToResolve';
import waitForPromisesToResolveWithAct from '../utils/waitForPromisesToResolveWithAct';
import * as TestHelper from '../utils/TestHelper';
import appSetup from '../../src/setup';
import fontWeightBold from '../../src/styles/fontWeight/bold';
import * as AppActions from '../../src/libs/actions/App';
import * as NumberUtils from '../../src/libs/NumberUtils';
import LocalNotification from '../../src/libs/Notification/LocalNotification';
import * as Report from '../../src/libs/actions/Report';
import * as CollectionUtils from '../../src/libs/CollectionUtils';
import DateUtils from '../../src/libs/DateUtils';
import * as User from '../../src/libs/actions/User';
import * as Pusher from '../../src/libs/Pusher/pusher';
import PusherConnectionManager from '../../src/libs/PusherConnectionManager';
import CONFIG from '../../src/CONFIG';

jest.mock('../../src/libs/Notification/LocalNotification');

beforeAll(() => {
    // In this test, we are generically mocking the responses of all API requests by mocking fetch() and having it
    // return 200. In other tests, we might mock HttpUtils.xhr() with a more specific mock data response (which means
    // fetch() never gets called so it does not need mocking) or we might have fetch throw an error to test error handling
    // behavior. But here we just want to treat all API requests as a generic "success" and in the cases where we need to
    // simulate data arriving we will just set it into Onyx directly with Onyx.merge() or Onyx.set() etc.
    global.fetch = TestHelper.getGlobalFetchMock();

    // We need a large timeout here as we are lazy loading React Navigation screens and this test is running against the entire mounted App
    jest.setTimeout(30000);
    Linking.setInitialURL('https://new.expensify.com/r/1');
    appSetup();

    // Connect to Pusher
    PusherConnectionManager.init();
    Pusher.init({
        appKey: CONFIG.PUSHER.APP_KEY,
        cluster: CONFIG.PUSHER.CLUSTER,
        authEndpoint: `${CONFIG.EXPENSIFY.URL_API_ROOT}api?command=AuthenticatePusher`,
    });
});

/**
 * @param {RenderAPI} renderedApp
 */
function scrollUpToRevealNewMessagesBadge(renderedApp) {
    fireEvent.scroll(renderedApp.queryByA11yLabel('List of chat messages'), {
        nativeEvent: {
            contentOffset: {
                y: 250,
            },
            contentSize: {
                // Dimensions of the scrollable content
                height: 500,
                width: 100,
            },
            layoutMeasurement: {
                // Dimensions of the device
                height: 700,
                width: 300,
            },
        },
    });

    // We advance the timer since we must wait for the animation to end
    // and the new style to be reflected
    jest.advanceTimersByTime(100);
}

/**
 * @param {RenderAPI} renderedApp
 * @return {Boolean}
 */
function isNewMessagesBadgeVisible(renderedApp) {
    const badge = renderedApp.queryByA11yHint('Scroll to newest messages');
    return badge.props.style.transform[0].translateY === 10;
}

/**
 * @param {RenderAPI} renderedApp
 * @return {Promise}
 */
function navigateToSidebar(renderedApp) {
    const reportHeaderBackButton = renderedApp.queryByA11yHint('Navigate back to chats list');
    fireEvent(reportHeaderBackButton, 'press');
    return waitForPromisesToResolve();
}

/**
 * @param {RenderAPI} renderedApp
 * @param {Number} index
 * @return {Promise}
 */
function navigateToSidebarOption(renderedApp, index) {
    const optionRows = renderedApp.queryAllByA11yHint('Navigates to a chat');
    fireEvent(optionRows[index], 'press');
    return waitForPromisesToResolve();
}

/**
 * @param {RenderAPI} renderedApp
 * @return {Boolean}
 */
function isDrawerOpen(renderedApp) {
    const sidebarLinks = renderedApp.queryAllByA11yLabel('List of chats');
    return !lodashGet(sidebarLinks, [0, 'props', 'accessibilityElementsHidden']);
}

const REPORT_ID = '1';
const USER_A_ACCOUNT_ID = 1;
const USER_A_EMAIL = 'user_a@test.com';
const USER_B_ACCOUNT_ID = 2;
const USER_B_EMAIL = 'user_b@test.com';
const USER_C_ACCOUNT_ID = 3;
const USER_C_EMAIL = 'user_c@test.com';
const MOMENT_FORMAT = 'YYYY-MM-DD HH:mm:ss.SSS';
let reportAction3CreatedDate;
let reportAction9CreatedDate;

/**
 * Sets up a test with a logged in user that has one unread chat from another user. Returns the <App/> test instance.
 *
 * @returns {RenderAPI}
 */
function signInAndGetAppWithUnreadChat() {
    // Render the App and sign in as a test user.
    const renderedApp = render(<App />);
    return waitForPromisesToResolveWithAct()
        .then(() => {
            const loginForm = renderedApp.queryAllByA11yLabel('Login form');
            expect(loginForm).toHaveLength(1);

            return TestHelper.signInWithTestUser(USER_A_ACCOUNT_ID, USER_A_EMAIL, undefined, undefined, 'A');
        })
        .then(() => {
            User.subscribeToUserEvents();
            return waitForPromisesToResolve();
        })
        .then(() => {
            const MOMENT_TEN_MINUTES_AGO = moment().subtract(10, 'minutes');
            reportAction3CreatedDate = MOMENT_TEN_MINUTES_AGO.clone().add(30, 'seconds').format(MOMENT_FORMAT);
            reportAction9CreatedDate = MOMENT_TEN_MINUTES_AGO.clone().add(90, 'seconds').format(MOMENT_FORMAT);

            // Simulate setting an unread report and personal details
            Onyx.merge(`${ONYXKEYS.COLLECTION.REPORT}${REPORT_ID}`, {
                reportID: REPORT_ID,
                reportName: CONST.REPORT.DEFAULT_REPORT_NAME,
                lastReadTime: reportAction3CreatedDate,
                lastActionCreated: reportAction9CreatedDate,
                lastMessageText: 'Test',
                participants: [USER_B_EMAIL],
            });
            const createdReportActionID = NumberUtils.rand64();
            Onyx.merge(`${ONYXKEYS.COLLECTION.REPORT_ACTIONS}${REPORT_ID}`, {
                [createdReportActionID]: {
                    actionName: CONST.REPORT.ACTIONS.TYPE.CREATED,
                    automatic: false,
                    created: MOMENT_TEN_MINUTES_AGO.clone().format(MOMENT_FORMAT),
                    reportActionID: createdReportActionID,
                    message: [
                        {
                            style: 'strong',
                            text: '__FAKE__',
                            type: 'TEXT',
                        },
                        {
                            style: 'normal',
                            text: 'created this report',
                            type: 'TEXT',
                        },
                    ],
                },
                1: TestHelper.buildTestReportComment(USER_B_EMAIL, MOMENT_TEN_MINUTES_AGO.clone().add(10, 'seconds').format(MOMENT_FORMAT), USER_B_ACCOUNT_ID, '1'),
                2: TestHelper.buildTestReportComment(USER_B_EMAIL, MOMENT_TEN_MINUTES_AGO.clone().add(20, 'seconds').format(MOMENT_FORMAT), USER_B_ACCOUNT_ID, '2'),
                3: TestHelper.buildTestReportComment(USER_B_EMAIL, reportAction3CreatedDate, USER_B_ACCOUNT_ID, '3'),
                4: TestHelper.buildTestReportComment(USER_B_EMAIL, MOMENT_TEN_MINUTES_AGO.clone().add(40, 'seconds').format(MOMENT_FORMAT), USER_B_ACCOUNT_ID, '4'),
                5: TestHelper.buildTestReportComment(USER_B_EMAIL, MOMENT_TEN_MINUTES_AGO.clone().add(50, 'seconds').format(MOMENT_FORMAT), USER_B_ACCOUNT_ID, '5'),
                6: TestHelper.buildTestReportComment(USER_B_EMAIL, MOMENT_TEN_MINUTES_AGO.clone().add(60, 'seconds').format(MOMENT_FORMAT), USER_B_ACCOUNT_ID, '6'),
                7: TestHelper.buildTestReportComment(USER_B_EMAIL, MOMENT_TEN_MINUTES_AGO.clone().add(70, 'seconds').format(MOMENT_FORMAT), USER_B_ACCOUNT_ID, '7'),
                8: TestHelper.buildTestReportComment(USER_B_EMAIL, MOMENT_TEN_MINUTES_AGO.clone().add(80, 'seconds').format(MOMENT_FORMAT), USER_B_ACCOUNT_ID, '8'),
                9: TestHelper.buildTestReportComment(USER_B_EMAIL, reportAction9CreatedDate, USER_B_ACCOUNT_ID, '9'),
            });
            Onyx.merge(ONYXKEYS.PERSONAL_DETAILS, {
                [USER_B_EMAIL]: TestHelper.buildPersonalDetails(USER_B_EMAIL, USER_B_ACCOUNT_ID, 'B'),
            });

            // We manually setting the sidebar as loaded since the onLayout event does not fire in tests
            AppActions.setSidebarLoaded(true);
            return waitForPromisesToResolve();
        })
        .then(() => renderedApp);
}

describe('Unread Indicators', () => {
    afterEach(() => {
        jest.clearAllMocks();
        Onyx.clear();
    });

    it('Display bold in the LHN for unread chat and new line indicator above the chat message when we navigate to it', () => {
        let renderedApp;
        return signInAndGetAppWithUnreadChat()
            .then((testInstance) => {
                renderedApp = testInstance;

                // Verify no notifications are created for these older messages
                expect(LocalNotification.showCommentNotification.mock.calls).toHaveLength(0);

                // Verify the sidebar links are rendered
                const sidebarLinks = renderedApp.queryAllByA11yLabel('List of chats');
                expect(sidebarLinks).toHaveLength(1);
                expect(isDrawerOpen(renderedApp)).toBe(true);

                // Verify there is only one option in the sidebar
                const optionRows = renderedApp.queryAllByA11yHint('Navigates to a chat');
                expect(optionRows).toHaveLength(1);

                // And that the text is bold
                const displayNameText = renderedApp.queryByA11yLabel('Chat user display names');
                expect(lodashGet(displayNameText, ['props', 'style', 0, 'fontWeight'])).toBe(fontWeightBold);

                return navigateToSidebarOption(renderedApp, 0);
            })
            .then(() => {
                // Verify that the report screen is rendered and the drawer is closed
                expect(isDrawerOpen(renderedApp)).toBe(false);

                // That the report actions are visible along with the created action
                const createdAction = renderedApp.queryByA11yLabel('Chat welcome message');
                expect(createdAction).toBeTruthy();
                const reportComments = renderedApp.queryAllByA11yLabel('Chat message');
                expect(reportComments).toHaveLength(9);

                // Since the last read timestamp is the timestamp of action 3 we should have an unread indicator above the next "unread" action which will
                // have actionID of 4
                const unreadIndicator = renderedApp.queryAllByA11yLabel('New message line indicator');
                expect(unreadIndicator).toHaveLength(1);
                const reportActionID = lodashGet(unreadIndicator, [0, 'props', 'data-action-id']);
                expect(reportActionID).toBe('4');

                // Scroll up and verify that the "New messages" badge appears
                scrollUpToRevealNewMessagesBadge(renderedApp);
                expect(isNewMessagesBadgeVisible(renderedApp)).toBe(true);
            });
    });

    it('Clear the new line indicator and bold when we navigate away from a chat that is now read', () => {
        let renderedApp;
        return signInAndGetAppWithUnreadChat()
            .then((testInstance) => {
                renderedApp = testInstance;

                // Navigate to the unread chat from the sidebar
                return navigateToSidebarOption(renderedApp, 0);
            })
            .then(() => {
                expect(isDrawerOpen(renderedApp)).toBe(false);

                // Then navigate back to the sidebar
                return navigateToSidebar(renderedApp);
            })
            .then(() => {
                // Verify the LHN is now open
                expect(isDrawerOpen(renderedApp)).toBe(true);

                // Verify that the option row in the LHN is no longer bold (since OpenReport marked it as read)
                const updatedDisplayNameText = renderedApp.queryByA11yLabel('Chat user display names');
                expect(lodashGet(updatedDisplayNameText, ['props', 'style', 0, 'fontWeight'])).toBe(undefined);

                // Tap on the chat again
                return navigateToSidebarOption(renderedApp, 0);
            })
            .then(() => {
                // Verify the unread indicator is not present
                const unreadIndicator = renderedApp.queryAllByA11yLabel('New message line indicator');
                expect(unreadIndicator).toHaveLength(0);
                expect(isDrawerOpen(renderedApp)).toBe(false);

                // Scroll and verify that the new messages badge is also hidden
                scrollUpToRevealNewMessagesBadge(renderedApp);
                expect(isNewMessagesBadgeVisible(renderedApp)).toBe(false);
            });
    });

    it('Shows a browser notification and bold text when a new message arrives for a chat that is read', () => {
        let renderedApp;
        return signInAndGetAppWithUnreadChat()
            .then((testInstance) => {
                renderedApp = testInstance;

                // Simulate a new report arriving via Pusher along with reportActions and personalDetails for the other participant
                // We set the created moment 5 seconds in the past to ensure that time has passed when we open the report
                const NEW_REPORT_ID = '2';
                const NEW_REPORT_CREATED_MOMENT = moment().subtract(5, 'seconds');
                const NEW_REPORT_FIST_MESSAGE_CREATED_MOMENT = NEW_REPORT_CREATED_MOMENT.add(1, 'seconds');
<<<<<<< HEAD
                Onyx.merge(`${ONYXKEYS.COLLECTION.REPORT}${NEW_REPORT_ID}`, {
                    reportID: NEW_REPORT_ID,
                    reportName: CONST.REPORT.DEFAULT_REPORT_NAME,
                    lastReadTime: '',
                    lastActionCreated: DateUtils.getDBTime(NEW_REPORT_FIST_MESSAGE_CREATED_MOMENT.utc().valueOf()),
                    lastMessageText: 'Comment 1',
                    participants: [USER_C_EMAIL],
                });
                const createdReportActionID = NumberUtils.rand64();
                const commentReportActionID = NumberUtils.rand64();
                Onyx.merge(`${ONYXKEYS.COLLECTION.REPORT_ACTIONS}${NEW_REPORT_ID}`, {
                    [createdReportActionID]: {
                        actionName: CONST.REPORT.ACTIONS.TYPE.CREATED,
                        automatic: false,
                        created: NEW_REPORT_CREATED_MOMENT.format(MOMENT_FORMAT),
                        reportActionID: createdReportActionID,
                    },
                    [commentReportActionID]: {
                        actionName: CONST.REPORT.ACTIONS.TYPE.ADDCOMMENT,
                        actorEmail: USER_C_EMAIL,
                        actorAccountID: USER_C_ACCOUNT_ID,
                        person: [{type: 'TEXT', style: 'strong', text: 'User C'}],
                        created: NEW_REPORT_FIST_MESSAGE_CREATED_MOMENT.format(MOMENT_FORMAT),
                        message: [{type: 'COMMENT', html: 'Comment 1', text: 'Comment 1'}],
                        reportActionID: commentReportActionID,
=======

                const channel = Pusher.getChannel(`${CONST.PUSHER.PRIVATE_USER_CHANNEL_PREFIX}${USER_A_ACCOUNT_ID}${CONFIG.PUSHER.SUFFIX}`);
                channel.emit(Pusher.TYPE.ONYX_API_UPDATE, [
                    {
                        onyxMethod: CONST.ONYX.METHOD.MERGE,
                        key: `${ONYXKEYS.COLLECTION.REPORT}${NEW_REPORT_ID}`,
                        value: {
                            reportID: NEW_REPORT_ID,
                            reportName: CONST.REPORT.DEFAULT_REPORT_NAME,
                            maxSequenceNumber: 1,
                            lastReadSequenceNumber: 0,
                            lastReadTime: '',
                            lastActionCreated: DateUtils.getDBTime(NEW_REPORT_FIST_MESSAGE_CREATED_MOMENT.utc().valueOf()),
                            lastMessageText: 'Comment 1',
                            participants: [USER_C_EMAIL],
                        },
                    },
                    {
                        onyxMethod: CONST.ONYX.METHOD.MERGE,
                        key: `${ONYXKEYS.COLLECTION.REPORT_ACTIONS}${NEW_REPORT_ID}`,
                        value: {
                            0: {
                                actionName: CONST.REPORT.ACTIONS.TYPE.CREATED,
                                automatic: false,
                                sequenceNumber: 0,
                                created: NEW_REPORT_CREATED_MOMENT.format(MOMENT_FORMAT),
                                reportActionID: NumberUtils.rand64(),
                            },
                            1: {
                                actionName: CONST.REPORT.ACTIONS.TYPE.ADDCOMMENT,
                                actorEmail: USER_C_EMAIL,
                                actorAccountID: USER_C_ACCOUNT_ID,
                                person: [{type: 'TEXT', style: 'strong', text: 'User C'}],
                                sequenceNumber: 1,
                                created: NEW_REPORT_FIST_MESSAGE_CREATED_MOMENT.format(MOMENT_FORMAT),
                                message: [{type: 'COMMENT', html: 'Comment 1', text: 'Comment 1'}],
                                reportActionID: NumberUtils.rand64(),
                            },
                        },
                        shouldNotify: true,
>>>>>>> 28aab088
                    },
                    {
                        onyxMethod: CONST.ONYX.METHOD.MERGE,
                        key: ONYXKEYS.PERSONAL_DETAILS,
                        value: {
                            [USER_C_EMAIL]: TestHelper.buildPersonalDetails(USER_C_EMAIL, USER_C_ACCOUNT_ID, 'C'),
                        },
                    },
                ]);
                return waitForPromisesToResolve();
            })
            .then(() => {
                // Verify notification was created
                expect(LocalNotification.showCommentNotification).toBeCalled();

                // // Navigate back to the sidebar
                return navigateToSidebar(renderedApp);
            })
            .then(() => {
                // // Verify the new report option appears in the LHN
                const optionRows = renderedApp.queryAllByA11yHint('Navigates to a chat');
                expect(optionRows).toHaveLength(2);

                // Verify the text for both chats are bold indicating that nothing has not yet been read
                const displayNameTexts = renderedApp.queryAllByA11yLabel('Chat user display names');
                expect(displayNameTexts).toHaveLength(2);
                const firstReportOption = displayNameTexts[0];
                expect(lodashGet(firstReportOption, ['props', 'style', 0, 'fontWeight'])).toBe(fontWeightBold);
                expect(lodashGet(firstReportOption, ['props', 'children'])).toBe('C User');

                const secondReportOption = displayNameTexts[1];
                expect(lodashGet(secondReportOption, ['props', 'style', 0, 'fontWeight'])).toBe(fontWeightBold);
                expect(lodashGet(secondReportOption, ['props', 'children'])).toBe('B User');

                // Tap the new report option and navigate back to the sidebar again via the back button
                return navigateToSidebarOption(renderedApp, 0);
            })
            .then(() => {
                // Verify that report we navigated to appears in a "read" state while the original unread report still shows as unread
                const displayNameTexts = renderedApp.queryAllByA11yLabel('Chat user display names');
                expect(displayNameTexts).toHaveLength(2);
                expect(lodashGet(displayNameTexts[0], ['props', 'style', 0, 'fontWeight'])).toBe(undefined);
                expect(lodashGet(displayNameTexts[0], ['props', 'children'])).toBe('C User');
                expect(lodashGet(displayNameTexts[1], ['props', 'style', 0, 'fontWeight'])).toBe(fontWeightBold);
                expect(lodashGet(displayNameTexts[1], ['props', 'children'])).toBe('B User');
            });
    });

    it('Manually marking a chat message as unread shows the new line indicator and updates the LHN', () => {
        let renderedApp;
        return signInAndGetAppWithUnreadChat()
            .then((testInstance) => {
                renderedApp = testInstance;

                // Navigate to the unread report
                return navigateToSidebarOption(renderedApp, 0);
            })
            .then(() => {
                // It's difficult to trigger marking a report comment as unread since we would have to mock the long press event and then
                // another press on the context menu item so we will do it via the action directly and then test if the UI has updated properly
                Report.markCommentAsUnread(REPORT_ID, reportAction3CreatedDate);
                return waitForPromisesToResolve();
            })
            .then(() => {
                // Verify the indicator appears above the last action
                const unreadIndicator = renderedApp.queryAllByA11yLabel('New message line indicator');
                expect(unreadIndicator).toHaveLength(1);
                const reportActionID = lodashGet(unreadIndicator, [0, 'props', 'data-action-id']);
                expect(reportActionID).toBe('3');

                // Scroll up and verify the new messages badge appears
                scrollUpToRevealNewMessagesBadge(renderedApp);
                expect(isNewMessagesBadgeVisible(renderedApp)).toBe(true);

                // Navigate to the sidebar
                return navigateToSidebar(renderedApp);
            })
            .then(() => {
                // Verify the report is marked as unread in the sidebar
                const displayNameTexts = renderedApp.queryAllByA11yLabel('Chat user display names');
                expect(displayNameTexts).toHaveLength(1);
                expect(lodashGet(displayNameTexts[0], ['props', 'style', 0, 'fontWeight'])).toBe(fontWeightBold);
                expect(lodashGet(displayNameTexts[0], ['props', 'children'])).toBe('B User');

                // Navigate to the report again and back to the sidebar
                return navigateToSidebarOption(renderedApp, 0);
            })
            .then(() => navigateToSidebar(renderedApp))
            .then(() => {
                // Verify the report is now marked as read
                const displayNameTexts = renderedApp.queryAllByA11yLabel('Chat user display names');
                expect(displayNameTexts).toHaveLength(1);
                expect(lodashGet(displayNameTexts[0], ['props', 'style', 0, 'fontWeight'])).toBe(undefined);
                expect(lodashGet(displayNameTexts[0], ['props', 'children'])).toBe('B User');

                // Navigate to the report again and verify the new line indicator is missing
                return navigateToSidebarOption(renderedApp, 0);
            })
            .then(() => {
                const unreadIndicator = renderedApp.queryAllByA11yLabel('New message line indicator');
                expect(unreadIndicator).toHaveLength(0);

                // Scroll up and verify the "New messages" badge is hidden
                scrollUpToRevealNewMessagesBadge(renderedApp);
                expect(isNewMessagesBadgeVisible(renderedApp)).toBe(false);
            });
    });

    it('Removes the new line indicator when a new message is created by the current user', () => {
        let renderedApp;
        return signInAndGetAppWithUnreadChat()
            .then((testInstance) => {
                renderedApp = testInstance;

                // Verify we are on the LHN and that the chat shows as unread in the LHN
                expect(isDrawerOpen(renderedApp)).toBe(true);

                const displayNameTexts = renderedApp.queryAllByA11yLabel('Chat user display names');
                expect(displayNameTexts).toHaveLength(1);
                expect(lodashGet(displayNameTexts[0], ['props', 'children'])).toBe('B User');
                expect(lodashGet(displayNameTexts[0], ['props', 'style', 0, 'fontWeight'])).toBe(fontWeightBold);

                // Navigate to the report and verify the indicator is present
                return navigateToSidebarOption(renderedApp, 0);
            })
            .then(() => {
                const unreadIndicator = renderedApp.queryAllByA11yLabel('New message line indicator');
                expect(unreadIndicator).toHaveLength(1);

                // Leave a comment as the current user and verify the indicator is removed
                Report.addComment(REPORT_ID, 'Current User Comment 1');
                return waitForPromisesToResolve();
            })
            .then(() => {
                const unreadIndicator = renderedApp.queryAllByA11yLabel('New message line indicator');
                expect(unreadIndicator).toHaveLength(0);
            });
    });

    it('Clears the new line indicator when the user moves the App to the background', () => {
        let renderedApp;
        return signInAndGetAppWithUnreadChat()
            .then((testInstance) => {
                renderedApp = testInstance;

                // Verify we are on the LHN and that the chat shows as unread in the LHN
                expect(isDrawerOpen(renderedApp)).toBe(true);

                const displayNameTexts = renderedApp.queryAllByA11yLabel('Chat user display names');
                expect(displayNameTexts).toHaveLength(1);
                expect(lodashGet(displayNameTexts[0], ['props', 'children'])).toBe('B User');
                expect(lodashGet(displayNameTexts[0], ['props', 'style', 0, 'fontWeight'])).toBe(fontWeightBold);

                // Navigate to the chat and verify the new line indicator is present
                return navigateToSidebarOption(renderedApp, 0);
            })
            .then(() => {
                const unreadIndicator = renderedApp.queryAllByA11yLabel('New message line indicator');
                expect(unreadIndicator).toHaveLength(1);

                // Then back to the LHN - then back to the chat again and verify the new line indicator has cleared
                return navigateToSidebar(renderedApp);
            })
            .then(() => navigateToSidebarOption(renderedApp, 0))
            .then(() => {
                const unreadIndicator = renderedApp.queryAllByA11yLabel('New message line indicator');
                expect(unreadIndicator).toHaveLength(0);

                // Mark a previous comment as unread and verify the unread action indicator returns
                Report.markCommentAsUnread(REPORT_ID, reportAction9CreatedDate);
                return waitForPromisesToResolve();
            })
            .then(() => {
                let unreadIndicator = renderedApp.queryAllByA11yLabel('New message line indicator');
                expect(unreadIndicator).toHaveLength(1);

                // Trigger the app going inactive and active again
                AppState.emitCurrentTestState('background');
                AppState.emitCurrentTestState('active');

                // Verify the new line is cleared
                unreadIndicator = renderedApp.queryAllByA11yLabel('New message line indicator');
                expect(unreadIndicator).toHaveLength(0);
            });
    });

    it('Displays the correct chat message preview in the LHN when a comment is added then deleted', () => {
        let reportActions;
        let lastReportAction;
        Onyx.connect({
            key: `${ONYXKEYS.COLLECTION.REPORT_ACTIONS}${REPORT_ID}`,
            callback: val => reportActions = val,
        });
        let renderedApp;
        return signInAndGetAppWithUnreadChat()
            .then((testInstance) => {
                renderedApp = testInstance;

                // Navigate to the chat and simulate leaving a comment from the current user
                return navigateToSidebarOption(renderedApp, 0);
            })
            .then(() => {
                // Leave a comment as the current user
                Report.addComment(REPORT_ID, 'Current User Comment 1');
                return waitForPromisesToResolve();
            })
            .then(() => {
                // Simulate the response from the server so that the comment can be deleted in this test
                lastReportAction = {...CollectionUtils.lastItem(reportActions)};
                Onyx.merge(`${ONYXKEYS.COLLECTION.REPORT}${REPORT_ID}`, {
                    lastMessageText: lastReportAction.message[0].text,
                    lastActionCreated: DateUtils.getDBTime(lastReportAction.timestamp),
                    lastActorEmail: lastReportAction.actorEmail,
                    reportID: REPORT_ID,
                });
                return waitForPromisesToResolve();
            })
            .then(() => {
                // Verify the chat preview text matches the last comment from the current user
                const alternateText = renderedApp.queryAllByA11yLabel('Last chat message preview');
                expect(alternateText).toHaveLength(1);
                expect(alternateText[0].props.children).toBe('Current User Comment 1');

                Report.deleteReportComment(REPORT_ID, lastReportAction);
                return waitForPromisesToResolve();
            })
            .then(() => {
                const alternateText = renderedApp.queryAllByA11yLabel('Last chat message preview');
                expect(alternateText).toHaveLength(1);
                expect(alternateText[0].props.children).toBe('Comment 9');
            });
    });
});<|MERGE_RESOLUTION|>--- conflicted
+++ resolved
@@ -300,34 +300,9 @@
                 const NEW_REPORT_ID = '2';
                 const NEW_REPORT_CREATED_MOMENT = moment().subtract(5, 'seconds');
                 const NEW_REPORT_FIST_MESSAGE_CREATED_MOMENT = NEW_REPORT_CREATED_MOMENT.add(1, 'seconds');
-<<<<<<< HEAD
-                Onyx.merge(`${ONYXKEYS.COLLECTION.REPORT}${NEW_REPORT_ID}`, {
-                    reportID: NEW_REPORT_ID,
-                    reportName: CONST.REPORT.DEFAULT_REPORT_NAME,
-                    lastReadTime: '',
-                    lastActionCreated: DateUtils.getDBTime(NEW_REPORT_FIST_MESSAGE_CREATED_MOMENT.utc().valueOf()),
-                    lastMessageText: 'Comment 1',
-                    participants: [USER_C_EMAIL],
-                });
+
                 const createdReportActionID = NumberUtils.rand64();
                 const commentReportActionID = NumberUtils.rand64();
-                Onyx.merge(`${ONYXKEYS.COLLECTION.REPORT_ACTIONS}${NEW_REPORT_ID}`, {
-                    [createdReportActionID]: {
-                        actionName: CONST.REPORT.ACTIONS.TYPE.CREATED,
-                        automatic: false,
-                        created: NEW_REPORT_CREATED_MOMENT.format(MOMENT_FORMAT),
-                        reportActionID: createdReportActionID,
-                    },
-                    [commentReportActionID]: {
-                        actionName: CONST.REPORT.ACTIONS.TYPE.ADDCOMMENT,
-                        actorEmail: USER_C_EMAIL,
-                        actorAccountID: USER_C_ACCOUNT_ID,
-                        person: [{type: 'TEXT', style: 'strong', text: 'User C'}],
-                        created: NEW_REPORT_FIST_MESSAGE_CREATED_MOMENT.format(MOMENT_FORMAT),
-                        message: [{type: 'COMMENT', html: 'Comment 1', text: 'Comment 1'}],
-                        reportActionID: commentReportActionID,
-=======
-
                 const channel = Pusher.getChannel(`${CONST.PUSHER.PRIVATE_USER_CHANNEL_PREFIX}${USER_A_ACCOUNT_ID}${CONFIG.PUSHER.SUFFIX}`);
                 channel.emit(Pusher.TYPE.ONYX_API_UPDATE, [
                     {
@@ -336,8 +311,6 @@
                         value: {
                             reportID: NEW_REPORT_ID,
                             reportName: CONST.REPORT.DEFAULT_REPORT_NAME,
-                            maxSequenceNumber: 1,
-                            lastReadSequenceNumber: 0,
                             lastReadTime: '',
                             lastActionCreated: DateUtils.getDBTime(NEW_REPORT_FIST_MESSAGE_CREATED_MOMENT.utc().valueOf()),
                             lastMessageText: 'Comment 1',
@@ -348,26 +321,23 @@
                         onyxMethod: CONST.ONYX.METHOD.MERGE,
                         key: `${ONYXKEYS.COLLECTION.REPORT_ACTIONS}${NEW_REPORT_ID}`,
                         value: {
-                            0: {
+                            [createdReportActionID]: {
                                 actionName: CONST.REPORT.ACTIONS.TYPE.CREATED,
                                 automatic: false,
-                                sequenceNumber: 0,
                                 created: NEW_REPORT_CREATED_MOMENT.format(MOMENT_FORMAT),
-                                reportActionID: NumberUtils.rand64(),
+                                reportActionID: createdReportActionID,
                             },
-                            1: {
+                            [commentReportActionID]: {
                                 actionName: CONST.REPORT.ACTIONS.TYPE.ADDCOMMENT,
                                 actorEmail: USER_C_EMAIL,
                                 actorAccountID: USER_C_ACCOUNT_ID,
                                 person: [{type: 'TEXT', style: 'strong', text: 'User C'}],
-                                sequenceNumber: 1,
                                 created: NEW_REPORT_FIST_MESSAGE_CREATED_MOMENT.format(MOMENT_FORMAT),
                                 message: [{type: 'COMMENT', html: 'Comment 1', text: 'Comment 1'}],
-                                reportActionID: NumberUtils.rand64(),
+                                reportActionID: commentReportActionID,
                             },
                         },
                         shouldNotify: true,
->>>>>>> 28aab088
                     },
                     {
                         onyxMethod: CONST.ONYX.METHOD.MERGE,
