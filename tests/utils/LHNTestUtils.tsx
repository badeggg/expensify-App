--- conflicted
+++ resolved
@@ -282,7 +282,6 @@
 function MockedSidebarLinks({currentReportID = ''}: MockedSidebarLinksProps) {
     return (
         <ComposeProviders components={[OnyxProvider, LocaleContextProvider, EnvironmentProvider, CurrentReportIDContextProvider]}>
-<<<<<<< HEAD
             {/*
              * Only required to make unit tests work, since we
              * explicitly pass the currentReportID in LHNTestUtils
@@ -294,7 +293,6 @@
              *  */}
             <ReportIDsContextProvider currentReportIDForTests={currentReportID}>
                 <SidebarLinksData
-                    // @ts-expect-error TODO: Remove this once SidebarLinksData (https://github.com/Expensify/App/issues/25220) is migrated to TypeScript.
                     onLinkClick={() => {}}
                     insets={{
                         top: 0,
@@ -302,23 +300,10 @@
                         right: 0,
                         bottom: 0,
                     }}
-                    isSmallScreenWidth={false}
+                    // @ts-expect-error - normally this comes from withCurrentReportID hoc, but here we are just mocking this
                     currentReportID={currentReportID}
                 />
             </ReportIDsContextProvider>
-=======
-            <SidebarLinksData
-                onLinkClick={() => {}}
-                insets={{
-                    top: 0,
-                    left: 0,
-                    right: 0,
-                    bottom: 0,
-                }}
-                // @ts-expect-error - normally this comes from withCurrentReportID hoc, but here we are just mocking this
-                currentReportID={currentReportID}
-            />
->>>>>>> 4e599b2c
         </ComposeProviders>
     );
 }
