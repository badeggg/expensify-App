import {render} from '@testing-library/react-native';
import PropTypes from 'prop-types';
import React from 'react';
import ComposeProviders from '../../src/components/ComposeProviders';
import {LocaleContextProvider} from '../../src/components/LocaleContextProvider';
import OnyxProvider from '../../src/components/OnyxProvider';
import {CurrentReportIDContextProvider} from '../../src/components/withCurrentReportID';
import {EnvironmentProvider} from '../../src/components/withEnvironment';
import CONST from '../../src/CONST';
import DateUtils from '../../src/libs/DateUtils';
import ReportActionItemSingle from '../../src/pages/home/report/ReportActionItemSingle';
import reportActionPropTypes from '../../src/pages/home/report/reportActionPropTypes';
import SidebarLinksData from '../../src/pages/home/sidebar/SidebarLinksData';
import reportPropTypes from '../../src/pages/reportPropTypes';

// we have to mock `useIsFocused` because it's used in the SidebarLinks component
const mockedNavigate = jest.fn();
jest.mock('@react-navigation/native', () => {
    const actualNav = jest.requireActual('@react-navigation/native');
    return {
        ...actualNav,
        useFocusEffect: jest.fn(),
        useIsFocused: () => ({
            navigate: mockedNavigate,
        }),
        useNavigation: () => ({
            navigate: jest.fn(),
            addListener: jest.fn(),
        }),
        createNavigationContainerRef: jest.fn(),
    };
});

const fakePersonalDetails = {
    1: {
        accountID: 1,
        login: 'email1@test.com',
        displayName: 'Email One',
        avatar: 'none',
        firstName: 'One',
    },
    2: {
        accountID: 2,
        login: 'email2@test.com',
        displayName: 'Email Two',
        avatar: 'none',
        firstName: 'Two',
    },
    3: {
        accountID: 3,
        login: 'email3@test.com',
        displayName: 'Email Three',
        avatar: 'none',
        firstName: 'Three',
    },
    4: {
        accountID: 4,
        login: 'email4@test.com',
        displayName: 'Email Four',
        avatar: 'none',
        firstName: 'Four',
    },
    5: {
        accountID: 5,
        login: 'email5@test.com',
        displayName: 'Email Five',
        avatar: 'none',
        firstName: 'Five',
    },
    6: {
        accountID: 6,
        login: 'email6@test.com',
        displayName: 'Email Six',
        avatar: 'none',
        firstName: 'Six',
    },
    7: {
        accountID: 7,
        login: 'email7@test.com',
        displayName: 'Email Seven',
        avatar: 'none',
        firstName: 'Seven',
    },
    8: {
        accountID: 8,
        login: 'email8@test.com',
        displayName: 'Email Eight',
        avatar: 'none',
        firstName: 'Eight',
    },
    9: {
        accountID: 9,
        login: 'email9@test.com',
        displayName: 'Email Nine',
        avatar: 'none',
        firstName: 'Nine',
    },
};

let lastFakeReportID = 0;
let lastFakeReportActionID = 0;

/**
 * @param {Number[]} participantAccountIDs
 * @param {Number} millisecondsInThePast the number of milliseconds in the past for the last message timestamp (to order reports by most recent messages)
 * @param {boolean} isUnread
 * @returns {Object}
 */
function getFakeReport(participantAccountIDs = [1, 2], millisecondsInThePast = 0, isUnread = false) {
    const lastVisibleActionCreated = DateUtils.getDBTime(Date.now() - millisecondsInThePast);
    return {
        type: CONST.REPORT.TYPE.CHAT,
        reportID: `${++lastFakeReportID}`,
        reportName: 'Report',
        lastVisibleActionCreated,
        lastReadTime: isUnread ? DateUtils.subtractMillisecondsFromDateTime(lastVisibleActionCreated, 1) : lastVisibleActionCreated,
        participantAccountIDs,
    };
}

/**
 * @param {String} actor
 * @param {Number} millisecondsInThePast the number of milliseconds in the past for the last message timestamp (to order reports by most recent messages)
 * @returns {Object}
 */
function getFakeReportAction(actor = 'email1@test.com', millisecondsInThePast = 0) {
    const timestamp = DateUtils.getDBTime(Date.now() - millisecondsInThePast);

    return {
        actor,
        actorAccountID: 1,
        reportActionID: `${++lastFakeReportActionID}`,
        actionName: CONST.REPORT.ACTIONS.TYPE.CREATED,
        shouldShow: true,
        timestamp,
        reportActionTimestamp: timestamp,
        person: [
            {
                type: 'TEXT',
                style: 'strong',
                text: 'Email One',
            },
        ],
        whisperedToAccountIDs: [],
        automatic: false,
        message: [
            {
                type: 'COMMENT',
                html: 'hey',
                text: 'hey',
                isEdited: false,
                whisperedTo: [],
                isDeletedParentAction: false,
                reactions: [
                    {
                        emoji: 'heart',
                        users: [
                            {
                                accountID: 1,
                                skinTone: -1,
                            },
                        ],
                    },
                ],
            },
        ],
        originalMessage: {
            childReportID: `${++lastFakeReportActionID}`,
            emojiReactions: {
                heart: {
                    createdAt: '2023-08-28 15:27:52',
                    users: {
                        1: {
                            skinTones: {
                                '-1': '2023-08-28 15:27:52',
                            },
                        },
                    },
                },
            },
            html: 'hey',
            lastModified: '2023-08-28 15:28:12.432',
            reactions: [
                {
                    emoji: 'heart',
                    users: [
                        {
                            accountID: 1,
                            skinTone: -1,
                        },
                    ],
                },
            ],
        },
    };
}

/**
 * @param {boolean} isArchived
 * @param {boolean} isUserCreatedPolicyRoom
 * @param {boolean} hasAddWorkspaceError
 * @param {boolean} isUnread
 * @param {boolean} isPinned
 * @param {boolean} hasDraft
 * @returns {Object}
 */
function getAdvancedFakeReport(isArchived, isUserCreatedPolicyRoom, hasAddWorkspaceError, isUnread, isPinned, hasDraft) {
    return {
        ...getFakeReport([1, 2], 0, isUnread),
        type: CONST.REPORT.TYPE.CHAT,
        chatType: isUserCreatedPolicyRoom ? CONST.REPORT.CHAT_TYPE.POLICY_ROOM : CONST.REPORT.CHAT_TYPE.POLICY_ADMINS,
        statusNum: isArchived ? CONST.REPORT.STATUS.CLOSED : 0,
        stateNum: isArchived ? CONST.REPORT.STATE_NUM.SUBMITTED : 0,
        errorFields: hasAddWorkspaceError ? {addWorkspaceRoom: 'blah'} : null,
        isPinned,
        hasDraft,
    };
}

/**
 * @param {Number[]} [participantAccountIDs]
 * @param {Number} [millisecondsInThePast] the number of milliseconds in the past for the last message timestamp (to order reports by most recent messages)
 * @param {boolean} [isUnread]
 * @returns {Object}
 */
function getFakeReportWithPolicy(participantAccountIDs = [1, 2], millisecondsInThePast = 0, isUnread = false) {
    return {
        ...getFakeReport(participantAccountIDs, millisecondsInThePast, isUnread),
        type: CONST.REPORT.TYPE.CHAT,
        chatType: CONST.REPORT.CHAT_TYPE.POLICY_EXPENSE_CHAT,
        policyID: '08CE60F05A5D86E1',
        oldPolicyName: '',
        isOwnPolicyExpenseChat: false,
        ownerAccountID: participantAccountIDs[0],
    };
}

/**
 * @param {Number} [id]
 * @param {String} [name]
 * @returns {Object}
 */
function getFakePolicy(id = 1, name = 'Workspace-Test-001') {
    return {
        id,
        name,
        isFromFullPolicy: false,
        role: 'admin',
        type: 'free',
        owner: 'myuser@gmail.com',
        outputCurrency: 'BRL',
        avatar: '',
        employeeList: [],
        isPolicyExpenseChatEnabled: true,
        areChatRoomsEnabled: true,
        lastModified: 1697323926777105,
        autoReporting: true,
        autoReportingFrequency: 'immediate',
<<<<<<< HEAD
        isHarvestingEnabled: true,
=======
        submitsTo: 123456,
>>>>>>> 4a7014b9
        defaultBillable: false,
        disabledFields: {defaultBillable: true, reimbursable: false},
    };
}

/**
 * @param {String} actionName
 * @param {String} actor
 * @param {Number} millisecondsInThePast the number of milliseconds in the past for the last message timestamp (to order reports by most recent messages)
 * @returns {Object}
 */
function getFakeAdvancedReportAction(actionName = 'IOU', actor = 'email1@test.com', millisecondsInThePast = 0) {
    return {
        ...getFakeReportAction(actor, millisecondsInThePast),
        actionName,
    };
}

/**
 * @param {String} [currentReportID]
 */
function getDefaultRenderedSidebarLinks(currentReportID = '') {
    // A try-catch block needs to be added to the rendering so that any errors that happen while the component
    // renders are caught and logged to the console. Without the try-catch block, Jest might only report the error
    // as "The above error occurred in your component", without providing specific details. By using a try-catch block,
    // any errors are caught and logged, allowing you to identify the exact error that might be causing a rendering issue
    // when developing tests.

    try {
        // Wrap the SideBarLinks inside of LocaleContextProvider so that all the locale props
        // are passed to the component. If this is not done, then all the locale props are missing
        // and there are a lot of render warnings. It needs to be done like this because normally in
        // our app (App.js) is when the react application is wrapped in the context providers
        render(<MockedSidebarLinks currentReportID={currentReportID} />);
    } catch (error) {
        console.error(error);
    }
}

/**
 * @param {String} [currentReportID]
 * @returns {JSX.Element}
 */
function MockedSidebarLinks({currentReportID}) {
    return (
        <ComposeProviders components={[OnyxProvider, LocaleContextProvider, EnvironmentProvider, CurrentReportIDContextProvider]}>
            <SidebarLinksData
                onLinkClick={() => {}}
                insets={{
                    top: 0,
                    left: 0,
                    right: 0,
                    bottom: 0,
                }}
                isSmallScreenWidth={false}
                currentReportID={currentReportID}
            />
        </ComposeProviders>
    );
}

MockedSidebarLinks.propTypes = {
    currentReportID: PropTypes.string,
};

MockedSidebarLinks.defaultProps = {
    currentReportID: '',
};

/**
 * @param {React.ReactElement} component
 */
function internalRender(component) {
    // A try-catch block needs to be added to the rendering so that any errors that happen while the component
    // renders are caught and logged to the console. Without the try-catch block, Jest might only report the error
    // as "The above error occurred in your component", without providing specific details. By using a try-catch block,
    // any errors are caught and logged, allowing you to identify the exact error that might be causing a rendering issue
    // when developing tests.

    try {
        render(component);
    } catch (error) {
        console.error(error);
    }
}

/**
 * @param {Boolean} [shouldShowSubscriptAvatar]
 * @param {Object} [report]
 * @param {Object} [reportAction]
 */
function getDefaultRenderedReportActionItemSingle(shouldShowSubscriptAvatar = true, report = null, reportAction = null) {
    const currentReport = report || getFakeReport();
    const currentReportAction = reportAction || getFakeAdvancedReportAction();

    internalRender(
        <MockedReportActionItemSingle
            shouldShowSubscriptAvatar={shouldShowSubscriptAvatar}
            report={currentReport}
            reportAction={currentReportAction}
        />,
    );
}

/**
 * @param {Boolean} shouldShowSubscriptAvatar
 * @param {Object} report
 * @param {Object} reportAction
 * @returns {JSX.Element}
 */
function MockedReportActionItemSingle({shouldShowSubscriptAvatar, report, reportAction}) {
    const personalDetailsList = {
        [reportAction.actorAccountID]: {
            accountID: reportAction.actorAccountID,
            login: 'email1@test.com',
            displayName: 'Email One',
            avatar: 'https://example.com/avatar.png',
            firstName: 'One',
        },
    };

    return (
        <ComposeProviders components={[OnyxProvider, LocaleContextProvider, EnvironmentProvider, CurrentReportIDContextProvider]}>
            <ReportActionItemSingle
                action={reportAction}
                report={report}
                personalDetailsList={personalDetailsList}
                wrapperStyles={[{display: 'inline'}]}
                showHeader
                shouldShowSubscriptAvatar={shouldShowSubscriptAvatar}
                hasBeenFlagged={false}
                iouReport={undefined}
                isHovered={false}
            />
        </ComposeProviders>
    );
}

MockedReportActionItemSingle.propTypes = {
    shouldShowSubscriptAvatar: PropTypes.bool,
    report: reportPropTypes,
    reportAction: PropTypes.shape(reportActionPropTypes),
};

MockedReportActionItemSingle.defaultProps = {
    shouldShowSubscriptAvatar: true,
    report: null,
    reportAction: null,
};

export {
    fakePersonalDetails,
    getDefaultRenderedSidebarLinks,
    getAdvancedFakeReport,
    getFakeReport,
    getFakeReportAction,
    MockedSidebarLinks,
    getDefaultRenderedReportActionItemSingle,
    MockedReportActionItemSingle,
    getFakeReportWithPolicy,
    getFakePolicy,
    getFakeAdvancedReportAction,
};<|MERGE_RESOLUTION|>--- conflicted
+++ resolved
@@ -256,11 +256,8 @@
         lastModified: 1697323926777105,
         autoReporting: true,
         autoReportingFrequency: 'immediate',
-<<<<<<< HEAD
         isHarvestingEnabled: true,
-=======
         submitsTo: 123456,
->>>>>>> 4a7014b9
         defaultBillable: false,
         disabledFields: {defaultBillable: true, reimbursable: false},
     };
