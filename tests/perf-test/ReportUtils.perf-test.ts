import Onyx from 'react-native-onyx';
import {measureFunction} from 'reassure';
import * as ReportUtils from '@libs/ReportUtils';
import CONST from '@src/CONST';
import ONYXKEYS from '@src/ONYXKEYS';
import type {PersonalDetails, Policy, Report, ReportAction} from '@src/types/onyx';
import createCollection from '../utils/collections/createCollection';
import createPersonalDetails from '../utils/collections/personalDetails';
import createRandomPolicy from '../utils/collections/policies';
import createRandomReportAction from '../utils/collections/reportActions';
import createRandomReport from '../utils/collections/reports';
import createRandomTransaction from '../utils/collections/transaction';
import waitForBatchedUpdates from '../utils/waitForBatchedUpdates';

const runs = CONST.PERFORMANCE_TESTS.RUNS;

beforeAll(() =>
    Onyx.init({
        keys: ONYXKEYS,
        safeEvictionKeys: [ONYXKEYS.COLLECTION.REPORT_ACTIONS],
    }),
);

// Clear out Onyx after each test so that each test starts with a clean state
afterEach(() => {
    Onyx.clear();
});

const getMockedReports = (length = 500) =>
    createCollection<Report>(
        (item) => `${ONYXKEYS.COLLECTION.REPORT}${item.reportID}`,
        (index) => createRandomReport(index),
        length,
    );

const getMockedPolicies = (length = 500) =>
    createCollection<Policy>(
        (item) => `${ONYXKEYS.COLLECTION.POLICY}${item.id}`,
        (index) => createRandomPolicy(index),
        length,
    );

const personalDetails = createCollection<PersonalDetails>(
    (item) => item.accountID,
    (index) => createPersonalDetails(index),
    1000,
);

const mockedReportsMap = getMockedReports(5000) as Record<`${typeof ONYXKEYS.COLLECTION.REPORT}`, Report>;
const mockedPoliciesMap = getMockedPolicies(5000) as Record<`${typeof ONYXKEYS.COLLECTION.POLICY}`, Policy>;
const participantAccountIDs = Array.from({length: 1000}, (v, i) => i + 1);

test('[ReportUtils] findLastAccessedReport on 2k reports and policies', async () => {
    const ignoreDomainRooms = true;
    const isFirstTimeNewExpensifyUser = true;
    const reports = getMockedReports(2000);
    const policies = getMockedPolicies(2000);
    const openOnAdminRoom = true;

    await waitForBatchedUpdates();
    await measureFunction(() => ReportUtils.findLastAccessedReport(reports, ignoreDomainRooms, policies, isFirstTimeNewExpensifyUser, openOnAdminRoom), {runs});
});

test('[ReportUtils] canDeleteReportAction on 5k reports and policies', async () => {
    const reportID = '1';

    const reportAction = {...createRandomReportAction(1), actionName: CONST.REPORT.ACTIONS.TYPE.ADDCOMMENT} as unknown as ReportAction;

    await Onyx.multiSet({
        ...mockedPoliciesMap,
        ...mockedReportsMap,
    });

    await waitForBatchedUpdates();
    await measureFunction(() => ReportUtils.canDeleteReportAction(reportAction, reportID), {runs});
});

test('[ReportUtils] getReportRecipientAccountID on 1k participants', async () => {
    const report = {...createRandomReport(1), participantAccountIDs};
    const currentLoginAccountID = 1;

    await Onyx.multiSet({
        ...mockedReportsMap,
    });

    await waitForBatchedUpdates();
    await measureFunction(() => ReportUtils.getReportRecipientAccountIDs(report, currentLoginAccountID), {runs});
});

test('[ReportUtils] getIconsForParticipants on 1k participants', async () => {
    const participants = Array.from({length: 1000}, (v, i) => i + 1);

    await waitForBatchedUpdates();
    await measureFunction(() => ReportUtils.getIconsForParticipants(participants, personalDetails), {runs});
});

test('[ReportUtils] getIcons on 1k participants', async () => {
    const report = {...createRandomReport(1), parentReportID: '1', parentReportActionID: '1', type: CONST.REPORT.TYPE.CHAT};
    const policy = createRandomPolicy(1);
    const defaultIcon = null;
    const defaultName = '';
    const defaultIconId = -1;

    await Onyx.multiSet({
        [ONYXKEYS.PERSONAL_DETAILS_LIST]: personalDetails,
    });

    await waitForBatchedUpdates();
    await measureFunction(() => ReportUtils.getIcons(report, personalDetails, defaultIcon, defaultName, defaultIconId, policy), {runs});
});

test('[ReportUtils] getDisplayNamesWithTooltips 1k participants', async () => {
    const isMultipleParticipantReport = true;
    const shouldFallbackToHidden = true;

    await waitForBatchedUpdates();
    await measureFunction(() => ReportUtils.getDisplayNamesWithTooltips(personalDetails, isMultipleParticipantReport, shouldFallbackToHidden), {runs});
});

test('[ReportUtils] getReportPreviewMessage on 5k policies', async () => {
    const reportAction = createRandomReportAction(1);
    const report = createRandomReport(1);
    const policy = createRandomPolicy(1);
    const shouldConsiderReceiptBeingScanned = true;
    const isPreviewMessageForParentChatReport = true;

    await Onyx.multiSet({
        ...mockedPoliciesMap,
    });

    await waitForBatchedUpdates();
    await measureFunction(() => ReportUtils.getReportPreviewMessage(report, reportAction, shouldConsiderReceiptBeingScanned, isPreviewMessageForParentChatReport, policy), {runs});
});

test('[ReportUtils] getReportName on 1k participants', async () => {
    const report = {...createRandomReport(1), chatType: undefined, participantAccountIDs};
    const policy = createRandomPolicy(1);

    await waitForBatchedUpdates();
    await measureFunction(() => ReportUtils.getReportName(report, policy), {runs});
});

test('[ReportUtils] canShowReportRecipientLocalTime on 1k participants', async () => {
    const report = {...createRandomReport(1), participantAccountIDs};
    const accountID = 1;
    await Onyx.multiSet({
        ...mockedReportsMap,
    });

    await waitForBatchedUpdates();
    await measureFunction(() => ReportUtils.canShowReportRecipientLocalTime(personalDetails, report, accountID), {runs});
});

test('[ReportUtils] shouldReportBeInOptionList on 1k participant', async () => {
    const report = {...createRandomReport(1), participantAccountIDs, type: CONST.REPORT.TYPE.CHAT};
    const currentReportId = '2';
    const isInGSDMode = true;
    const betas = [CONST.BETAS.DEFAULT_ROOMS];
    const policies = getMockedPolicies();

    await waitForBatchedUpdates();
<<<<<<< HEAD
    await measureFunction(() => ReportUtils.shouldReportBeInOptionList(report, currentReportId, isInGSDMode, betas, policies, false, {}), {runs});
=======
    await measureFunction(() => ReportUtils.shouldReportBeInOptionList({report, currentReportId, isInGSDMode, betas, policies, doesReportHaveViolations: false, excludeEmptyChats: false}), {
        runs,
    });
>>>>>>> 44ef9284
});

test('[ReportUtils] getWorkspaceIcon on 5k policies', async () => {
    const report = createRandomReport(1);
    const policy = createRandomPolicy(1);

    await Onyx.multiSet({
        ...mockedPoliciesMap,
    });

    await waitForBatchedUpdates();
    await measureFunction(() => ReportUtils.getWorkspaceIcon(report, policy), {runs});
});

test('[ReportUtils] getMoneyRequestOptions on 1k participants', async () => {
    const report = {...createRandomReport(1), type: CONST.REPORT.TYPE.CHAT, chatType: CONST.REPORT.CHAT_TYPE.POLICY_EXPENSE_CHAT, isOwnPolicyExpenseChat: true};
    const policy = createRandomPolicy(1);
    const reportParticipants = Array.from({length: 1000}, (v, i) => i + 1);

    await Onyx.multiSet({
        ...mockedPoliciesMap,
    });

    await waitForBatchedUpdates();
    await measureFunction(() => ReportUtils.getMoneyRequestOptions(report, policy, reportParticipants), {runs});
});

test('[ReportUtils] getWorkspaceAvatar on 5k policies', async () => {
    const report = createRandomReport(1);

    await Onyx.multiSet({
        ...mockedPoliciesMap,
    });
    await waitForBatchedUpdates();
    await measureFunction(() => ReportUtils.getWorkspaceAvatar(report), {runs});
});

test('[ReportUtils] getWorkspaceChat on 5k policies', async () => {
    const policyID = '1';
    const accountsID = Array.from({length: 20}, (v, i) => i + 1);

    await Onyx.multiSet({
        ...mockedReportsMap,
    });

    await waitForBatchedUpdates();
    await measureFunction(() => ReportUtils.getWorkspaceChats(policyID, accountsID), {runs});
});

test('[ReportUtils] getTransactionDetails on 5k reports', async () => {
    const transaction = createRandomTransaction(1);

    await Onyx.multiSet({
        ...mockedReportsMap,
    });

    await waitForBatchedUpdates();
    await measureFunction(() => ReportUtils.getTransactionDetails(transaction, 'yyyy-MM-dd'), {runs});
});

test('[ReportUtils] getIOUReportActionDisplayMessage on 5k policies', async () => {
    const reportAction = {
        ...createRandomReportAction(1),
        actionName: CONST.REPORT.ACTIONS.TYPE.IOU,
        originalMessage: {
            IOUReportID: '1',
            IOUTransactionID: '1',
            amount: 100,
            participantAccountID: 1,
            currency: CONST.CURRENCY.USD,
            type: CONST.IOU.REPORT_ACTION_TYPE.PAY,
            paymentType: CONST.IOU.PAYMENT_TYPE.EXPENSIFY,
        },
    };

    await Onyx.multiSet({
        ...mockedPoliciesMap,
    });

    await waitForBatchedUpdates();
    await measureFunction(() => ReportUtils.getIOUReportActionDisplayMessage(reportAction), {runs});
});<|MERGE_RESOLUTION|>--- conflicted
+++ resolved
@@ -159,13 +159,9 @@
     const policies = getMockedPolicies();
 
     await waitForBatchedUpdates();
-<<<<<<< HEAD
-    await measureFunction(() => ReportUtils.shouldReportBeInOptionList(report, currentReportId, isInGSDMode, betas, policies, false, {}), {runs});
-=======
     await measureFunction(() => ReportUtils.shouldReportBeInOptionList({report, currentReportId, isInGSDMode, betas, policies, doesReportHaveViolations: false, excludeEmptyChats: false}), {
         runs,
     });
->>>>>>> 44ef9284
 });
 
 test('[ReportUtils] getWorkspaceIcon on 5k policies', async () => {
