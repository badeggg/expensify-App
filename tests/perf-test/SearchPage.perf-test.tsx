import type * as NativeNavigation from '@react-navigation/native';
import type {StackScreenProps} from '@react-navigation/stack';
import {fireEvent, screen, waitFor} from '@testing-library/react-native';
import type {TextMatch} from '@testing-library/react-native/build/matches';
import React, {useMemo} from 'react';
import type {ComponentType} from 'react';
import Onyx from 'react-native-onyx';
import type {OnyxCollection, OnyxEntry} from 'react-native-onyx';
import {measurePerformance} from 'reassure';
import {LocaleContextProvider} from '@components/LocaleContextProvider';
import OptionListContextProvider, {OptionsListContext} from '@components/OptionListContextProvider';
import {KeyboardStateProvider} from '@components/withKeyboardState';
import type {WithNavigationFocusProps} from '@components/withNavigationFocus';
import type {RootStackParamList} from '@libs/Navigation/types';
import {createOptionList} from '@libs/OptionsListUtils';
import ChatFinderPage from '@pages/ChatFinderPage';
import ComposeProviders from '@src/components/ComposeProviders';
import OnyxProvider from '@src/components/OnyxProvider';
import CONST from '@src/CONST';
import ONYXKEYS from '@src/ONYXKEYS';
import type SCREENS from '@src/SCREENS';
import type {Beta, PersonalDetails, Report} from '@src/types/onyx';
import createCollection from '../utils/collections/createCollection';
import createPersonalDetails from '../utils/collections/personalDetails';
import createRandomReport from '../utils/collections/reports';
import PusherHelper from '../utils/PusherHelper';
import * as TestHelper from '../utils/TestHelper';
import waitForBatchedUpdates from '../utils/waitForBatchedUpdates';
import wrapOnyxWithWaitForBatchedUpdates from '../utils/wrapOnyxWithWaitForBatchedUpdates';

jest.mock('lodash/debounce', () =>
    jest.fn((fn: Record<string, jest.Mock<jest.Func>>) => {
        // eslint-disable-next-line no-param-reassign
        fn.cancel = jest.fn();
        return fn;
    }),
);

jest.mock('@src/libs/Log');

jest.mock('@src/libs/API', () => ({
    write: jest.fn(),
    makeRequestWithSideEffects: jest.fn(),
    read: jest.fn(),
}));

jest.mock('@src/libs/Navigation/Navigation');

jest.mock('@react-navigation/native', () => {
    const actualNav = jest.requireActual('@react-navigation/native');
    return {
        ...actualNav,
        useFocusEffect: jest.fn(),
        useIsFocused: () => true,
        useRoute: () => jest.fn(),
        useNavigation: () => ({
            navigate: jest.fn(),
            addListener: () => jest.fn(),
        }),
        createNavigationContainerRef: jest.fn(),
    } as typeof NativeNavigation;
});

jest.mock('@src/components/withNavigationFocus', () => (Component: ComponentType<WithNavigationFocusProps>) => {
    function WithNavigationFocus(props: WithNavigationFocusProps) {
        return (
            <Component
                // eslint-disable-next-line react/jsx-props-no-spreading
                {...props}
                isFocused={false}
            />
        );
    }

    WithNavigationFocus.displayName = 'WithNavigationFocus';

    return WithNavigationFocus;
});
// mock of useDismissedReferralBanners
jest.mock('../../src/hooks/useDismissedReferralBanners', () => ({
    // eslint-disable-next-line @typescript-eslint/naming-convention
    __esModule: true,
    default: jest.fn(() => ({
        isDismissed: false,
        setAsDismissed: () => {},
    })),
}));

const getMockedReports = (length = 100) =>
    createCollection<Report>(
        (item) => `${ONYXKEYS.COLLECTION.REPORT}${item.reportID}`,
        (index) => createRandomReport(index),
        length,
    );

const getMockedPersonalDetails = (length = 100) =>
    createCollection<PersonalDetails>(
        (item) => item.accountID,
        (index) => createPersonalDetails(index),
        length,
    );

const mockedReports = getMockedReports(600);
const mockedBetas = Object.values(CONST.BETAS);
const mockedPersonalDetails = getMockedPersonalDetails(100);
const mockedOptions = createOptionList(mockedPersonalDetails, mockedReports);

beforeAll(() =>
    Onyx.init({
        keys: ONYXKEYS,
        safeEvictionKeys: [ONYXKEYS.COLLECTION.REPORT],
    }),
);

// Initialize the network key for OfflineWithFeedback
beforeEach(() => {
    // @ts-expect-error TODO: Remove this once TestHelper (https://github.com/Expensify/App/issues/25318) is migrated to TypeScript.
    global.fetch = TestHelper.getGlobalFetchMock();
    wrapOnyxWithWaitForBatchedUpdates(Onyx);
    Onyx.merge(ONYXKEYS.NETWORK, {isOffline: false});
});

// Clear out Onyx after each test so that each test starts with a clean state
afterEach(() => {
    Onyx.clear();
    PusherHelper.teardown();
});

type ChatFinderPageProps = StackScreenProps<RootStackParamList, typeof SCREENS.CHAT_FINDER_ROOT> & {
    betas: OnyxEntry<Beta[]>;
    reports: OnyxCollection<Report>;
    isSearchingForReports: OnyxEntry<boolean>;
};

function ChatFinderPageWrapper(args: ChatFinderPageProps) {
    return (
<<<<<<< HEAD
        <ComposeProviders components={[OnyxProvider, LocaleContextProvider, OptionListContextProvider]}>
            <ChatFinderPage
=======
        <ComposeProviders components={[OnyxProvider, LocaleContextProvider, OptionListContextProvider, KeyboardStateProvider]}>
            <SearchPage
>>>>>>> 447f0f76
                // eslint-disable-next-line react/jsx-props-no-spreading
                {...args}
                navigation={args.navigation}
            />
        </ComposeProviders>
    );
}

function ChatFinderPageWithCachedOptions(args: ChatFinderPageProps) {
    return (
        <ComposeProviders components={[OnyxProvider, LocaleContextProvider]}>
            <OptionsListContext.Provider value={useMemo(() => ({options: mockedOptions, initializeOptions: () => {}, areOptionsInitialized: true}), [])}>
                <ChatFinderPage
                    // eslint-disable-next-line react/jsx-props-no-spreading
                    {...args}
                    navigation={args.navigation}
                />
            </OptionsListContext.Provider>
        </ComposeProviders>
    );
}

test('[Search Page] should render list with cached options', async () => {
    const {addListener} = TestHelper.createAddListenerMock();

    const scenario = async () => {
        await screen.findByTestId('ChatFinderPage');
    };

    const navigation = {addListener};

    return (
        waitForBatchedUpdates()
            .then(() =>
                Onyx.multiSet({
                    ...mockedReports,
                    [ONYXKEYS.PERSONAL_DETAILS_LIST]: mockedPersonalDetails,
                    [ONYXKEYS.BETAS]: mockedBetas,
                    [ONYXKEYS.IS_SEARCHING_FOR_REPORTS]: true,
                }),
            )
            // @ts-expect-error TODO: Remove this once TestHelper (https://github.com/Expensify/App/issues/25318) is migrated to TypeScript.
            .then(() => measurePerformance(<ChatFinderPageWithCachedOptions navigation={navigation} />, {scenario}))
    );
});

test('[Search Page] should interact when text input changes', async () => {
    const {addListener} = TestHelper.createAddListenerMock();

    const scenario = async () => {
        await screen.findByTestId('ChatFinderPage');

        const input = screen.getByTestId('selection-list-text-input');
        fireEvent.changeText(input, 'Email Four');
        fireEvent.changeText(input, 'Report');
        fireEvent.changeText(input, 'Email Five');
    };

    const navigation = {addListener};

    return (
        waitForBatchedUpdates()
            .then(() =>
                Onyx.multiSet({
                    ...mockedReports,
                    [ONYXKEYS.PERSONAL_DETAILS_LIST]: mockedPersonalDetails,
                    [ONYXKEYS.BETAS]: mockedBetas,
                    [ONYXKEYS.IS_SEARCHING_FOR_REPORTS]: true,
                }),
            )
            // @ts-expect-error TODO: Remove this once TestHelper (https://github.com/Expensify/App/issues/25318) is migrated to TypeScript.
            .then(() => measurePerformance(<ChatFinderPageWrapper navigation={navigation} />, {scenario}))
    );
});

test.skip('[Search Page] should render selection list', async () => {
    const {triggerTransitionEnd, addListener} = TestHelper.createAddListenerMock();
    const smallMockedPersonalDetails = getMockedPersonalDetails(5);

    const scenario = async () => {
        await screen.findByTestId('ChatFinderPage');
        await waitFor(triggerTransitionEnd as Awaited<() => Promise<void>>);
        await screen.findByTestId('selection-list');
        await screen.findByText(smallMockedPersonalDetails['1'].login as TextMatch);
        await screen.findByText(smallMockedPersonalDetails['2'].login as TextMatch);
    };

    const navigation = {addListener};

    return (
        waitForBatchedUpdates()
            .then(() =>
                Onyx.multiSet({
                    ...mockedReports,
                    [ONYXKEYS.PERSONAL_DETAILS_LIST]: smallMockedPersonalDetails,
                    [ONYXKEYS.BETAS]: mockedBetas,
                    [ONYXKEYS.IS_SEARCHING_FOR_REPORTS]: true,
                }),
            )
            // @ts-expect-error TODO: Remove this once TestHelper (https://github.com/Expensify/App/issues/25318) is migrated to TypeScript.
            .then(() => measurePerformance(<ChatFinderPageWrapper navigation={navigation} />, {scenario}))
    );
});

test('[Search Page] should search in selection list', async () => {
    const {triggerTransitionEnd, addListener} = TestHelper.createAddListenerMock();

    const scenario = async () => {
        await screen.findByTestId('ChatFinderPage');
        await waitFor(triggerTransitionEnd as Awaited<() => Promise<void>>);

        const input = screen.getByTestId('selection-list-text-input');
        const searchValue = mockedPersonalDetails['88'].login;

        fireEvent.changeText(input, searchValue);
        await screen.findByText(searchValue as TextMatch);
    };

    const navigation = {addListener};

    return (
        waitForBatchedUpdates()
            .then(() =>
                Onyx.multiSet({
                    ...mockedReports,
                    [ONYXKEYS.PERSONAL_DETAILS_LIST]: mockedPersonalDetails,
                    [ONYXKEYS.BETAS]: mockedBetas,
                    [ONYXKEYS.IS_SEARCHING_FOR_REPORTS]: true,
                }),
            )
            // @ts-expect-error TODO: Remove this once TestHelper (https://github.com/Expensify/App/issues/25318) is migrated to TypeScript.
            .then(() => measurePerformance(<ChatFinderPageWrapper navigation={navigation} />, {scenario}))
    );
});

test('[Search Page] should click on list item', async () => {
    const {triggerTransitionEnd, addListener} = TestHelper.createAddListenerMock();

    const scenario = async () => {
        await screen.findByTestId('ChatFinderPage');
        const input = screen.getByTestId('selection-list-text-input');
        await waitFor(triggerTransitionEnd as Awaited<() => Promise<void>>);

        const searchValue = mockedPersonalDetails['4'].login as TextMatch;
        fireEvent.changeText(input, searchValue);

        const optionButton = await screen.findByText(searchValue);
        fireEvent.press(optionButton);
    };

    const navigation = {addListener};
    return (
        waitForBatchedUpdates()
            .then(() =>
                Onyx.multiSet({
                    ...mockedReports,
                    [ONYXKEYS.PERSONAL_DETAILS_LIST]: mockedPersonalDetails,
                    [ONYXKEYS.BETAS]: mockedBetas,
                    [ONYXKEYS.IS_SEARCHING_FOR_REPORTS]: true,
                }),
            )
            // @ts-expect-error TODO: Remove this once TestHelper (https://github.com/Expensify/App/issues/25318) is migrated to TypeScript.
            .then(() => measurePerformance(<ChatFinderPageWrapper navigation={navigation} />, {scenario}))
    );
});<|MERGE_RESOLUTION|>--- conflicted
+++ resolved
@@ -134,13 +134,8 @@
 
 function ChatFinderPageWrapper(args: ChatFinderPageProps) {
     return (
-<<<<<<< HEAD
-        <ComposeProviders components={[OnyxProvider, LocaleContextProvider, OptionListContextProvider]}>
+        <ComposeProviders components={[OnyxProvider, LocaleContextProvider, OptionListContextProvider, KeyboardStateProvider]}>
             <ChatFinderPage
-=======
-        <ComposeProviders components={[OnyxProvider, LocaleContextProvider, OptionListContextProvider, KeyboardStateProvider]}>
-            <SearchPage
->>>>>>> 447f0f76
                 // eslint-disable-next-line react/jsx-props-no-spreading
                 {...args}
                 navigation={args.navigation}
