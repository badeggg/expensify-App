--- conflicted
+++ resolved
@@ -66,12 +66,8 @@
 test('[SidebarUtils] getOrderedReportIDs on 5k reports', async () => {
     const currentReportId = '1';
     const allReports = getMockedReports();
-<<<<<<< HEAD
-    const betas = [CONST.BETAS.DEFAULT_ROOMS, CONST.BETAS.POLICY_ROOMS];
+    const betas = [CONST.BETAS.DEFAULT_ROOMS];
     const transactionViolations = {} as TransactionViolations;
-=======
-    const betas = [CONST.BETAS.DEFAULT_ROOMS];
->>>>>>> 5cb22df4
 
     const policies = createCollection<Policy>(
         (item) => `${ONYXKEYS.COLLECTION.POLICY}${item.id}`,
