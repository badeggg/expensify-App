--- conflicted
+++ resolved
@@ -21,12 +21,7 @@
   test:
     commands:
       - cd zip
-<<<<<<< HEAD
-      - npm install underscore ts-node typescript
-      - npx ts-node e2e/testRunner.ts -- --mainAppPath app-e2eRelease.apk --deltaAppPath app-e2edeltaRelease.apk
-=======
-      - node testRunner.js -- --mainAppPath app-e2eRelease.apk --deltaAppPath app-e2edeltaRelease.apk
->>>>>>> 4231ac90
+      - node testRunner.ts -- --mainAppPath app-e2eRelease.apk --deltaAppPath app-e2edeltaRelease.apk
 
 artifacts:
   - $WORKING_DIRECTORY