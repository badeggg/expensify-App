--- conflicted
+++ resolved
@@ -40,143 +40,128 @@
             fetch.pause();
             IOU.requestMoney({}, amount, CONST.CURRENCY.USD, RORY_EMAIL, {login: CARLOS_EMAIL}, comment);
             return waitForPromisesToResolve()
-                .then(
-                    () =>
-                        new Promise((resolve) => {
-                            const connectionID = Onyx.connect({
-                                key: ONYXKEYS.COLLECTION.REPORT,
-                                waitForCollectionCallback: true,
-                                callback: (allReports) => {
-                                    Onyx.disconnect(connectionID);
-
-                                    // A chat report and an iou report should be created
-                                    const chatReports = _.filter(allReports, (report) => report.type === CONST.REPORT.TYPE.CHAT);
-                                    const iouReports = _.filter(allReports, (report) => report.type === CONST.REPORT.TYPE.IOU);
-                                    expect(_.size(chatReports)).toBe(1);
-                                    expect(_.size(iouReports)).toBe(1);
-                                    const chatReport = chatReports[0];
-                                    chatReportID = chatReport.reportID;
-                                    const iouReport = iouReports[0];
-                                    iouReportID = iouReport.reportID;
-
-                                    // They should be linked together
-                                    expect(chatReport.participants).toEqual([CARLOS_EMAIL]);
-                                    expect(chatReport.iouReportID).toBe(iouReport.reportID);
-                                    expect(chatReport.hasOutstandingIOU).toBe(true);
-
-                                    resolve();
-                                },
-                            });
-                        }),
-                )
-                .then(
-                    () =>
-                        new Promise((resolve) => {
-                            const connectionID = Onyx.connect({
-                                key: `${ONYXKEYS.COLLECTION.REPORT_ACTIONS}${chatReportID}`,
-                                waitForCollectionCallback: true,
-                                callback: (reportActionsForChatReport) => {
-                                    Onyx.disconnect(connectionID);
-
-                                    // The chat report should have a CREATED action and IOU action
-                                    expect(_.size(reportActionsForChatReport)).toBe(2);
-                                    const createdActions = _.filter(reportActionsForChatReport, (reportAction) => reportAction.actionName === CONST.REPORT.ACTIONS.TYPE.CREATED);
-                                    const iouActions = _.filter(reportActionsForChatReport, (reportAction) => reportAction.actionName === CONST.REPORT.ACTIONS.TYPE.IOU);
-                                    expect(_.size(createdActions)).toBe(1);
-                                    expect(_.size(iouActions)).toBe(1);
-                                    createdAction = createdActions[0];
-                                    iouAction = iouActions[0];
-
-                                    // The CREATED action should not be created after the IOU action
-                                    expect(Date.parse(createdAction.created)).toBeLessThanOrEqual(Date.parse(iouAction.created));
-
-                                    // The IOUReportID should be correct
-                                    expect(iouAction.originalMessage.IOUReportID).toBe(iouReportID);
-
-                                    // The comment should be included in the IOU action
-                                    expect(iouAction.originalMessage.comment).toBe(comment);
-
-                                    // The amount in the IOU action should be correct
-                                    expect(iouAction.originalMessage.amount).toBe(amount);
-
-                                    // The IOU type should be correct
-                                    expect(iouAction.originalMessage.type).toBe(CONST.IOU.REPORT_ACTION_TYPE.CREATE);
-
-                                    // Both actions should be pending
-                                    expect(createdAction.pendingAction).toBe(CONST.RED_BRICK_ROAD_PENDING_ACTION.ADD);
-                                    expect(iouAction.pendingAction).toBe(CONST.RED_BRICK_ROAD_PENDING_ACTION.ADD);
-
-                                    resolve();
-                                },
-                            });
-                        }),
-                )
-                .then(
-                    () =>
-                        new Promise((resolve) => {
-                            const connectionID = Onyx.connect({
-                                key: ONYXKEYS.COLLECTION.TRANSACTION,
-                                waitForCollectionCallback: true,
-                                callback: (allTransactions) => {
-                                    Onyx.disconnect(connectionID);
-
-                                    // There should be one transaction
-                                    expect(_.size(allTransactions)).toBe(1);
-                                    const transaction = _.find(allTransactions, (t) => !_.isEmpty(t));
-                                    transactionID = transaction.transactionID;
-
-                                    // The transaction should be attached to the IOU report
-                                    expect(transaction.reportID).toBe(iouReportID);
-
-                                    // Its amount should match the amount of the request
-                                    expect(transaction.amount).toBe(amount);
-
-                                    // The comment should be correct
-                                    expect(transaction.comment.comment).toBe(comment);
-
-                                    // It should be pending
-                                    expect(transaction.pendingAction).toBe(CONST.RED_BRICK_ROAD_PENDING_ACTION.ADD);
-
-                                    // The transactionID on the iou action should match the one from the transactions collection
-                                    expect(iouAction.originalMessage.IOUTransactionID).toBe(transactionID);
-
-                                    expect(transaction.merchant).toBe(CONST.REPORT.TYPE.IOU);
-
-                                    resolve();
-                                },
-                            });
-                        }),
-                )
+                .then(() => new Promise((resolve) => {
+                    const connectionID = Onyx.connect({
+                        key: ONYXKEYS.COLLECTION.REPORT,
+                        waitForCollectionCallback: true,
+                        callback: (allReports) => {
+                            Onyx.disconnect(connectionID);
+
+                            // A chat report and an iou report should be created
+                            const chatReports = _.filter(allReports, report => report.type === CONST.REPORT.TYPE.CHAT);
+                            const iouReports = _.filter(allReports, report => report.type === CONST.REPORT.TYPE.IOU);
+                            expect(_.size(chatReports)).toBe(1);
+                            expect(_.size(iouReports)).toBe(1);
+                            const chatReport = chatReports[0];
+                            chatReportID = chatReport.reportID;
+                            const iouReport = iouReports[0];
+                            iouReportID = iouReport.reportID;
+
+                            // They should be linked together
+                            expect(chatReport.participants).toEqual([CARLOS_EMAIL]);
+                            expect(chatReport.iouReportID).toBe(iouReport.reportID);
+                            expect(chatReport.hasOutstandingIOU).toBe(true);
+
+                            resolve();
+                        },
+                    });
+                }))
+                .then(() => new Promise((resolve) => {
+                    const connectionID = Onyx.connect({
+                        key: `${ONYXKEYS.COLLECTION.REPORT_ACTIONS}${chatReportID}`,
+                        waitForCollectionCallback: true,
+                        callback: (reportActionsForChatReport) => {
+                            Onyx.disconnect(connectionID);
+
+                            // The chat report should have a CREATED action and IOU action
+                            expect(_.size(reportActionsForChatReport)).toBe(2);
+                            const createdActions = _.filter(reportActionsForChatReport, reportAction => reportAction.actionName === CONST.REPORT.ACTIONS.TYPE.CREATED);
+                            const iouActions = _.filter(reportActionsForChatReport, reportAction => reportAction.actionName === CONST.REPORT.ACTIONS.TYPE.IOU);
+                            expect(_.size(createdActions)).toBe(1);
+                            expect(_.size(iouActions)).toBe(1);
+                            createdAction = createdActions[0];
+                            iouAction = iouActions[0];
+
+                            // The CREATED action should not be created after the IOU action
+                            expect(Date.parse(createdAction.created)).toBeLessThanOrEqual(Date.parse(iouAction.created));
+
+                            // The IOUReportID should be correct
+                            expect(iouAction.originalMessage.IOUReportID).toBe(iouReportID);
+
+                            // The comment should be included in the IOU action
+                            expect(iouAction.originalMessage.comment).toBe(comment);
+
+                            // The amount in the IOU action should be correct
+                            expect(iouAction.originalMessage.amount).toBe(amount);
+
+                            // The IOU type should be correct
+                            expect(iouAction.originalMessage.type).toBe(CONST.IOU.REPORT_ACTION_TYPE.CREATE);
+
+                            // Both actions should be pending
+                            expect(createdAction.pendingAction).toBe(CONST.RED_BRICK_ROAD_PENDING_ACTION.ADD);
+                            expect(iouAction.pendingAction).toBe(CONST.RED_BRICK_ROAD_PENDING_ACTION.ADD);
+
+                            resolve();
+                        },
+                    });
+                }))
+                .then(() => new Promise((resolve) => {
+                    const connectionID = Onyx.connect({
+                        key: ONYXKEYS.COLLECTION.TRANSACTION,
+                        waitForCollectionCallback: true,
+                        callback: (allTransactions) => {
+                            Onyx.disconnect(connectionID);
+
+                            // There should be one transaction
+                            expect(_.size(allTransactions)).toBe(1);
+                            const transaction = _.find(allTransactions, t => !_.isEmpty(t));
+                            transactionID = transaction.transactionID;
+
+                            // The transaction should be attached to the IOU report
+                            expect(transaction.reportID).toBe(iouReportID);
+
+                            // Its amount should match the amount of the request
+                            expect(transaction.amount).toBe(amount);
+
+                            // The comment should be correct
+                            expect(transaction.comment.comment).toBe(comment);
+
+                            // It should be pending
+                            expect(transaction.pendingAction).toBe(CONST.RED_BRICK_ROAD_PENDING_ACTION.ADD);
+
+                            // The transactionID on the iou action should match the one from the transactions collection
+                            expect(iouAction.originalMessage.IOUTransactionID).toBe(transactionID);
+
+                            expect(transaction.merchant).toBe(CONST.REPORT.TYPE.IOU);
+
+                            resolve();
+                        },
+                    });
+                }))
                 .then(fetch.resume)
-                .then(
-                    () =>
-                        new Promise((resolve) => {
-                            const connectionID = Onyx.connect({
-                                key: `${ONYXKEYS.COLLECTION.REPORT_ACTIONS}${chatReportID}`,
-                                waitForCollectionCallback: true,
-                                callback: (reportActionsForChatReport) => {
-                                    Onyx.disconnect(connectionID);
-                                    expect(_.size(reportActionsForChatReport)).toBe(2);
-                                    _.each(reportActionsForChatReport, (reportAction) => expect(reportAction.pendingAction).toBeFalsy());
-                                    resolve();
-                                },
-                            });
-                        }),
-                )
-                .then(
-                    () =>
-                        new Promise((resolve) => {
-                            const connectionID = Onyx.connect({
-                                key: `${ONYXKEYS.COLLECTION.TRANSACTION}${transactionID}`,
-                                waitForCollectionCallback: true,
-                                callback: (transaction) => {
-                                    Onyx.disconnect(connectionID);
-                                    expect(transaction.pendingAction).toBeFalsy();
-                                    resolve();
-                                },
-                            });
-                        }),
-                );
+                .then(() => new Promise((resolve) => {
+                    const connectionID = Onyx.connect({
+                        key: `${ONYXKEYS.COLLECTION.REPORT_ACTIONS}${chatReportID}`,
+                        waitForCollectionCallback: true,
+                        callback: (reportActionsForChatReport) => {
+                            Onyx.disconnect(connectionID);
+                            expect(_.size(reportActionsForChatReport)).toBe(2);
+                            _.each(reportActionsForChatReport, reportAction => expect(reportAction.pendingAction).toBeFalsy());
+                            resolve();
+                        },
+                    });
+                }))
+                .then(() => new Promise((resolve) => {
+                    const connectionID = Onyx.connect({
+                        key: `${ONYXKEYS.COLLECTION.TRANSACTION}${transactionID}`,
+                        waitForCollectionCallback: true,
+                        callback: (transaction) => {
+                            Onyx.disconnect(connectionID);
+                            expect(transaction.pendingAction).toBeFalsy();
+                            resolve();
+                        },
+                    });
+                }));
         });
 
         it('updates existing chat report if there is one', () => {
@@ -198,142 +183,125 @@
             let transactionID;
             fetch.pause();
             return Onyx.set(`${ONYXKEYS.COLLECTION.REPORT}${chatReport.reportID}`, chatReport)
-                .then(() =>
-                    Onyx.set(`${ONYXKEYS.COLLECTION.REPORT_ACTIONS}${chatReport.reportID}`, {
-                        [createdAction.reportActionID]: createdAction,
-                    }),
-                )
+                .then(() => Onyx.set(`${ONYXKEYS.COLLECTION.REPORT_ACTIONS}${chatReport.reportID}`, {
+                    [createdAction.reportActionID]: createdAction,
+                }))
                 .then(() => {
                     IOU.requestMoney(chatReport, amount, CONST.CURRENCY.USD, RORY_EMAIL, {login: CARLOS_EMAIL}, comment);
                     return waitForPromisesToResolve();
                 })
-                .then(
-                    () =>
-                        new Promise((resolve) => {
-                            const connectionID = Onyx.connect({
-                                key: ONYXKEYS.COLLECTION.REPORT,
-                                waitForCollectionCallback: true,
-                                callback: (allReports) => {
-                                    Onyx.disconnect(connectionID);
-
-                                    // The same chat report should be reused, and an IOU report should be created
-                                    expect(_.size(allReports)).toBe(2);
-                                    expect(_.find(allReports, (report) => report.type === CONST.REPORT.TYPE.CHAT).reportID).toBe(chatReport.reportID);
-                                    chatReport = _.find(allReports, (report) => report.type === CONST.REPORT.TYPE.CHAT);
-                                    const iouReport = _.find(allReports, (report) => report.type === CONST.REPORT.TYPE.IOU);
-                                    iouReportID = iouReport.reportID;
-
-                                    // They should be linked together
-                                    expect(chatReport.iouReportID).toBe(iouReportID);
-                                    expect(chatReport.hasOutstandingIOU).toBe(true);
-
-                                    resolve();
-                                },
-                            });
-                        }),
-                )
-                .then(
-                    () =>
-                        new Promise((resolve) => {
-                            const connectionID = Onyx.connect({
-                                key: `${ONYXKEYS.COLLECTION.REPORT_ACTIONS}${chatReport.reportID}`,
-                                waitForCollectionCallback: true,
-                                callback: (allReportActions) => {
-                                    Onyx.disconnect(connectionID);
-
-                                    // The chat report should have a CREATED and an IOU action
-                                    expect(_.size(allReportActions)).toBe(2);
-                                    iouAction = _.find(allReportActions, (reportAction) => reportAction.actionName === CONST.REPORT.ACTIONS.TYPE.IOU);
-
-                                    // The CREATED action should not be created after the IOU action
-                                    expect(Date.parse(createdAction.created)).toBeLessThanOrEqual(Date.parse(iouAction.created));
-
-                                    // The IOUReportID should be correct
-                                    expect(iouAction.originalMessage.IOUReportID).toBe(iouReportID);
-
-                                    // The comment should be included in the IOU action
-                                    expect(iouAction.originalMessage.comment).toBe(comment);
-
-                                    // The amount in the IOU action should be correct
-                                    expect(iouAction.originalMessage.amount).toBe(amount);
-
-                                    // The IOU action type should be correct
-                                    expect(iouAction.originalMessage.type).toBe(CONST.IOU.REPORT_ACTION_TYPE.CREATE);
-
-                                    // The IOU action should be pending
-                                    expect(iouAction.pendingAction).toBe(CONST.RED_BRICK_ROAD_PENDING_ACTION.ADD);
-
-                                    resolve();
-                                },
-                            });
-                        }),
-                )
-                .then(
-                    () =>
-                        new Promise((resolve) => {
-                            const connectionID = Onyx.connect({
-                                key: ONYXKEYS.COLLECTION.TRANSACTION,
-                                waitForCollectionCallback: true,
-                                callback: (allTransactions) => {
-                                    Onyx.disconnect(connectionID);
-
-                                    // There should be one transaction
-                                    expect(_.size(allTransactions)).toBe(1);
-                                    const transaction = _.find(allTransactions, (t) => !_.isEmpty(t));
-                                    transactionID = transaction.transactionID;
-
-                                    // The transaction should be attached to the IOU report
-                                    expect(transaction.reportID).toBe(iouReportID);
-
-                                    // Its amount should match the amount of the request
-                                    expect(transaction.amount).toBe(amount);
-
-                                    // The comment should be correct
-                                    expect(transaction.comment.comment).toBe(comment);
-
-                                    expect(transaction.merchant).toBe(CONST.REPORT.TYPE.IOU);
-
-                                    // It should be pending
-                                    expect(transaction.pendingAction).toBe(CONST.RED_BRICK_ROAD_PENDING_ACTION.ADD);
-
-                                    // The transactionID on the iou action should match the one from the transactions collection
-                                    expect(iouAction.originalMessage.IOUTransactionID).toBe(transactionID);
-
-                                    resolve();
-                                },
-                            });
-                        }),
-                )
+                .then(() => new Promise((resolve) => {
+                    const connectionID = Onyx.connect({
+                        key: ONYXKEYS.COLLECTION.REPORT,
+                        waitForCollectionCallback: true,
+                        callback: (allReports) => {
+                            Onyx.disconnect(connectionID);
+
+                            // The same chat report should be reused, and an IOU report should be created
+                            expect(_.size(allReports)).toBe(2);
+                            expect(_.find(allReports, report => report.type === CONST.REPORT.TYPE.CHAT).reportID).toBe(chatReport.reportID);
+                            chatReport = _.find(allReports, report => report.type === CONST.REPORT.TYPE.CHAT);
+                            const iouReport = _.find(allReports, report => report.type === CONST.REPORT.TYPE.IOU);
+                            iouReportID = iouReport.reportID;
+
+                            // They should be linked together
+                            expect(chatReport.iouReportID).toBe(iouReportID);
+                            expect(chatReport.hasOutstandingIOU).toBe(true);
+
+                            resolve();
+                        },
+                    });
+                }))
+                .then(() => new Promise((resolve) => {
+                    const connectionID = Onyx.connect({
+                        key: `${ONYXKEYS.COLLECTION.REPORT_ACTIONS}${chatReport.reportID}`,
+                        waitForCollectionCallback: true,
+                        callback: (allReportActions) => {
+                            Onyx.disconnect(connectionID);
+
+                            // The chat report should have a CREATED and an IOU action
+                            expect(_.size(allReportActions)).toBe(2);
+                            iouAction = _.find(allReportActions, reportAction => reportAction.actionName === CONST.REPORT.ACTIONS.TYPE.IOU);
+
+                            // The CREATED action should not be created after the IOU action
+                            expect(Date.parse(createdAction.created)).toBeLessThanOrEqual(Date.parse(iouAction.created));
+
+                            // The IOUReportID should be correct
+                            expect(iouAction.originalMessage.IOUReportID).toBe(iouReportID);
+
+                            // The comment should be included in the IOU action
+                            expect(iouAction.originalMessage.comment).toBe(comment);
+
+                            // The amount in the IOU action should be correct
+                            expect(iouAction.originalMessage.amount).toBe(amount);
+
+                            // The IOU action type should be correct
+                            expect(iouAction.originalMessage.type).toBe(CONST.IOU.REPORT_ACTION_TYPE.CREATE);
+
+                            // The IOU action should be pending
+                            expect(iouAction.pendingAction).toBe(CONST.RED_BRICK_ROAD_PENDING_ACTION.ADD);
+
+                            resolve();
+                        },
+                    });
+                }))
+                .then(() => new Promise((resolve) => {
+                    const connectionID = Onyx.connect({
+                        key: ONYXKEYS.COLLECTION.TRANSACTION,
+                        waitForCollectionCallback: true,
+                        callback: (allTransactions) => {
+                            Onyx.disconnect(connectionID);
+
+                            // There should be one transaction
+                            expect(_.size(allTransactions)).toBe(1);
+                            const transaction = _.find(allTransactions, t => !_.isEmpty(t));
+                            transactionID = transaction.transactionID;
+
+                            // The transaction should be attached to the IOU report
+                            expect(transaction.reportID).toBe(iouReportID);
+
+                            // Its amount should match the amount of the request
+                            expect(transaction.amount).toBe(amount);
+
+                            // The comment should be correct
+                            expect(transaction.comment.comment).toBe(comment);
+
+                            expect(transaction.merchant).toBe(CONST.REPORT.TYPE.IOU);
+
+                            // It should be pending
+                            expect(transaction.pendingAction).toBe(CONST.RED_BRICK_ROAD_PENDING_ACTION.ADD);
+
+                            // The transactionID on the iou action should match the one from the transactions collection
+                            expect(iouAction.originalMessage.IOUTransactionID).toBe(transactionID);
+
+                            resolve();
+                        },
+                    });
+                }))
                 .then(fetch.resume)
-                .then(
-                    () =>
-                        new Promise((resolve) => {
-                            const connectionID = Onyx.connect({
-                                key: `${ONYXKEYS.COLLECTION.REPORT_ACTIONS}${chatReport.reportID}`,
-                                waitForCollectionCallback: true,
-                                callback: (reportActionsForChatReport) => {
-                                    Onyx.disconnect(connectionID);
-                                    expect(_.size(reportActionsForChatReport)).toBe(2);
-                                    _.each(reportActionsForChatReport, (reportAction) => expect(reportAction.pendingAction).toBeFalsy());
-                                    resolve();
-                                },
-                            });
-                        }),
-                )
-                .then(
-                    () =>
-                        new Promise((resolve) => {
-                            const connectionID = Onyx.connect({
-                                key: `${ONYXKEYS.COLLECTION.TRANSACTION}${transactionID}`,
-                                waitForCollectionCallback: true,
-                                callback: (transaction) => {
-                                    Onyx.disconnect(connectionID);
-                                    expect(transaction.pendingAction).toBeFalsy();
-                                    resolve();
-                                },
-                            });
-                        }),
-                );
+                .then(() => new Promise((resolve) => {
+                    const connectionID = Onyx.connect({
+                        key: `${ONYXKEYS.COLLECTION.REPORT_ACTIONS}${chatReport.reportID}`,
+                        waitForCollectionCallback: true,
+                        callback: (reportActionsForChatReport) => {
+                            Onyx.disconnect(connectionID);
+                            expect(_.size(reportActionsForChatReport)).toBe(2);
+                            _.each(reportActionsForChatReport, reportAction => expect(reportAction.pendingAction).toBeFalsy());
+                            resolve();
+                        },
+                    });
+                }))
+                .then(() => new Promise((resolve) => {
+                    const connectionID = Onyx.connect({
+                        key: `${ONYXKEYS.COLLECTION.TRANSACTION}${transactionID}`,
+                        waitForCollectionCallback: true,
+                        callback: (transaction) => {
+                            Onyx.disconnect(connectionID);
+                            expect(transaction.pendingAction).toBeFalsy();
+                            resolve();
+                        },
+                    });
+                }));
         });
 
         it('updates existing IOU report if there is one', () => {
@@ -387,135 +355,118 @@
             fetch.pause();
             return Onyx.set(`${ONYXKEYS.COLLECTION.REPORT}${chatReportID}`, chatReport)
                 .then(() => Onyx.set(`${ONYXKEYS.COLLECTION.REPORT}${iouReportID}`, iouReport))
-                .then(() =>
-                    Onyx.set(`${ONYXKEYS.COLLECTION.REPORT_ACTIONS}${chatReportID}`, {
-                        [createdAction.reportActionID]: createdAction,
-                        [iouAction.reportActionID]: iouAction,
-                    }),
-                )
+                .then(() => Onyx.set(`${ONYXKEYS.COLLECTION.REPORT_ACTIONS}${chatReportID}`, {
+                    [createdAction.reportActionID]: createdAction,
+                    [iouAction.reportActionID]: iouAction,
+                }))
                 .then(() => Onyx.set(`${ONYXKEYS.COLLECTION.TRANSACTION}${existingTransaction.transactionID}`, existingTransaction))
                 .then(() => {
                     IOU.requestMoney(chatReport, amount, CONST.CURRENCY.USD, RORY_EMAIL, {login: CARLOS_EMAIL}, comment);
                     return waitForPromisesToResolve();
                 })
-                .then(
-                    () =>
-                        new Promise((resolve) => {
-                            const connectionID = Onyx.connect({
-                                key: ONYXKEYS.COLLECTION.REPORT,
-                                waitForCollectionCallback: true,
-                                callback: (allReports) => {
-                                    Onyx.disconnect(connectionID);
-
-                                    // No new reports should be created
-                                    expect(_.size(allReports)).toBe(2);
-                                    expect(_.find(allReports, (report) => report.reportID === chatReportID)).toBeTruthy();
-                                    expect(_.find(allReports, (report) => report.reportID === iouReportID)).toBeTruthy();
-
-                                    chatReport = _.find(allReports, (report) => report.type === CONST.REPORT.TYPE.CHAT);
-                                    iouReport = _.find(allReports, (report) => report.type === CONST.REPORT.TYPE.IOU);
-
-                                    // The total on the iou report should be updated
-                                    expect(iouReport.total).toBe(11000);
-
-                                    resolve();
-                                },
-                            });
-                        }),
-                )
-                .then(
-                    () =>
-                        new Promise((resolve) => {
-                            const connectionID = Onyx.connect({
-                                key: `${ONYXKEYS.COLLECTION.REPORT_ACTIONS}${chatReportID}`,
-                                waitForCollectionCallback: true,
-                                callback: (reportActionsForChatReport) => {
-                                    Onyx.disconnect(connectionID);
-
-                                    expect(_.size(reportActionsForChatReport)).toBe(3);
-                                    newIOUAction = _.find(
-                                        reportActionsForChatReport,
-                                        (reportAction) => reportAction.reportActionID !== createdAction.reportActionID && reportAction.reportActionID !== iouAction.reportActionID,
-                                    );
-
-                                    // The IOUReportID should be correct
-                                    expect(iouAction.originalMessage.IOUReportID).toBe(iouReportID);
-
-                                    // The comment should be included in the IOU action
-                                    expect(newIOUAction.originalMessage.comment).toBe(comment);
-
-                                    // The amount in the IOU action should be correct
-                                    expect(newIOUAction.originalMessage.amount).toBe(amount);
-
-                                    // The type of the IOU action should be correct
-                                    expect(newIOUAction.originalMessage.type).toBe(CONST.IOU.REPORT_ACTION_TYPE.CREATE);
-
-                                    // The IOU action should be pending
-                                    expect(newIOUAction.pendingAction).toBe(CONST.RED_BRICK_ROAD_PENDING_ACTION.ADD);
-
-                                    resolve();
-                                },
-                            });
-                        }),
-                )
-                .then(
-                    () =>
-                        new Promise((resolve) => {
-                            const connectionID = Onyx.connect({
-                                key: ONYXKEYS.COLLECTION.TRANSACTION,
-                                waitForCollectionCallback: true,
-                                callback: (allTransactions) => {
-                                    Onyx.disconnect(connectionID);
-
-                                    // There should be two transactions
-                                    expect(_.size(allTransactions)).toBe(2);
-
-                                    newTransaction = _.find(allTransactions, (transaction) => transaction.transactionID !== existingTransaction.transactionID);
-
-                                    expect(newTransaction.reportID).toBe(iouReportID);
-                                    expect(newTransaction.amount).toBe(amount);
-                                    expect(newTransaction.comment.comment).toBe(comment);
-                                    expect(newTransaction.merchant).toBe(CONST.REPORT.TYPE.IOU);
-                                    expect(newTransaction.pendingAction).toBe(CONST.RED_BRICK_ROAD_PENDING_ACTION.ADD);
-
-                                    // The transactionID on the iou action should match the one from the transactions collection
-                                    expect(newIOUAction.originalMessage.IOUTransactionID).toBe(newTransaction.transactionID);
-
-                                    resolve();
-                                },
-                            });
-                        }),
-                )
+                .then(() => new Promise((resolve) => {
+                    const connectionID = Onyx.connect({
+                        key: ONYXKEYS.COLLECTION.REPORT,
+                        waitForCollectionCallback: true,
+                        callback: (allReports) => {
+                            Onyx.disconnect(connectionID);
+
+                            // No new reports should be created
+                            expect(_.size(allReports)).toBe(2);
+                            expect(_.find(allReports, report => report.reportID === chatReportID)).toBeTruthy();
+                            expect(_.find(allReports, report => report.reportID === iouReportID)).toBeTruthy();
+
+                            chatReport = _.find(allReports, report => report.type === CONST.REPORT.TYPE.CHAT);
+                            iouReport = _.find(allReports, report => report.type === CONST.REPORT.TYPE.IOU);
+
+                            // The total on the iou report should be updated
+                            expect(iouReport.total).toBe(11000);
+
+                            resolve();
+                        },
+                    });
+                }))
+                .then(() => new Promise((resolve) => {
+                    const connectionID = Onyx.connect({
+                        key: `${ONYXKEYS.COLLECTION.REPORT_ACTIONS}${chatReportID}`,
+                        waitForCollectionCallback: true,
+                        callback: (reportActionsForChatReport) => {
+                            Onyx.disconnect(connectionID);
+
+                            expect(_.size(reportActionsForChatReport)).toBe(3);
+                            newIOUAction = _.find(reportActionsForChatReport, reportAction => (
+                                reportAction.reportActionID !== createdAction.reportActionID
+                                && reportAction.reportActionID !== iouAction.reportActionID
+                            ));
+
+                            // The IOUReportID should be correct
+                            expect(iouAction.originalMessage.IOUReportID).toBe(iouReportID);
+
+                            // The comment should be included in the IOU action
+                            expect(newIOUAction.originalMessage.comment).toBe(comment);
+
+                            // The amount in the IOU action should be correct
+                            expect(newIOUAction.originalMessage.amount).toBe(amount);
+
+                            // The type of the IOU action should be correct
+                            expect(newIOUAction.originalMessage.type).toBe(CONST.IOU.REPORT_ACTION_TYPE.CREATE);
+
+                            // The IOU action should be pending
+                            expect(newIOUAction.pendingAction).toBe(CONST.RED_BRICK_ROAD_PENDING_ACTION.ADD);
+
+                            resolve();
+                        },
+                    });
+                }))
+                .then(() => new Promise((resolve) => {
+                    const connectionID = Onyx.connect({
+                        key: ONYXKEYS.COLLECTION.TRANSACTION,
+                        waitForCollectionCallback: true,
+                        callback: (allTransactions) => {
+                            Onyx.disconnect(connectionID);
+
+                            // There should be two transactions
+                            expect(_.size(allTransactions)).toBe(2);
+
+                            newTransaction = _.find(allTransactions, transaction => transaction.transactionID !== existingTransaction.transactionID);
+
+                            expect(newTransaction.reportID).toBe(iouReportID);
+                            expect(newTransaction.amount).toBe(amount);
+                            expect(newTransaction.comment.comment).toBe(comment);
+                            expect(newTransaction.merchant).toBe(CONST.REPORT.TYPE.IOU);
+                            expect(newTransaction.pendingAction).toBe(CONST.RED_BRICK_ROAD_PENDING_ACTION.ADD);
+
+                            // The transactionID on the iou action should match the one from the transactions collection
+                            expect(newIOUAction.originalMessage.IOUTransactionID).toBe(newTransaction.transactionID);
+
+                            resolve();
+                        },
+                    });
+                }))
                 .then(fetch.resume)
-                .then(
-                    () =>
-                        new Promise((resolve) => {
-                            const connectionID = Onyx.connect({
-                                key: `${ONYXKEYS.COLLECTION.REPORT_ACTIONS}${chatReport.reportID}`,
-                                waitForCollectionCallback: true,
-                                callback: (reportActionsForChatReport) => {
-                                    Onyx.disconnect(connectionID);
-                                    expect(_.size(reportActionsForChatReport)).toBe(3);
-                                    _.each(reportActionsForChatReport, (reportAction) => expect(reportAction.pendingAction).toBeFalsy());
-                                    resolve();
-                                },
-                            });
-                        }),
-                )
-                .then(
-                    () =>
-                        new Promise((resolve) => {
-                            const connectionID = Onyx.connect({
-                                key: ONYXKEYS.COLLECTION.TRANSACTION,
-                                waitForCollectionCallback: true,
-                                callback: (allTransactions) => {
-                                    Onyx.disconnect(connectionID);
-                                    _.each(allTransactions, (transaction) => expect(transaction.pendingAction).toBeFalsy());
-                                    resolve();
-                                },
-                            });
-                        }),
-                );
+                .then(() => new Promise((resolve) => {
+                    const connectionID = Onyx.connect({
+                        key: `${ONYXKEYS.COLLECTION.REPORT_ACTIONS}${chatReport.reportID}`,
+                        waitForCollectionCallback: true,
+                        callback: (reportActionsForChatReport) => {
+                            Onyx.disconnect(connectionID);
+                            expect(_.size(reportActionsForChatReport)).toBe(3);
+                            _.each(reportActionsForChatReport, reportAction => expect(reportAction.pendingAction).toBeFalsy());
+                            resolve();
+                        },
+                    });
+                }))
+                .then(() => new Promise((resolve) => {
+                    const connectionID = Onyx.connect({
+                        key: ONYXKEYS.COLLECTION.TRANSACTION,
+                        waitForCollectionCallback: true,
+                        callback: (allTransactions) => {
+                            Onyx.disconnect(connectionID);
+                            _.each(allTransactions, transaction => expect(transaction.pendingAction).toBeFalsy());
+                            resolve();
+                        },
+                    });
+                }));
         });
 
         it('correctly implements RedBrickRoad error handling', () => {
@@ -528,250 +479,6 @@
             let transactionID;
             fetch.pause();
             IOU.requestMoney({}, amount, CONST.CURRENCY.USD, RORY_EMAIL, {login: CARLOS_EMAIL}, comment);
-<<<<<<< HEAD
-            return (
-                waitForPromisesToResolve()
-                    .then(
-                        () =>
-                            new Promise((resolve) => {
-                                const connectionID = Onyx.connect({
-                                    key: ONYXKEYS.COLLECTION.REPORT,
-                                    waitForCollectionCallback: true,
-                                    callback: (allReports) => {
-                                        Onyx.disconnect(connectionID);
-
-                                        // A chat report and an iou report should be created
-                                        const chatReports = _.filter(allReports, (report) => report.type === CONST.REPORT.TYPE.CHAT);
-                                        const iouReports = _.filter(allReports, (report) => report.type === CONST.REPORT.TYPE.IOU);
-                                        expect(_.size(chatReports)).toBe(1);
-                                        expect(_.size(iouReports)).toBe(1);
-                                        const chatReport = chatReports[0];
-                                        chatReportID = chatReport.reportID;
-                                        const iouReport = iouReports[0];
-                                        iouReportID = iouReport.reportID;
-
-                                        // They should be linked together
-                                        expect(chatReport.participants).toEqual([CARLOS_EMAIL]);
-                                        expect(chatReport.iouReportID).toBe(iouReport.reportID);
-                                        expect(chatReport.hasOutstandingIOU).toBe(true);
-
-                                        resolve();
-                                    },
-                                });
-                            }),
-                    )
-                    .then(
-                        () =>
-                            new Promise((resolve) => {
-                                const connectionID = Onyx.connect({
-                                    key: `${ONYXKEYS.COLLECTION.REPORT_ACTIONS}${chatReportID}`,
-                                    waitForCollectionCallback: true,
-                                    callback: (reportActionsForChatReport) => {
-                                        Onyx.disconnect(connectionID);
-
-                                        // The chat report should have a CREATED action and IOU action
-                                        expect(_.size(reportActionsForChatReport)).toBe(2);
-                                        const createdActions = _.filter(reportActionsForChatReport, (reportAction) => reportAction.actionName === CONST.REPORT.ACTIONS.TYPE.CREATED);
-                                        const iouActions = _.filter(reportActionsForChatReport, (reportAction) => reportAction.actionName === CONST.REPORT.ACTIONS.TYPE.IOU);
-                                        expect(_.size(createdActions)).toBe(1);
-                                        expect(_.size(iouActions)).toBe(1);
-                                        createdAction = createdActions[0];
-                                        iouAction = iouActions[0];
-
-                                        // The CREATED action should not be created after the IOU action
-                                        expect(Date.parse(createdAction.created)).toBeLessThanOrEqual(Date.parse(iouAction.created));
-
-                                        // The IOUReportID should be correct
-                                        expect(iouAction.originalMessage.IOUReportID).toBe(iouReportID);
-
-                                        // The comment should be included in the IOU action
-                                        expect(iouAction.originalMessage.comment).toBe(comment);
-
-                                        // The amount in the IOU action should be correct
-                                        expect(iouAction.originalMessage.amount).toBe(amount);
-
-                                        // The type should be correct
-                                        expect(iouAction.originalMessage.type).toBe(CONST.IOU.REPORT_ACTION_TYPE.CREATE);
-
-                                        // Both actions should be pending
-                                        expect(createdAction.pendingAction).toBe(CONST.RED_BRICK_ROAD_PENDING_ACTION.ADD);
-                                        expect(iouAction.pendingAction).toBe(CONST.RED_BRICK_ROAD_PENDING_ACTION.ADD);
-
-                                        resolve();
-                                    },
-                                });
-                            }),
-                    )
-                    .then(
-                        () =>
-                            new Promise((resolve) => {
-                                const connectionID = Onyx.connect({
-                                    key: ONYXKEYS.COLLECTION.TRANSACTION,
-                                    waitForCollectionCallback: true,
-                                    callback: (allTransactions) => {
-                                        Onyx.disconnect(connectionID);
-
-                                        // There should be one transaction
-                                        expect(_.size(allTransactions)).toBe(1);
-                                        const transaction = _.find(allTransactions, (t) => !_.isEmpty(t));
-                                        transactionID = transaction.transactionID;
-
-                                        expect(transaction.reportID).toBe(iouReportID);
-                                        expect(transaction.amount).toBe(amount);
-                                        expect(transaction.comment.comment).toBe(comment);
-                                        expect(transaction.merchant).toBe(CONST.REPORT.TYPE.IOU);
-                                        expect(transaction.pendingAction).toBe(CONST.RED_BRICK_ROAD_PENDING_ACTION.ADD);
-
-                                        // The transactionID on the iou action should match the one from the transactions collection
-                                        expect(iouAction.originalMessage.IOUTransactionID).toBe(transactionID);
-
-                                        resolve();
-                                    },
-                                });
-                            }),
-                    )
-                    .then(() => {
-                        fetch.fail();
-                        return fetch.resume();
-                    })
-                    .then(
-                        () =>
-                            new Promise((resolve) => {
-                                const connectionID = Onyx.connect({
-                                    key: `${ONYXKEYS.COLLECTION.REPORT_ACTIONS}${chatReportID}`,
-                                    waitForCollectionCallback: true,
-                                    callback: (reportActionsForChatReport) => {
-                                        Onyx.disconnect(connectionID);
-                                        expect(_.size(reportActionsForChatReport)).toBe(2);
-                                        iouAction = _.find(reportActionsForChatReport, (reportAction) => reportAction.actionName === CONST.REPORT.ACTIONS.TYPE.IOU);
-                                        expect(iouAction.pendingAction).toBe(CONST.RED_BRICK_ROAD_PENDING_ACTION.ADD);
-                                        const errorMessage = _.values(iouAction.errors)[0];
-                                        expect(errorMessage).toBe(Localize.translateLocal('iou.error.genericCreateFailureMessage'));
-                                        resolve();
-                                    },
-                                });
-                            }),
-                    )
-                    .then(
-                        () =>
-                            new Promise((resolve) => {
-                                const connectionID = Onyx.connect({
-                                    key: `${ONYXKEYS.COLLECTION.TRANSACTION}${transactionID}`,
-                                    waitForCollectionCallback: true,
-                                    callback: (transaction) => {
-                                        Onyx.disconnect(connectionID);
-                                        expect(transaction.pendingAction).toBe(CONST.RED_BRICK_ROAD_PENDING_ACTION.ADD);
-                                        expect(transaction.errors).toBeTruthy();
-                                        expect(_.values(transaction.errors)[0]).toBe(Localize.translateLocal('iou.error.genericCreateFailureMessage'));
-                                        resolve();
-                                    },
-                                });
-                            }),
-                    )
-
-                    // If the user clears the errors on the IOU action
-                    .then(
-                        () =>
-                            new Promise((resolve) => {
-                                ReportActions.clearReportActionErrors(chatReportID, iouAction);
-                                resolve();
-                            }),
-                    )
-
-                    // Then the reportAction should be removed from Onyx
-                    .then(
-                        () =>
-                            new Promise((resolve) => {
-                                const connectionID = Onyx.connect({
-                                    key: `${ONYXKEYS.COLLECTION.REPORT_ACTIONS}${chatReportID}`,
-                                    waitForCollectionCallback: true,
-                                    callback: (reportActionsForReport) => {
-                                        Onyx.disconnect(connectionID);
-                                        iouAction = _.find(reportActionsForReport, (reportAction) => reportAction.actionName === CONST.REPORT.ACTIONS.TYPE.IOU);
-                                        expect(iouAction).toBeFalsy();
-                                        resolve();
-                                    },
-                                });
-                            }),
-                    )
-
-                    // Along with the associated transaction
-                    .then(
-                        () =>
-                            new Promise((resolve) => {
-                                const connectionID = Onyx.connect({
-                                    key: `${ONYXKEYS.COLLECTION.TRANSACTION}${transactionID}`,
-                                    waitForCollectionCallback: true,
-                                    callback: (transaction) => {
-                                        Onyx.disconnect(connectionID);
-                                        expect(transaction).toBeFalsy();
-                                        resolve();
-                                    },
-                                });
-                            }),
-                    )
-
-                    // If a user clears the errors on the CREATED action (which, technically are just errors on the report)
-                    .then(
-                        () =>
-                            new Promise((resolve) => {
-                                Report.deleteReport(chatReportID);
-                                resolve();
-                            }),
-                    )
-
-                    // Then the report should be deleted
-                    .then(
-                        () =>
-                            new Promise((resolve) => {
-                                const connectionID = Onyx.connect({
-                                    key: ONYXKEYS.COLLECTION.REPORT,
-                                    waitForCollectionCallback: true,
-                                    callback: (allReports) => {
-                                        Onyx.disconnect(connectionID);
-                                        _.each(allReports, (report) => expect(report).toBeFalsy());
-                                        resolve();
-                                    },
-                                });
-                            }),
-                    )
-
-                    // All reportActions should also be deleted
-                    .then(
-                        () =>
-                            new Promise((resolve) => {
-                                const connectionID = Onyx.connect({
-                                    key: ONYXKEYS.COLLECTION.REPORT_ACTIONS,
-                                    waitForCollectionCallback: true,
-                                    callback: (allReportActions) => {
-                                        Onyx.disconnect(connectionID);
-                                        _.each(allReportActions, (reportAction) => expect(reportAction).toBeFalsy());
-                                        resolve();
-                                    },
-                                });
-                            }),
-                    )
-
-                    // All transactions should also be deleted
-                    .then(
-                        () =>
-                            new Promise((resolve) => {
-                                const connectionID = Onyx.connect({
-                                    key: ONYXKEYS.COLLECTION.TRANSACTION,
-                                    waitForCollectionCallback: true,
-                                    callback: (allTransactions) => {
-                                        Onyx.disconnect(connectionID);
-                                        _.each(allTransactions, (transaction) => expect(transaction).toBeFalsy());
-                                        resolve();
-                                    },
-                                });
-                            }),
-                    )
-
-                    // Cleanup
-                    .then(fetch.succeed)
-            );
-=======
             return waitForPromisesToResolve()
                 .then(() => new Promise((resolve) => {
                     const connectionID = Onyx.connect({
@@ -974,7 +681,6 @@
 
                 // Cleanup
                 .then(fetch.succeed);
->>>>>>> 51e532e5
         });
     });
 
@@ -1067,279 +773,248 @@
                 [`${ONYXKEYS.COLLECTION.REPORT}${julesChatReport.reportID}`]: julesChatReport,
                 [`${ONYXKEYS.COLLECTION.REPORT}${julesIOUReport.reportID}`]: julesIOUReport,
             })
-                .then(() =>
-                    Onyx.mergeCollection(ONYXKEYS.COLLECTION.REPORT_ACTIONS, {
-                        [`${ONYXKEYS.COLLECTION.REPORT_ACTIONS}${carlosChatReport.reportID}`]: {
-                            [carlosCreatedAction.reportActionID]: carlosCreatedAction,
-                        },
-                        [`${ONYXKEYS.COLLECTION.REPORT_ACTIONS}${julesChatReport.reportID}`]: {
-                            [julesCreatedAction.reportActionID]: julesCreatedAction,
-                            [julesExistingIOUAction.reportActionID]: julesExistingIOUAction,
-                        },
-                    }),
-                )
+                .then(() => Onyx.mergeCollection(ONYXKEYS.COLLECTION.REPORT_ACTIONS, {
+                    [`${ONYXKEYS.COLLECTION.REPORT_ACTIONS}${carlosChatReport.reportID}`]: {
+                        [carlosCreatedAction.reportActionID]: carlosCreatedAction,
+                    },
+                    [`${ONYXKEYS.COLLECTION.REPORT_ACTIONS}${julesChatReport.reportID}`]: {
+                        [julesCreatedAction.reportActionID]: julesCreatedAction,
+                        [julesExistingIOUAction.reportActionID]: julesExistingIOUAction,
+                    },
+                }))
                 .then(() => Onyx.set(`${ONYXKEYS.COLLECTION.TRANSACTION}${julesExistingTransaction.transactionID}`, julesExistingTransaction))
                 .then(() => {
                     // When we split a bill offline
                     fetch.pause();
-                    IOU.splitBill(
-                        _.map([CARLOS_EMAIL, JULES_EMAIL, VIT_EMAIL], (email) => ({login: email})),
-                        RORY_EMAIL,
-                        amount,
-                        comment,
-                        CONST.CURRENCY.USD,
-                    );
+                    IOU.splitBill(_.map([CARLOS_EMAIL, JULES_EMAIL, VIT_EMAIL], email => ({login: email})), RORY_EMAIL, amount, comment, CONST.CURRENCY.USD);
                     return waitForPromisesToResolve();
                 })
-                .then(
-                    () =>
-                        new Promise((resolve) => {
-                            const connectionID = Onyx.connect({
-                                key: ONYXKEYS.COLLECTION.REPORT,
-                                waitForCollectionCallback: true,
-                                callback: (allReports) => {
-                                    Onyx.disconnect(connectionID);
-
-                                    // There should now be 7 reports
-                                    expect(_.size(allReports)).toBe(7);
-
-                                    // 1. The chat report with Rory + Carlos
-                                    carlosChatReport = _.find(allReports, (report) => report.reportID === carlosChatReport.reportID);
-                                    expect(_.isEmpty(carlosChatReport)).toBe(false);
-                                    expect(carlosChatReport.pendingFields).toBeFalsy();
-
-                                    // 2. The IOU report with Rory + Carlos (new)
-                                    carlosIOUReport = _.find(allReports, (report) => report.type === CONST.REPORT.TYPE.IOU && report.managerEmail === CARLOS_EMAIL);
-                                    expect(_.isEmpty(carlosIOUReport)).toBe(false);
-                                    expect(carlosIOUReport.total).toBe(amount / 4);
-
-                                    // 3. The chat report with Rory + Jules
-                                    julesChatReport = _.find(allReports, (report) => report.reportID === julesChatReport.reportID);
-                                    expect(_.isEmpty(julesChatReport)).toBe(false);
-                                    expect(julesChatReport.pendingFields).toBeFalsy();
-
-                                    // 4. The IOU report with Rory + Jules
-                                    julesIOUReport = _.find(allReports, (report) => report.reportID === julesIOUReport.reportID);
-                                    expect(_.isEmpty(julesIOUReport)).toBe(false);
-                                    expect(julesChatReport.pendingFields).toBeFalsy();
-                                    expect(julesIOUReport.total).toBe(julesExistingTransaction.amount + amount / 4);
-
-                                    // 5. The chat report with Rory + Vit (new)
-                                    vitChatReport = _.find(allReports, (report) => report.type === CONST.REPORT.TYPE.CHAT && _.isEqual(report.participants, [VIT_EMAIL]));
-                                    expect(_.isEmpty(vitChatReport)).toBe(false);
-                                    expect(vitChatReport.pendingFields).toStrictEqual({createChat: CONST.RED_BRICK_ROAD_PENDING_ACTION.ADD});
-
-                                    // 6. The IOU report with Rory + Vit (new)
-                                    vitIOUReport = _.find(allReports, (report) => report.type === CONST.REPORT.TYPE.IOU && report.managerEmail === VIT_EMAIL);
-                                    expect(_.isEmpty(vitIOUReport)).toBe(false);
-                                    expect(vitIOUReport.total).toBe(amount / 4);
-
-                                    // 7. The group chat with everyone
-                                    groupChat = _.find(
-                                        allReports,
-                                        (report) => report.type === CONST.REPORT.TYPE.CHAT && _.isEqual(report.participants, [CARLOS_EMAIL, JULES_EMAIL, VIT_EMAIL]),
-                                    );
-                                    expect(_.isEmpty(groupChat)).toBe(false);
-                                    expect(groupChat.pendingFields).toStrictEqual({createChat: CONST.RED_BRICK_ROAD_PENDING_ACTION.ADD});
-
-                                    // The 1:1 chat reports and the IOU reports should be linked together
-                                    expect(carlosChatReport.hasOutstandingIOU).toBe(true);
-                                    expect(carlosChatReport.iouReportID).toBe(carlosIOUReport.reportID);
-                                    expect(carlosIOUReport.chatReportID).toBe(carlosChatReport.reportID);
-
-                                    expect(julesChatReport.hasOutstandingIOU).toBe(true);
-                                    expect(julesChatReport.iouReportID).toBe(julesIOUReport.reportID);
-                                    expect(julesIOUReport.chatReportID).toBe(julesChatReport.reportID);
-
-                                    expect(vitChatReport.hasOutstandingIOU).toBe(true);
-                                    expect(vitChatReport.iouReportID).toBe(vitIOUReport.reportID);
-                                    expect(vitIOUReport.chatReportID).toBe(vitChatReport.reportID);
-
-                                    resolve();
-                                },
+                .then(() => new Promise((resolve) => {
+                    const connectionID = Onyx.connect({
+                        key: ONYXKEYS.COLLECTION.REPORT,
+                        waitForCollectionCallback: true,
+                        callback: (allReports) => {
+                            Onyx.disconnect(connectionID);
+
+                            // There should now be 7 reports
+                            expect(_.size(allReports)).toBe(7);
+
+                            // 1. The chat report with Rory + Carlos
+                            carlosChatReport = _.find(allReports, report => report.reportID === carlosChatReport.reportID);
+                            expect(_.isEmpty(carlosChatReport)).toBe(false);
+                            expect(carlosChatReport.pendingFields).toBeFalsy();
+
+                            // 2. The IOU report with Rory + Carlos (new)
+                            carlosIOUReport = _.find(allReports, report => report.type === CONST.REPORT.TYPE.IOU && report.managerEmail === CARLOS_EMAIL);
+                            expect(_.isEmpty(carlosIOUReport)).toBe(false);
+                            expect(carlosIOUReport.total).toBe(amount / 4);
+
+                            // 3. The chat report with Rory + Jules
+                            julesChatReport = _.find(allReports, report => report.reportID === julesChatReport.reportID);
+                            expect(_.isEmpty(julesChatReport)).toBe(false);
+                            expect(julesChatReport.pendingFields).toBeFalsy();
+
+                            // 4. The IOU report with Rory + Jules
+                            julesIOUReport = _.find(allReports, report => report.reportID === julesIOUReport.reportID);
+                            expect(_.isEmpty(julesIOUReport)).toBe(false);
+                            expect(julesChatReport.pendingFields).toBeFalsy();
+                            expect(julesIOUReport.total).toBe(julesExistingTransaction.amount + (amount / 4));
+
+                            // 5. The chat report with Rory + Vit (new)
+                            vitChatReport = _.find(allReports, report => report.type === CONST.REPORT.TYPE.CHAT && _.isEqual(report.participants, [VIT_EMAIL]));
+                            expect(_.isEmpty(vitChatReport)).toBe(false);
+                            expect(vitChatReport.pendingFields).toStrictEqual({createChat: CONST.RED_BRICK_ROAD_PENDING_ACTION.ADD});
+
+                            // 6. The IOU report with Rory + Vit (new)
+                            vitIOUReport = _.find(allReports, report => report.type === CONST.REPORT.TYPE.IOU && report.managerEmail === VIT_EMAIL);
+                            expect(_.isEmpty(vitIOUReport)).toBe(false);
+                            expect(vitIOUReport.total).toBe(amount / 4);
+
+                            // 7. The group chat with everyone
+                            groupChat = _.find(allReports, report => report.type === CONST.REPORT.TYPE.CHAT && _.isEqual(report.participants, [CARLOS_EMAIL, JULES_EMAIL, VIT_EMAIL]));
+                            expect(_.isEmpty(groupChat)).toBe(false);
+                            expect(groupChat.pendingFields).toStrictEqual({createChat: CONST.RED_BRICK_ROAD_PENDING_ACTION.ADD});
+
+                            // The 1:1 chat reports and the IOU reports should be linked together
+                            expect(carlosChatReport.hasOutstandingIOU).toBe(true);
+                            expect(carlosChatReport.iouReportID).toBe(carlosIOUReport.reportID);
+                            expect(carlosIOUReport.chatReportID).toBe(carlosChatReport.reportID);
+
+                            expect(julesChatReport.hasOutstandingIOU).toBe(true);
+                            expect(julesChatReport.iouReportID).toBe(julesIOUReport.reportID);
+                            expect(julesIOUReport.chatReportID).toBe(julesChatReport.reportID);
+
+                            expect(vitChatReport.hasOutstandingIOU).toBe(true);
+                            expect(vitChatReport.iouReportID).toBe(vitIOUReport.reportID);
+                            expect(vitIOUReport.chatReportID).toBe(vitChatReport.reportID);
+
+                            resolve();
+                        },
+                    });
+                }))
+                .then(() => new Promise((resolve) => {
+                    const connectionID = Onyx.connect({
+                        key: ONYXKEYS.COLLECTION.REPORT_ACTIONS,
+                        waitForCollectionCallback: true,
+                        callback: (allReportActions) => {
+                            Onyx.disconnect(connectionID);
+
+                            // There should be reportActions on all 4 chat reports
+                            expect(_.size(allReportActions)).toBe(4);
+
+                            const carlosReportActions = allReportActions[`${ONYXKEYS.COLLECTION.REPORT_ACTIONS}${carlosChatReport.reportID}`];
+                            const julesReportActions = allReportActions[`${ONYXKEYS.COLLECTION.REPORT_ACTIONS}${julesChatReport.reportID}`];
+                            const vitReportActions = allReportActions[`${ONYXKEYS.COLLECTION.REPORT_ACTIONS}${vitChatReport.reportID}`];
+                            const groupReportActions = allReportActions[`${ONYXKEYS.COLLECTION.REPORT_ACTIONS}${groupChat.reportID}`];
+
+                            // Carlos DM should have two reportActions – the existing CREATED action and an pending IOU action
+                            expect(_.size(carlosReportActions)).toBe(2);
+                            expect(carlosReportActions[carlosCreatedAction.reportActionID]).toStrictEqual(carlosCreatedAction);
+                            carlosIOUAction = _.find(carlosReportActions, reportAction => reportAction.actionName === CONST.REPORT.ACTIONS.TYPE.IOU);
+                            expect(carlosIOUAction.pendingAction).toBe(CONST.RED_BRICK_ROAD_PENDING_ACTION.ADD);
+                            expect(carlosIOUAction.originalMessage.IOUReportID).toBe(carlosIOUReport.reportID);
+                            expect(carlosIOUAction.originalMessage.amount).toBe(amount / 4);
+                            expect(carlosIOUAction.originalMessage.comment).toBe(comment);
+                            expect(carlosIOUAction.originalMessage.type).toBe(CONST.IOU.REPORT_ACTION_TYPE.CREATE);
+                            expect(Date.parse(carlosCreatedAction.created)).toBeLessThanOrEqual(Date.parse(carlosIOUAction.created));
+
+                            // Jules DM should have three reportActions, the existing CREATED action, the existing IOU action, and a new pending IOU action
+                            expect(_.size(julesReportActions)).toBe(3);
+                            expect(julesReportActions[julesCreatedAction.reportActionID]).toStrictEqual(julesCreatedAction);
+                            julesIOUAction = _.find(julesReportActions, reportAction => (
+                                reportAction.reportActionID !== julesCreatedAction.reportActionID
+                                && reportAction.reportActionID !== julesExistingIOUAction.reportActionID
+                            ));
+                            expect(julesIOUAction.pendingAction).toBe(CONST.RED_BRICK_ROAD_PENDING_ACTION.ADD);
+                            expect(julesIOUAction.originalMessage.IOUReportID).toBe(julesIOUReport.reportID);
+                            expect(julesIOUAction.originalMessage.amount).toBe(amount / 4);
+                            expect(julesIOUAction.originalMessage.comment).toBe(comment);
+                            expect(julesIOUAction.originalMessage.type).toBe(CONST.IOU.REPORT_ACTION_TYPE.CREATE);
+                            expect(Date.parse(julesCreatedAction.created)).toBeLessThanOrEqual(Date.parse(julesIOUAction.created));
+
+                            // Vit DM should have two reportActions – a pending CREATED action and a pending IOU action
+                            expect(_.size(vitReportActions)).toBe(2);
+                            vitCreatedAction = _.find(vitReportActions, reportAction => reportAction.actionName === CONST.REPORT.ACTIONS.TYPE.CREATED);
+                            vitIOUAction = _.find(vitReportActions, reportAction => reportAction.actionName === CONST.REPORT.ACTIONS.TYPE.IOU);
+                            expect(vitCreatedAction.pendingAction).toBe(CONST.RED_BRICK_ROAD_PENDING_ACTION.ADD);
+                            expect(vitIOUAction.pendingAction).toBe(CONST.RED_BRICK_ROAD_PENDING_ACTION.ADD);
+                            expect(vitIOUAction.originalMessage.IOUReportID).toBe(vitIOUReport.reportID);
+                            expect(vitIOUAction.originalMessage.amount).toBe(amount / 4);
+                            expect(vitIOUAction.originalMessage.comment).toBe(comment);
+                            expect(vitIOUAction.originalMessage.type).toBe(CONST.IOU.REPORT_ACTION_TYPE.CREATE);
+                            expect(Date.parse(vitCreatedAction.created)).toBeLessThanOrEqual(Date.parse(vitIOUAction.created));
+
+                            // Group chat should have two reportActions – a pending CREATED action and a pending IOU action w/ type SPLIT
+                            expect(_.size(groupReportActions)).toBe(2);
+                            groupCreatedAction = _.find(groupReportActions, reportAction => reportAction.actionName === CONST.REPORT.ACTIONS.TYPE.CREATED);
+                            groupIOUAction = _.find(groupReportActions, reportAction => reportAction.actionName === CONST.REPORT.ACTIONS.TYPE.IOU);
+                            expect(groupCreatedAction.pendingAction).toBe(CONST.RED_BRICK_ROAD_PENDING_ACTION.ADD);
+                            expect(groupIOUAction.pendingAction).toBe(CONST.RED_BRICK_ROAD_PENDING_ACTION.ADD);
+                            expect(groupIOUAction.originalMessage).not.toHaveProperty('IOUReportID');
+                            expect(groupIOUAction.originalMessage.type).toBe(CONST.IOU.REPORT_ACTION_TYPE.SPLIT);
+                            expect(Date.parse(groupCreatedAction.created)).toBeLessThanOrEqual(Date.parse(groupIOUAction.created));
+
+                            resolve();
+                        },
+                    });
+                }))
+                .then(() => new Promise((resolve) => {
+                    const connectionID = Onyx.connect({
+                        key: ONYXKEYS.COLLECTION.TRANSACTION,
+                        waitForCollectionCallback: true,
+                        callback: (allTransactions) => {
+                            Onyx.disconnect(connectionID);
+
+                            /* There should be 5 transactions
+                             *   – one existing one with Jules
+                             *   - one for each of the three IOU reports
+                             *   - one on the group chat w/ deleted report
+                             */
+                            expect(_.size(allTransactions)).toBe(5);
+                            expect(allTransactions[`${ONYXKEYS.COLLECTION.TRANSACTION}${julesExistingTransaction.transactionID}`]).toBeTruthy();
+
+                            carlosTransaction = _.find(allTransactions, transaction => transaction.transactionID === carlosIOUAction.originalMessage.IOUTransactionID);
+                            julesTransaction = _.find(allTransactions, transaction => transaction.transactionID === julesIOUAction.originalMessage.IOUTransactionID);
+                            vitTransaction = _.find(allTransactions, transaction => transaction.transactionID === vitIOUAction.originalMessage.IOUTransactionID);
+                            groupTransaction = _.find(allTransactions, transaction => transaction.reportID === CONST.REPORT.SPLIT_REPORTID);
+
+                            expect(carlosTransaction.reportID).toBe(carlosIOUReport.reportID);
+                            expect(julesTransaction.reportID).toBe(julesIOUReport.reportID);
+                            expect(vitTransaction.reportID).toBe(vitIOUReport.reportID);
+                            expect(groupTransaction).toBeTruthy();
+
+                            expect(carlosTransaction.amount).toBe(amount / 4);
+                            expect(julesTransaction.amount).toBe(amount / 4);
+                            expect(vitTransaction.amount).toBe(amount / 4);
+                            expect(groupTransaction.amount).toBe(amount);
+
+                            expect(carlosTransaction.comment.comment).toBe(comment);
+                            expect(julesTransaction.comment.comment).toBe(comment);
+                            expect(vitTransaction.comment.comment).toBe(comment);
+                            expect(groupTransaction.comment.comment).toBe(comment);
+
+                            expect(carlosTransaction.merchant).toBe(CONST.REPORT.TYPE.IOU);
+                            expect(julesTransaction.merchant).toBe(CONST.REPORT.TYPE.IOU);
+                            expect(vitTransaction.merchant).toBe(CONST.REPORT.TYPE.IOU);
+                            expect(groupTransaction.merchant)
+                                .toBe(`Split bill with ${RORY_EMAIL}, ${CARLOS_EMAIL}, ${JULES_EMAIL}, and ${VIT_EMAIL} [${DateUtils.getDBTime().slice(0, 10)}]`);
+
+                            expect(carlosTransaction.comment.source).toBe(CONST.IOU.MONEY_REQUEST_TYPE.SPLIT);
+                            expect(julesTransaction.comment.source).toBe(CONST.IOU.MONEY_REQUEST_TYPE.SPLIT);
+                            expect(vitTransaction.comment.source).toBe(CONST.IOU.MONEY_REQUEST_TYPE.SPLIT);
+
+                            expect(carlosTransaction.comment.originalTransactionID).toBe(groupTransaction.transactionID);
+                            expect(julesTransaction.comment.originalTransactionID).toBe(groupTransaction.transactionID);
+                            expect(vitTransaction.comment.originalTransactionID).toBe(groupTransaction.transactionID);
+
+                            expect(carlosTransaction.pendingAction).toBe(CONST.RED_BRICK_ROAD_PENDING_ACTION.ADD);
+                            expect(julesTransaction.pendingAction).toBe(CONST.RED_BRICK_ROAD_PENDING_ACTION.ADD);
+                            expect(vitTransaction.pendingAction).toBe(CONST.RED_BRICK_ROAD_PENDING_ACTION.ADD);
+                            expect(groupTransaction.pendingAction).toBe(CONST.RED_BRICK_ROAD_PENDING_ACTION.ADD);
+
+                            resolve();
+                        },
+                    });
+                }))
+                .then(fetch.resume)
+                .then(() => new Promise((resolve) => {
+                    const connectionID = Onyx.connect({
+                        key: ONYXKEYS.COLLECTION.REPORT,
+                        waitForCollectionCallback: true,
+                        callback: (allReports) => {
+                            Onyx.disconnect(connectionID);
+                            _.each(allReports, (report) => {
+                                if (!report.pendingFields) {
+                                    return;
+                                }
+                                _.each(report.pendingFields, pendingField => expect(pendingField).toBeFalsy());
                             });
-                        }),
-                )
-                .then(
-                    () =>
-                        new Promise((resolve) => {
-                            const connectionID = Onyx.connect({
-                                key: ONYXKEYS.COLLECTION.REPORT_ACTIONS,
-                                waitForCollectionCallback: true,
-                                callback: (allReportActions) => {
-                                    Onyx.disconnect(connectionID);
-
-                                    // There should be reportActions on all 4 chat reports
-                                    expect(_.size(allReportActions)).toBe(4);
-
-                                    const carlosReportActions = allReportActions[`${ONYXKEYS.COLLECTION.REPORT_ACTIONS}${carlosChatReport.reportID}`];
-                                    const julesReportActions = allReportActions[`${ONYXKEYS.COLLECTION.REPORT_ACTIONS}${julesChatReport.reportID}`];
-                                    const vitReportActions = allReportActions[`${ONYXKEYS.COLLECTION.REPORT_ACTIONS}${vitChatReport.reportID}`];
-                                    const groupReportActions = allReportActions[`${ONYXKEYS.COLLECTION.REPORT_ACTIONS}${groupChat.reportID}`];
-
-                                    // Carlos DM should have two reportActions – the existing CREATED action and an pending IOU action
-                                    expect(_.size(carlosReportActions)).toBe(2);
-                                    expect(carlosReportActions[carlosCreatedAction.reportActionID]).toStrictEqual(carlosCreatedAction);
-                                    carlosIOUAction = _.find(carlosReportActions, (reportAction) => reportAction.actionName === CONST.REPORT.ACTIONS.TYPE.IOU);
-                                    expect(carlosIOUAction.pendingAction).toBe(CONST.RED_BRICK_ROAD_PENDING_ACTION.ADD);
-                                    expect(carlosIOUAction.originalMessage.IOUReportID).toBe(carlosIOUReport.reportID);
-                                    expect(carlosIOUAction.originalMessage.amount).toBe(amount / 4);
-                                    expect(carlosIOUAction.originalMessage.comment).toBe(comment);
-                                    expect(carlosIOUAction.originalMessage.type).toBe(CONST.IOU.REPORT_ACTION_TYPE.CREATE);
-                                    expect(Date.parse(carlosCreatedAction.created)).toBeLessThanOrEqual(Date.parse(carlosIOUAction.created));
-
-                                    // Jules DM should have three reportActions, the existing CREATED action, the existing IOU action, and a new pending IOU action
-                                    expect(_.size(julesReportActions)).toBe(3);
-                                    expect(julesReportActions[julesCreatedAction.reportActionID]).toStrictEqual(julesCreatedAction);
-                                    julesIOUAction = _.find(
-                                        julesReportActions,
-                                        (reportAction) =>
-                                            reportAction.reportActionID !== julesCreatedAction.reportActionID && reportAction.reportActionID !== julesExistingIOUAction.reportActionID,
-                                    );
-                                    expect(julesIOUAction.pendingAction).toBe(CONST.RED_BRICK_ROAD_PENDING_ACTION.ADD);
-                                    expect(julesIOUAction.originalMessage.IOUReportID).toBe(julesIOUReport.reportID);
-                                    expect(julesIOUAction.originalMessage.amount).toBe(amount / 4);
-                                    expect(julesIOUAction.originalMessage.comment).toBe(comment);
-                                    expect(julesIOUAction.originalMessage.type).toBe(CONST.IOU.REPORT_ACTION_TYPE.CREATE);
-                                    expect(Date.parse(julesCreatedAction.created)).toBeLessThanOrEqual(Date.parse(julesIOUAction.created));
-
-                                    // Vit DM should have two reportActions – a pending CREATED action and a pending IOU action
-                                    expect(_.size(vitReportActions)).toBe(2);
-                                    vitCreatedAction = _.find(vitReportActions, (reportAction) => reportAction.actionName === CONST.REPORT.ACTIONS.TYPE.CREATED);
-                                    vitIOUAction = _.find(vitReportActions, (reportAction) => reportAction.actionName === CONST.REPORT.ACTIONS.TYPE.IOU);
-                                    expect(vitCreatedAction.pendingAction).toBe(CONST.RED_BRICK_ROAD_PENDING_ACTION.ADD);
-                                    expect(vitIOUAction.pendingAction).toBe(CONST.RED_BRICK_ROAD_PENDING_ACTION.ADD);
-                                    expect(vitIOUAction.originalMessage.IOUReportID).toBe(vitIOUReport.reportID);
-                                    expect(vitIOUAction.originalMessage.amount).toBe(amount / 4);
-                                    expect(vitIOUAction.originalMessage.comment).toBe(comment);
-                                    expect(vitIOUAction.originalMessage.type).toBe(CONST.IOU.REPORT_ACTION_TYPE.CREATE);
-                                    expect(Date.parse(vitCreatedAction.created)).toBeLessThanOrEqual(Date.parse(vitIOUAction.created));
-
-                                    // Group chat should have two reportActions – a pending CREATED action and a pending IOU action w/ type SPLIT
-                                    expect(_.size(groupReportActions)).toBe(2);
-                                    groupCreatedAction = _.find(groupReportActions, (reportAction) => reportAction.actionName === CONST.REPORT.ACTIONS.TYPE.CREATED);
-                                    groupIOUAction = _.find(groupReportActions, (reportAction) => reportAction.actionName === CONST.REPORT.ACTIONS.TYPE.IOU);
-                                    expect(groupCreatedAction.pendingAction).toBe(CONST.RED_BRICK_ROAD_PENDING_ACTION.ADD);
-                                    expect(groupIOUAction.pendingAction).toBe(CONST.RED_BRICK_ROAD_PENDING_ACTION.ADD);
-                                    expect(groupIOUAction.originalMessage).not.toHaveProperty('IOUReportID');
-                                    expect(groupIOUAction.originalMessage.type).toBe(CONST.IOU.REPORT_ACTION_TYPE.SPLIT);
-                                    expect(Date.parse(groupCreatedAction.created)).toBeLessThanOrEqual(Date.parse(groupIOUAction.created));
-
-                                    resolve();
-                                },
-                            });
-                        }),
-                )
-                .then(
-                    () =>
-                        new Promise((resolve) => {
-                            const connectionID = Onyx.connect({
-                                key: ONYXKEYS.COLLECTION.TRANSACTION,
-                                waitForCollectionCallback: true,
-                                callback: (allTransactions) => {
-                                    Onyx.disconnect(connectionID);
-
-                                    /* There should be 5 transactions
-                                     *   – one existing one with Jules
-                                     *   - one for each of the three IOU reports
-                                     *   - one on the group chat w/ deleted report
-                                     */
-                                    expect(_.size(allTransactions)).toBe(5);
-                                    expect(allTransactions[`${ONYXKEYS.COLLECTION.TRANSACTION}${julesExistingTransaction.transactionID}`]).toBeTruthy();
-
-                                    carlosTransaction = _.find(allTransactions, (transaction) => transaction.transactionID === carlosIOUAction.originalMessage.IOUTransactionID);
-                                    julesTransaction = _.find(allTransactions, (transaction) => transaction.transactionID === julesIOUAction.originalMessage.IOUTransactionID);
-                                    vitTransaction = _.find(allTransactions, (transaction) => transaction.transactionID === vitIOUAction.originalMessage.IOUTransactionID);
-                                    groupTransaction = _.find(allTransactions, (transaction) => transaction.reportID === CONST.REPORT.SPLIT_REPORTID);
-
-                                    expect(carlosTransaction.reportID).toBe(carlosIOUReport.reportID);
-                                    expect(julesTransaction.reportID).toBe(julesIOUReport.reportID);
-                                    expect(vitTransaction.reportID).toBe(vitIOUReport.reportID);
-                                    expect(groupTransaction).toBeTruthy();
-
-                                    expect(carlosTransaction.amount).toBe(amount / 4);
-                                    expect(julesTransaction.amount).toBe(amount / 4);
-                                    expect(vitTransaction.amount).toBe(amount / 4);
-                                    expect(groupTransaction.amount).toBe(amount);
-
-                                    expect(carlosTransaction.comment.comment).toBe(comment);
-                                    expect(julesTransaction.comment.comment).toBe(comment);
-                                    expect(vitTransaction.comment.comment).toBe(comment);
-                                    expect(groupTransaction.comment.comment).toBe(comment);
-
-                                    expect(carlosTransaction.merchant).toBe(CONST.REPORT.TYPE.IOU);
-                                    expect(julesTransaction.merchant).toBe(CONST.REPORT.TYPE.IOU);
-                                    expect(vitTransaction.merchant).toBe(CONST.REPORT.TYPE.IOU);
-                                    expect(groupTransaction.merchant).toBe(
-                                        `Split bill with ${RORY_EMAIL}, ${CARLOS_EMAIL}, ${JULES_EMAIL}, and ${VIT_EMAIL} [${DateUtils.getDBTime().slice(0, 10)}]`,
-                                    );
-
-                                    expect(carlosTransaction.comment.source).toBe(CONST.IOU.MONEY_REQUEST_TYPE.SPLIT);
-                                    expect(julesTransaction.comment.source).toBe(CONST.IOU.MONEY_REQUEST_TYPE.SPLIT);
-                                    expect(vitTransaction.comment.source).toBe(CONST.IOU.MONEY_REQUEST_TYPE.SPLIT);
-
-                                    expect(carlosTransaction.comment.originalTransactionID).toBe(groupTransaction.transactionID);
-                                    expect(julesTransaction.comment.originalTransactionID).toBe(groupTransaction.transactionID);
-                                    expect(vitTransaction.comment.originalTransactionID).toBe(groupTransaction.transactionID);
-
-                                    expect(carlosTransaction.pendingAction).toBe(CONST.RED_BRICK_ROAD_PENDING_ACTION.ADD);
-                                    expect(julesTransaction.pendingAction).toBe(CONST.RED_BRICK_ROAD_PENDING_ACTION.ADD);
-                                    expect(vitTransaction.pendingAction).toBe(CONST.RED_BRICK_ROAD_PENDING_ACTION.ADD);
-                                    expect(groupTransaction.pendingAction).toBe(CONST.RED_BRICK_ROAD_PENDING_ACTION.ADD);
-
-                                    resolve();
-                                },
-                            });
-                        }),
-                )
-                .then(fetch.resume)
-                .then(
-                    () =>
-                        new Promise((resolve) => {
-                            const connectionID = Onyx.connect({
-                                key: ONYXKEYS.COLLECTION.REPORT,
-                                waitForCollectionCallback: true,
-                                callback: (allReports) => {
-                                    Onyx.disconnect(connectionID);
-                                    _.each(allReports, (report) => {
-                                        if (!report.pendingFields) {
-                                            return;
-                                        }
-                                        _.each(report.pendingFields, (pendingField) => expect(pendingField).toBeFalsy());
-                                    });
-                                    resolve();
-                                },
-                            });
-                        }),
-                )
-                .then(
-                    () =>
-                        new Promise((resolve) => {
-                            const connectionID = Onyx.connect({
-                                key: ONYXKEYS.COLLECTION.REPORT_ACTIONS,
-                                waitForCollectionCallback: true,
-                                callback: (allReportActions) => {
-                                    Onyx.disconnect(connectionID);
-                                    _.each(allReportActions, (reportAction) => expect(reportAction.pendingAction).toBeFalsy());
-                                    resolve();
-                                },
-                            });
-                        }),
-                )
-                .then(
-                    () =>
-                        new Promise((resolve) => {
-                            const connectionID = Onyx.connect({
-                                key: ONYXKEYS.COLLECTION.TRANSACTION,
-                                waitForCollectionCallback: true,
-                                callback: (allTransactions) => {
-                                    Onyx.disconnect(connectionID);
-                                    _.each(allTransactions, (transaction) => expect(transaction.pendingAction).toBeFalsy());
-                                    resolve();
-                                },
-                            });
-                        }),
-                );
+                            resolve();
+                        },
+                    });
+                }))
+                .then(() => new Promise((resolve) => {
+                    const connectionID = Onyx.connect({
+                        key: ONYXKEYS.COLLECTION.REPORT_ACTIONS,
+                        waitForCollectionCallback: true,
+                        callback: (allReportActions) => {
+                            Onyx.disconnect(connectionID);
+                            _.each(allReportActions, reportAction => expect(reportAction.pendingAction).toBeFalsy());
+                            resolve();
+                        },
+                    });
+                }))
+                .then(() => new Promise((resolve) => {
+                    const connectionID = Onyx.connect({
+                        key: ONYXKEYS.COLLECTION.TRANSACTION,
+                        waitForCollectionCallback: true,
+                        callback: (allTransactions) => {
+                            Onyx.disconnect(connectionID);
+                            _.each(allTransactions, transaction => expect(transaction.pendingAction).toBeFalsy());
+                            resolve();
+                        },
+                    });
+                }));
         });
     });
 });